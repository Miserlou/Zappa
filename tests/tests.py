# -*- coding: utf8 -*-
import collections
import json

from io import BytesIO
import botocore
import botocore.stub
import flask
import mock
import os
import random
import string
import zipfile
import unittest
import shutil
import sys
import tempfile
import uuid

from click.globals import resolve_color_default
from click.exceptions import ClickException

from zappa.cli import ZappaCLI, shamelessly_promote, disable_click_colors
from zappa.core import ALB_LAMBDA_ALIAS
from zappa.ext.django_zappa import get_django_wsgi
from zappa.letsencrypt import get_cert_and_update_domain, create_domain_key, create_domain_csr, \
    create_chained_certificate, cleanup, parse_account_key, parse_csr, sign_certificate, encode_certificate,\
    register_account, verify_challenge, gettempdir
from zappa.utilities import (
    conflicts_with_a_neighbouring_module, contains_python_files_or_subdirs,
    detect_django_settings, detect_flask_apps, get_venv_from_python_version,
    human_size, InvalidAwsLambdaName, parse_s3_url, string_to_timestamp,
    titlecase_keys, is_valid_bucket_name, validate_name
)
from zappa.wsgi import create_wsgi_request, common_log
from zappa.core import Zappa, ASSUME_POLICY, ATTACH_POLICY

if sys.version_info[0] < 3:
    from cStringIO import StringIO as OldStringIO

def random_string(length):
    return ''.join(random.choice(string.printable) for _ in range(length))


class TestZappa(unittest.TestCase):
    def setUp(self):
        self.sleep_patch = mock.patch('time.sleep', return_value=None)
        # Tests expect us-east-1.
        # If the user has set a different region in env variables, we set it aside for now and use us-east-1
        self.users_current_region_name = os.environ.get('AWS_DEFAULT_REGION', None)
        os.environ['AWS_DEFAULT_REGION'] = 'us-east-1'
        if not os.environ.get('PLACEBO_MODE') == 'record':
            self.sleep_patch.start()

    def tearDown(self):
        if not os.environ.get('PLACEBO_MODE') == 'record':
            self.sleep_patch.stop()
        del os.environ['AWS_DEFAULT_REGION']
        if self.users_current_region_name is not None:
            # Give the user their AWS region back, we're done testing with us-east-1.
            os.environ['AWS_DEFAULT_REGION'] = self.users_current_region_name

    ##
    # Sanity Tests
    ##

    def test_test(self):
        self.assertTrue(True)
    ##
    # Basic Tests
    ##

    def test_zappa(self):
        self.assertTrue(True)
        Zappa()

    def test_disable_click_colors(self):
        disable_click_colors()
        assert resolve_color_default() is False

    @mock.patch('zappa.core.find_packages')
    @mock.patch('os.remove')
    def test_copy_editable_packages(self, mock_remove, mock_find_packages):
        virtual_env = os.environ.get("VIRTUAL_ENV")
        if not virtual_env:
            return self.skipTest(
                "test_copy_editable_packages must be run in a virtualenv")

        temp_package_dir = tempfile.mkdtemp()
        try:
            egg_links = [os.path.join(
                virtual_env, "lib", get_venv_from_python_version(),
                "site-packages", "test-copy-editable-packages.egg-link")]
            egg_path = "/some/other/directory/package"
            mock_find_packages.return_value = [
                "package", "package.subpackage", "package.another"]
            temp_egg_link = os.path.join(
                temp_package_dir, 'package-python.egg-link')

            z = Zappa()
            mock_open = mock.mock_open(read_data=egg_path.encode("utf-8"))
            with mock.patch("zappa.core.open", mock_open), \
                    mock.patch("glob.glob") as mock_glob, \
                    mock.patch("zappa.core.copytree") as mock_copytree:
                # we use glob.glob to get the egg-links in the temp packages
                # directory
                mock_glob.return_value = [temp_egg_link]

                z.copy_editable_packages(egg_links, temp_package_dir)

                # make sure we copied the right directories
                mock_copytree.assert_called_with(
                    os.path.join(egg_path, 'package'),
                    os.path.join(temp_package_dir, 'package'),
                    metadata=False, symlinks=False
                )
                self.assertEqual(mock_copytree.call_count, 1)

                # make sure it removes the egg-link from the temp packages
                # directory
                mock_remove.assert_called_with(temp_egg_link)
                self.assertEqual(mock_remove.call_count, 1)
        finally:
            shutil.rmtree(temp_package_dir)

        return

    def test_create_lambda_package(self):
        # mock the pkg_resources.WorkingSet() to include a known package in lambda_packages so that the code
        # for zipping pre-compiled packages gets called
        mock_installed_packages = {'psycopg2': '2.6.1'}
        with mock.patch('zappa.core.Zappa.get_installed_packages', return_value=mock_installed_packages):
            z = Zappa(runtime='python3.6')
            path = z.create_lambda_zip(handler_file=os.path.realpath(__file__))
            self.assertTrue(os.path.isfile(path))
            os.remove(path)

    def test_get_manylinux_python36(self):
        z = Zappa(runtime='python3.6')
        self.assertIsNotNone(z.get_cached_manylinux_wheel('psycopg2', '2.7.1'))
        self.assertIsNone(z.get_cached_manylinux_wheel('derpderpderpderp', '0.0'))

        # mock with a known manylinux wheel package so that code for downloading them gets invoked
        mock_installed_packages = {'psycopg2': '2.7.1'}
        with mock.patch('zappa.core.Zappa.get_installed_packages', return_value=mock_installed_packages):
            z = Zappa(runtime='python3.6')
            path = z.create_lambda_zip(handler_file=os.path.realpath(__file__))
            self.assertTrue(os.path.isfile(path))
            os.remove(path)

    def test_get_manylinux_python37(self):
        z = Zappa(runtime='python3.7')
        self.assertIsNotNone(z.get_cached_manylinux_wheel('psycopg2', '2.7.6'))
        self.assertIsNone(z.get_cached_manylinux_wheel('derp_no_such_thing', '0.0'))

        # mock with a known manylinux wheel package so that code for downloading them gets invoked
        mock_installed_packages = {'psycopg2': '2.7.6'}
        with mock.patch('zappa.core.Zappa.get_installed_packages', return_value=mock_installed_packages):
            z = Zappa(runtime='python3.7')
            path = z.create_lambda_zip(handler_file=os.path.realpath(__file__))
            self.assertTrue(os.path.isfile(path))
            os.remove(path)

    def test_get_manylinux_python38(self):
        z = Zappa(runtime='python3.8')
        self.assertIsNotNone(z.get_cached_manylinux_wheel('psycopg2-binary', '2.8.4'))
        self.assertIsNone(z.get_cached_manylinux_wheel('derp_no_such_thing', '0.0'))

        # mock with a known manylinux wheel package so that code for downloading them gets invoked
        mock_installed_packages = {'psycopg2-binary': '2.8.4'}
        with mock.patch('zappa.core.Zappa.get_installed_packages', return_value=mock_installed_packages):
            z = Zappa(runtime='python3.8')
            path = z.create_lambda_zip(handler_file=os.path.realpath(__file__))
            self.assertTrue(os.path.isfile(path))
            os.remove(path)

        # same, but with an ABI3 package
        mock_installed_packages = {'cryptography': '2.8'}
        with mock.patch('zappa.core.Zappa.get_installed_packages', return_value=mock_installed_packages):
            z = Zappa(runtime='python3.8')
            path = z.create_lambda_zip(handler_file=os.path.realpath(__file__))
            self.assertTrue(os.path.isfile(path))
            os.remove(path)

<<<<<<< HEAD
=======
    def test_should_use_lambda_packages(self):
        z = Zappa(runtime='python3.6')

        self.assertTrue(z.have_any_lambda_package_version('mysqlclient'))
        self.assertFalse(z.have_any_lambda_package_version('no_package'))

        self.assertTrue(z.have_correct_lambda_package_version('mysqlclient', '1.3.12'))
        self.assertFalse(z.have_correct_lambda_package_version('mysqlclient', '1.4.12'))

>>>>>>> a2244fc0
    def test_getting_installed_packages(self, *args):
        z = Zappa(runtime='python3.6')

        # mock pkg_resources call to be same as what our mocked site packages dir has
        mock_package = collections.namedtuple('mock_package', ['project_name', 'version', 'location'])
        mock_pip_installed_packages = [mock_package('super_package', '0.1', '/venv/site-packages')]

        with mock.patch('os.path.isdir', return_value=True):
            with mock.patch('os.listdir', return_value=['super_package']):
                import pkg_resources  # this gets called in non-test Zappa mode
                with mock.patch('pkg_resources.WorkingSet', return_value=mock_pip_installed_packages):
                    self.assertDictEqual(z.get_installed_packages('',''), {'super_package' : '0.1'})

    def test_getting_installed_packages_mixed_case_location(self, *args):
        z = Zappa(runtime='python3.6')

        # mock pip packages call to be same as what our mocked site packages dir has
        mock_package = collections.namedtuple('mock_package', ['project_name', 'version', 'location'])
        mock_pip_installed_packages = [
            mock_package('SuperPackage', '0.1', '/Venv/site-packages'),
            mock_package('SuperPackage64', '0.1', '/Venv/site-packages64'),
        ]

        with mock.patch('os.path.isdir', return_value=True):
            with mock.patch('os.listdir', return_value=[]):
                import pkg_resources  # this gets called in non-test Zappa mode
                with mock.patch('pkg_resources.WorkingSet', return_value=mock_pip_installed_packages):
                    self.assertDictEqual(z.get_installed_packages('/venv/Site-packages','/venv/site-packages64'), {
                       'superpackage': '0.1',
                       'superpackage64': '0.1',
                })

    def test_getting_installed_packages_mixed_case(self, *args):
        z = Zappa(runtime='python3.6')

        # mock pkg_resources call to be same as what our mocked site packages dir has
        mock_package = collections.namedtuple('mock_package', ['project_name', 'version', 'location'])
        mock_pip_installed_packages = [mock_package('SuperPackage', '0.1', '/venv/site-packages')]

        with mock.patch('os.path.isdir', return_value=True):
            with mock.patch('os.listdir', return_value=['superpackage']):
                import pkg_resources  # this gets called in non-test Zappa mode
                with mock.patch('pkg_resources.WorkingSet', return_value=mock_pip_installed_packages):
                    self.assertDictEqual(z.get_installed_packages('',''), {'superpackage' : '0.1'})


    def test_load_credentials(self):
        z = Zappa()
        z.aws_region = 'us-east-1'
        z.load_credentials()
        self.assertEqual(z.boto_session.region_name, 'us-east-1')
        self.assertEqual(z.aws_region, 'us-east-1')

        z.aws_region = 'eu-west-1'
        z.profile_name = 'default'
        z.load_credentials()
        self.assertEqual(z.boto_session.region_name, 'eu-west-1')
        self.assertEqual(z.aws_region, 'eu-west-1')

        creds = {
            'AWS_ACCESS_KEY_ID': 'AK123',
            'AWS_SECRET_ACCESS_KEY': 'JKL456',
            'AWS_DEFAULT_REGION': 'us-west-1'
        }
        with mock.patch.dict('os.environ', creds):
            z.aws_region = None
            z.load_credentials()
            loaded_creds = z.boto_session._session.get_credentials()

        self.assertEqual(loaded_creds.access_key, 'AK123')
        self.assertEqual(loaded_creds.secret_key, 'JKL456')
        self.assertEqual(z.boto_session.region_name, 'us-west-1')

    def test_create_api_gateway_routes_with_different_auth_methods(self):
        z = Zappa()
        z.parameter_depth = 1
        z.integration_response_codes = [200]
        z.method_response_codes = [200]
        z.http_methods = ['GET']
        z.credentials_arn = 'arn:aws:iam::12345:role/ZappaLambdaExecution'
        lambda_arn = 'arn:aws:lambda:us-east-1:12345:function:helloworld'

        # No auth at all
        z.create_stack_template(lambda_arn, 'helloworld', False, False, None)
        parsable_template = json.loads(z.cf_template.to_json())
        self.assertEqual("NONE", parsable_template["Resources"]["GET0"]["Properties"]["AuthorizationType"])
        self.assertEqual("NONE", parsable_template["Resources"]["GET1"]["Properties"]["AuthorizationType"])
        self.assertEqual(False, parsable_template["Resources"]["GET0"]["Properties"]["ApiKeyRequired"])
        self.assertEqual(False, parsable_template["Resources"]["GET1"]["Properties"]["ApiKeyRequired"])

        # IAM auth
        z.create_stack_template(lambda_arn, 'helloworld', False, True, None)
        parsable_template = json.loads(z.cf_template.to_json())
        self.assertEqual("AWS_IAM", parsable_template["Resources"]["GET0"]["Properties"]["AuthorizationType"])
        self.assertEqual("AWS_IAM", parsable_template["Resources"]["GET1"]["Properties"]["AuthorizationType"])
        self.assertEqual(False, parsable_template["Resources"]["GET0"]["Properties"]["ApiKeyRequired"])
        self.assertEqual(False, parsable_template["Resources"]["GET1"]["Properties"]["ApiKeyRequired"])

        # CORS with auth
        z.create_stack_template(lambda_arn, 'helloworld', False, True, None, True)
        parsable_template = json.loads(z.cf_template.to_json())
        self.assertEqual("AWS_IAM", parsable_template["Resources"]["GET0"]["Properties"]["AuthorizationType"])
        self.assertEqual("AWS_IAM", parsable_template["Resources"]["GET1"]["Properties"]["AuthorizationType"])
        self.assertEqual("NONE", parsable_template["Resources"]["OPTIONS0"]["Properties"]["AuthorizationType"])
        self.assertEqual("NONE", parsable_template["Resources"]["OPTIONS1"]["Properties"]["AuthorizationType"])
        self.assertEqual("MOCK", parsable_template["Resources"]["OPTIONS0"]["Properties"]["Integration"]["Type"])
        self.assertEqual("MOCK", parsable_template["Resources"]["OPTIONS1"]["Properties"]["Integration"]["Type"])
        self.assertEqual("'Content-Type,X-Amz-Date,Authorization,X-Api-Key,X-Amz-Security-Token'",
                         parsable_template["Resources"]["OPTIONS0"]["Properties"]["Integration"]["IntegrationResponses"][0]["ResponseParameters"]["method.response.header.Access-Control-Allow-Headers"])
        self.assertEqual("'Content-Type,X-Amz-Date,Authorization,X-Api-Key,X-Amz-Security-Token'",
                         parsable_template["Resources"]["OPTIONS1"]["Properties"]["Integration"]["IntegrationResponses"][0]["ResponseParameters"]["method.response.header.Access-Control-Allow-Headers"])
        self.assertTrue(parsable_template["Resources"]["OPTIONS0"]["Properties"]["MethodResponses"][0]["ResponseParameters"]["method.response.header.Access-Control-Allow-Headers"])
        self.assertTrue(parsable_template["Resources"]["OPTIONS1"]["Properties"]["MethodResponses"][0]["ResponseParameters"]["method.response.header.Access-Control-Allow-Headers"])
        self.assertEqual(False, parsable_template["Resources"]["GET0"]["Properties"]["ApiKeyRequired"])
        self.assertEqual(False, parsable_template["Resources"]["GET1"]["Properties"]["ApiKeyRequired"])

        # API Key auth
        z.create_stack_template(lambda_arn, 'helloworld', True, True, None)
        parsable_template = json.loads(z.cf_template.to_json())
        self.assertEqual("AWS_IAM", parsable_template["Resources"]["GET0"]["Properties"]["AuthorizationType"])
        self.assertEqual("AWS_IAM", parsable_template["Resources"]["GET1"]["Properties"]["AuthorizationType"])
        self.assertEqual(True, parsable_template["Resources"]["GET0"]["Properties"]["ApiKeyRequired"])
        self.assertEqual(True, parsable_template["Resources"]["GET1"]["Properties"]["ApiKeyRequired"])

        # Authorizer and IAM
        authorizer = {
            "function": "runapi.authorization.gateway_authorizer.evaluate_token",
            "result_ttl": 300,
            "token_header": "Authorization",
            "validation_expression": "xxx"
        }
        z.create_stack_template(lambda_arn, 'helloworld', False, True, authorizer)
        parsable_template = json.loads(z.cf_template.to_json())
        self.assertEqual("AWS_IAM", parsable_template["Resources"]["GET0"]["Properties"]["AuthorizationType"])
        self.assertEqual("AWS_IAM", parsable_template["Resources"]["GET1"]["Properties"]["AuthorizationType"])
        with self.assertRaises(KeyError):
            parsable_template["Resources"]["Authorizer"]

        # Authorizer with validation expression
        invocations_uri = 'arn:aws:apigateway:us-east-1:lambda:path/2015-03-31/functions/' + lambda_arn + '/invocations'
        z.create_stack_template(lambda_arn, 'helloworld', False, False, authorizer)
        parsable_template = json.loads(z.cf_template.to_json())
        self.assertEqual("CUSTOM", parsable_template["Resources"]["GET0"]["Properties"]["AuthorizationType"])
        self.assertEqual("CUSTOM", parsable_template["Resources"]["GET1"]["Properties"]["AuthorizationType"])
        self.assertEqual("TOKEN", parsable_template["Resources"]["Authorizer"]["Properties"]["Type"])
        self.assertEqual("ZappaAuthorizer", parsable_template["Resources"]["Authorizer"]["Properties"]["Name"])
        self.assertEqual(300, parsable_template["Resources"]["Authorizer"]["Properties"]["AuthorizerResultTtlInSeconds"])
        self.assertEqual(invocations_uri, parsable_template["Resources"]["Authorizer"]["Properties"]["AuthorizerUri"])
        self.assertEqual(z.credentials_arn, parsable_template["Resources"]["Authorizer"]["Properties"]["AuthorizerCredentials"])
        self.assertEqual("xxx", parsable_template["Resources"]["Authorizer"]["Properties"]["IdentityValidationExpression"])

        # Authorizer without validation expression
        authorizer.pop('validation_expression', None)
        z.create_stack_template(lambda_arn, 'helloworld', False, False, authorizer)
        parsable_template = json.loads(z.cf_template.to_json())
        self.assertEqual("CUSTOM", parsable_template["Resources"]["GET0"]["Properties"]["AuthorizationType"])
        self.assertEqual("CUSTOM", parsable_template["Resources"]["GET1"]["Properties"]["AuthorizationType"])
        self.assertEqual("TOKEN", parsable_template["Resources"]["Authorizer"]["Properties"]["Type"])
        with self.assertRaises(KeyError):
            parsable_template["Resources"]["Authorizer"]["Properties"]["IdentityValidationExpression"]

        # Authorizer with arn
        authorizer = {
            "arn": "arn:aws:lambda:us-east-1:123456789012:function:my-function",
        }
        z.create_stack_template(lambda_arn, 'helloworld', False, False, authorizer)
        parsable_template = json.loads(z.cf_template.to_json())
        self.assertEqual('arn:aws:apigateway:us-east-1:lambda:path/2015-03-31/functions/arn:aws:lambda:us-east-1:123456789012:function:my-function/invocations', parsable_template["Resources"]["Authorizer"]["Properties"]["AuthorizerUri"])

    def test_policy_json(self):
        # ensure the policy docs are valid JSON
        json.loads(ASSUME_POLICY)
        json.loads(ATTACH_POLICY)

    def test_schedule_events(self):
        z = Zappa()
        path = os.getcwd()
      # z.schedule_events # TODO


    def test_update_aws_env_vars(self):
        z = Zappa()
        z.credentials_arn = object()

        with mock.patch.object(z, "lambda_client") as mock_client:
            # Simulate already having some AWS env vars remotely
            mock_client.get_function_configuration.return_value = {"Environment": {"Variables": {"REMOTE_ONLY": "AAA", "CHANGED_REMOTE" : "BBB"}}}
            z.update_lambda_configuration("test", "test", "test", aws_environment_variables={"CHANGED_REMOTE" : "ZZ", "LOCAL_ONLY" : "YY"})
            end_result_should_be = {"REMOTE_ONLY": "AAA", "CHANGED_REMOTE" : "ZZ", "LOCAL_ONLY" : "YY"}
            self.assertEqual(mock_client.update_function_configuration.call_args[1]["Environment"], { "Variables": end_result_should_be})

        with mock.patch.object(z, "lambda_client") as mock_client:
            # Simulate already having some AWS env vars remotely but none set in aws_environment_variables
            mock_client.get_function_configuration.return_value = {
                "Environment": {"Variables": {"REMOTE_ONLY_1": "AAA", "REMOTE_ONLY_2": "BBB"}}}
            z.update_lambda_configuration("test", "test", "test")
            end_result_should_be = {"REMOTE_ONLY_1": "AAA", "REMOTE_ONLY_2": "BBB"}
            self.assertEqual(mock_client.update_function_configuration.call_args[1]["Environment"],
                             {"Variables": end_result_should_be})

    def test_update_empty_aws_env_hash(self):
        z = Zappa()
        z.credentials_arn = object()

        with mock.patch.object(z, "lambda_client") as mock_client:
            # Simulate having no AWS env vars remotely
            mock_client.get_function_configuration.return_value = {}
            z.update_lambda_configuration("test", "test", "test", aws_environment_variables={"LOCAL_ONLY" : "LZ", "SHOW_AND_TELL" : "SHA"})
            end_result_should_be = {"LOCAL_ONLY" : "LZ", "SHOW_AND_TELL" : "SHA"}
            self.assertEqual(mock_client.update_function_configuration.call_args[1]["Environment"], { "Variables": end_result_should_be})


    ##
    # Logging
    ##

    def test_logging(self):
        """
        TODO
        """
        Zappa()

    ##
    # Mapping and pattern tests
    # Deprecated
    ##

    # def test_redirect_pattern(self):
    #     test_urls = [
    #         # a regular endpoint url
    #         'https://asdf1234.execute-api.us-east-1.amazonaws.com/env/path/to/thing',
    #         # an external url (outside AWS)
    #         'https://github.com/Miserlou/zappa/issues?q=is%3Aissue+is%3Aclosed',
    #         # a local url
    #         '/env/path/to/thing'
    #     ]

    #     for code in ['301', '302']:
    #         pattern = Zappa.selection_pattern(code)

    #         for url in test_urls:
    #             self.assertRegexpMatches(url, pattern)

    # def test_b64_pattern(self):
    #     head = '\{"http_status": '

    #     for code in ['400', '401', '402', '403', '404', '500']:
    #         pattern = Zappa.selection_pattern(code)

    #         document = head + code + random_string(50)
    #         self.assertRegexpMatches(document, pattern)

    #         for bad_code in ['200', '301', '302']:
    #             document = base64.b64encode(head + bad_code + random_string(50))
    #             self.assertNotRegexpMatches(document, pattern)

    # def test_200_pattern(self):
    #     pattern = Zappa.selection_pattern('200')
    #     self.assertEqual(pattern, '')

    ##
    # WSGI
    ##

    def test_wsgi_event(self):

        ## This is a pre-proxy+ event
        # event = {
        #     "body": "",
        #     "headers": {
        #         "Via": "1.1 e604e934e9195aaf3e36195adbcb3e18.cloudfront.net (CloudFront)",
        #         "Accept-Language": "en-US,en;q=0.5",
        #         "Accept-Encoding": "gzip",
        #         "CloudFront-Is-SmartTV-Viewer": "false",
        #         "CloudFront-Forwarded-Proto": "https",
        #         "X-Forwarded-For": "109.81.209.118, 216.137.58.43",
        #         "CloudFront-Viewer-Country": "CZ",
        #         "Accept": "text/html,application/xhtml+xml,application/xml;q=0.9,*/*;q=0.8",
        #         "X-Forwarded-Proto": "https",
        #         "X-Amz-Cf-Id": "LZeP_TZxBgkDt56slNUr_H9CHu1Us5cqhmRSswOh1_3dEGpks5uW-g==",
        #         "CloudFront-Is-Tablet-Viewer": "false",
        #         "X-Forwarded-Port": "443",
        #         "CloudFront-Is-Mobile-Viewer": "false",
        #         "CloudFront-Is-Desktop-Viewer": "true",
        #         "Content-Type": "application/json"
        #     },
        #     "params": {
        #         "parameter_1": "asdf1",
        #         "parameter_2": "asdf2",
        #     },
        #     "method": "POST",
        #     "query": {
        #         "dead": "beef"
        #     }
        # }

        event = {
            u'body': None,
            u'resource': u'/',
            u'requestContext': {
                u'resourceId': u'6cqjw9qu0b',
                u'apiId': u'9itr2lba55',
                u'resourcePath': u'/',
                u'httpMethod': u'GET',
                u'requestId': u'c17cb1bf-867c-11e6-b938-ed697406e3b5',
                u'accountId': u'724336686645',
                u'identity': {
                    u'apiKey': None,
                    u'userArn': None,
                    u'cognitoAuthenticationType': None,
                    u'caller': None,
                    u'userAgent': u'Mozilla/5.0 (Macintosh; Intel Mac OS X 10.10; rv:48.0) Gecko/20100101 Firefox/48.0',
                    u'user': None,
                    u'cognitoIdentityPoolId': None,
                    u'cognitoIdentityId': None,
                    u'cognitoAuthenticationProvider': None,
                    u'sourceIp': u'50.191.225.98',
                    u'accountId': None,
                    },
                u'stage': u'devorr',
                },
            u'queryStringParameters': None,
            u'httpMethod': u'GET',
            u'pathParameters': None,
            u'headers': {
                u'Via': u'1.1 6801928d54163af944bf854db8d5520e.cloudfront.net (CloudFront)',
                u'Accept-Language': u'en-US,en;q=0.5',
                u'Accept-Encoding': u'gzip, deflate, br',
                u'CloudFront-Is-SmartTV-Viewer': u'false',
                u'CloudFront-Forwarded-Proto': u'https',
                u'X-Forwarded-For': u'50.191.225.98, 204.246.168.101',
                u'CloudFront-Viewer-Country': u'US',
                u'Accept': u'text/html,application/xhtml+xml,application/xml;q=0.9,*/*;q=0.8',
                u'Upgrade-Insecure-Requests': u'1',
                u'Host': u'9itr2lba55.execute-api.us-east-1.amazonaws.com',
                u'X-Forwarded-Proto': u'https',
                u'X-Amz-Cf-Id': u'qgNdqKT0_3RMttu5KjUdnvHI3OKm1BWF8mGD2lX8_rVrJQhhp-MLDw==',
                u'CloudFront-Is-Tablet-Viewer': u'false',
                u'X-Forwarded-Port': u'443',
                u'User-Agent': u'Mozilla/5.0 (Macintosh; Intel Mac OS X 10.10; rv:48.0) Gecko/20100101 Firefox/48.0',
                u'CloudFront-Is-Mobile-Viewer': u'false',
                u'CloudFront-Is-Desktop-Viewer': u'true',
                },
            u'stageVariables': None,
            u'path': u'/',
            }

        request = create_wsgi_request(event)

    def test_wsgi_path_info_unquoted(self):
        event = {
                "body": {},
                "headers": {},
                "pathParameters": {},
                "path": '/path%3A1', # encoded /path:1
                "httpMethod": "GET",
                "queryStringParameters": {},
                "requestContext": {}
            }
        request = create_wsgi_request(event, trailing_slash=True)
        self.assertEqual("/path:1", request['PATH_INFO'])

    def test_wsgi_latin1(self):
        event = {
            "body": {},
            "headers": {},
            "pathParameters": {},
            "path": '/path/%E4%BB%8A%E6%97%A5%E3%81%AF',
            "httpMethod": "GET",
            "queryStringParameters": {"a": "%E4%BB%8A%E6%97%A5%E3%81%AF"},
            "requestContext": {}
        }
        request = create_wsgi_request(event, script_name="%E4%BB%8A%E6%97%A5%E3%81%AF")
        # verify that the path, query params and script name can be encoded in iso-8859-1
        request['PATH_INFO'].encode('iso-8859-1')
        request['QUERY_STRING'].encode('iso-8859-1')
        request['SCRIPT_NAME'].encode('iso-8859-1')

    def test_wsgi_logging(self):
        # event = {
        #     "body": {},
        #     "headers": {},
        #     "params": {
        #         "parameter_1": "asdf1",
        #         "parameter_2": "asdf2",
        #     },
        #     "httpMethod": "GET",
        #     "query": {}
        # }

        event = {u'body': None, u'resource': u'/{proxy+}', u'requestContext': {u'resourceId': u'dg451y', u'apiId': u'79gqbxq31c', u'resourcePath': u'/{proxy+}', u'httpMethod': u'GET', u'requestId': u'766df67f-8991-11e6-b2c4-d120fedb94e5', u'accountId': u'724336686645', u'identity': {u'apiKey': None, u'userArn': None, u'cognitoAuthenticationType': None, u'caller': None, u'userAgent': u'Mozilla/5.0 (Macintosh; Intel Mac OS X 10.10; rv:49.0) Gecko/20100101 Firefox/49.0', u'user': None, u'cognitoIdentityPoolId': None, u'cognitoIdentityId': None, u'cognitoAuthenticationProvider': None, u'sourceIp': u'96.90.37.59', u'accountId': None}, u'stage': u'devorr'}, u'queryStringParameters': None, u'httpMethod': u'GET', u'pathParameters': {u'proxy': u'asdf1/asdf2'}, u'headers': {u'Via': u'1.1 b2aeb492548a8a2d4036401355f928dd.cloudfront.net (CloudFront)', u'Accept-Language': u'en-US,en;q=0.5', u'Accept-Encoding': u'gzip, deflate, br', u'X-Forwarded-Port': u'443', u'X-Forwarded-For': u'96.90.37.59, 54.240.144.50', u'CloudFront-Viewer-Country': u'US', u'Accept': u'text/html,application/xhtml+xml,application/xml;q=0.9,*/*;q=0.8', u'Upgrade-Insecure-Requests': u'1', u'Host': u'79gqbxq31c.execute-api.us-east-1.amazonaws.com', u'X-Forwarded-Proto': u'https', u'X-Amz-Cf-Id': u'BBFP-RhGDrQGOzoCqjnfB2I_YzWt_dac9S5vBcSAEaoM4NfYhAQy7Q==', u'User-Agent': u'Mozilla/5.0 (Macintosh; Intel Mac OS X 10.10; rv:49.0) Gecko/20100101 Firefox/49.0', u'CloudFront-Forwarded-Proto': u'https'}, u'stageVariables': None, u'path': u'/asdf1/asdf2'}

        environ = create_wsgi_request(event, trailing_slash=False)
        response_tuple = collections.namedtuple('Response', ['status_code', 'content'])
        response = response_tuple(200, 'hello')
        le = common_log(environ, response, response_time=True)
        le = common_log(environ, response, response_time=False)

    def test_wsgi_multipart(self):
        #event = {u'body': u'LS0tLS0tLS0tLS0tLS0tLS0tLS0tLS0tLS0tLS03Njk1MjI4NDg0Njc4MTc2NTgwNjMwOTYxDQpDb250ZW50LURpc3Bvc2l0aW9uOiBmb3JtLWRhdGE7IG5hbWU9Im15c3RyaW5nIg0KDQpkZGQNCi0tLS0tLS0tLS0tLS0tLS0tLS0tLS0tLS0tLS0tNzY5NTIyODQ4NDY3ODE3NjU4MDYzMDk2MS0tDQo=', u'headers': {u'Content-Type': u'multipart/form-data; boundary=---------------------------7695228484678176580630961', u'Via': u'1.1 38205a04d96d60185e88658d3185ccee.cloudfront.net (CloudFront)', u'Accept-Language': u'en-US,en;q=0.5', u'Accept-Encoding': u'gzip, deflate, br', u'CloudFront-Is-SmartTV-Viewer': u'false', u'CloudFront-Forwarded-Proto': u'https', u'X-Forwarded-For': u'71.231.27.57, 104.246.180.51', u'CloudFront-Viewer-Country': u'US', u'Accept': u'text/html,application/xhtml+xml,application/xml;q=0.9,*/*;q=0.8', u'User-Agent': u'Mozilla/5.0 (Macintosh; Intel Mac OS X 10.10; rv:45.0) Gecko/20100101 Firefox/45.0', u'Host': u'xo2z7zafjh.execute-api.us-east-1.amazonaws.com', u'X-Forwarded-Proto': u'https', u'Cookie': u'zappa=AQ4', u'CloudFront-Is-Tablet-Viewer': u'false', u'X-Forwarded-Port': u'443', u'Referer': u'https://xo8z7zafjh.execute-api.us-east-1.amazonaws.com/former/post', u'CloudFront-Is-Mobile-Viewer': u'false', u'X-Amz-Cf-Id': u'31zxcUcVyUxBOMk320yh5NOhihn5knqrlYQYpGGyOngKKwJb0J0BAQ==', u'CloudFront-Is-Desktop-Viewer': u'true'}, u'params': {u'parameter_1': u'post'}, u'method': u'POST', u'query': {}}

        event = {
            u'body': u'LS0tLS0tLS0tLS0tLS0tLS0tLS0tLS0tLS0tLS03Njk1MjI4NDg0Njc4MTc2NTgwNjMwOTYxDQpDb250ZW50LURpc3Bvc2l0aW9uOiBmb3JtLWRhdGE7IG5hbWU9Im15c3RyaW5nIg0KDQpkZGQNCi0tLS0tLS0tLS0tLS0tLS0tLS0tLS0tLS0tLS0tNzY5NTIyODQ4NDY3ODE3NjU4MDYzMDk2MS0tDQo=',
            u'resource': u'/',
            u'requestContext': {
                u'resourceId': u'6cqjw9qu0b',
                u'apiId': u'9itr2lba55',
                u'resourcePath': u'/',
                u'httpMethod': u'POST',
                u'requestId': u'c17cb1bf-867c-11e6-b938-ed697406e3b5',
                u'accountId': u'724336686645',
                u'identity': {
                    u'apiKey': None,
                    u'userArn': None,
                    u'cognitoAuthenticationType': None,
                    u'caller': None,
                    u'userAgent': u'Mozilla/5.0 (Macintosh; Intel Mac OS X 10.10; rv:48.0) Gecko/20100101 Firefox/48.0',
                    u'user': None,
                    u'cognitoIdentityPoolId': None,
                    u'cognitoIdentityId': None,
                    u'cognitoAuthenticationProvider': None,
                    u'sourceIp': u'50.191.225.98',
                    u'accountId': None,
                    },
                u'stage': u'devorr',
                },
            u'queryStringParameters': None,
            u'httpMethod': u'POST',
            u'pathParameters': None,
            u'headers': {u'Content-Type': u'multipart/form-data; boundary=---------------------------7695228484678176580630961', u'Via': u'1.1 38205a04d96d60185e88658d3185ccee.cloudfront.net (CloudFront)', u'Accept-Language': u'en-US,en;q=0.5', u'Accept-Encoding': u'gzip, deflate, br', u'CloudFront-Is-SmartTV-Viewer': u'false', u'CloudFront-Forwarded-Proto': u'https', u'X-Forwarded-For': u'71.231.27.57, 104.246.180.51', u'CloudFront-Viewer-Country': u'US', u'Accept': u'text/html,application/xhtml+xml,application/xml;q=0.9,*/*;q=0.8', u'User-Agent': u'Mozilla/5.0 (Macintosh; Intel Mac OS X 10.10; rv:45.0) Gecko/20100101 Firefox/45.0', u'Host': u'xo2z7zafjh.execute-api.us-east-1.amazonaws.com', u'X-Forwarded-Proto': u'https', u'Cookie': u'zappa=AQ4', u'CloudFront-Is-Tablet-Viewer': u'false', u'X-Forwarded-Port': u'443', u'Referer': u'https://xo8z7zafjh.execute-api.us-east-1.amazonaws.com/former/post', u'CloudFront-Is-Mobile-Viewer': u'false', u'X-Amz-Cf-Id': u'31zxcUcVyUxBOMk320yh5NOhihn5knqrlYQYpGGyOngKKwJb0J0BAQ==', u'CloudFront-Is-Desktop-Viewer': u'true'},
            u'stageVariables': None,
            u'path': u'/',
            }

        environ = create_wsgi_request(event, trailing_slash=False)
        response_tuple = collections.namedtuple('Response', ['status_code', 'content'])
        response = response_tuple(200, 'hello')


    def test_wsgi_without_body(self):
        event = {
            u'body': None,
            u'resource': u'/',
            u'requestContext': {
                u'resourceId': u'6cqjw9qu0b',
                u'apiId': u'9itr2lba55',
                u'resourcePath': u'/',
                u'httpMethod': u'POST',
                u'requestId': u'c17cb1bf-867c-11e6-b938-ed697406e3b5',
                u'accountId': u'724336686645',
                u'identity': {
                    u'apiKey': None,
                    u'userArn': None,
                    u'cognitoAuthenticationType': None,
                    u'caller': None,
                    u'userAgent': u'Mozilla/5.0 (Macintosh; Intel Mac OS X 10.10; rv:48.0) Gecko/20100101 Firefox/48.0',
                    u'user': None,
                    u'cognitoIdentityPoolId': None,
                    u'cognitoIdentityId': None,
                    u'cognitoAuthenticationProvider': None,
                    u'sourceIp': u'50.191.225.98',
                    u'accountId': None,
                    },
                u'stage': u'devorr',
                },
            u'queryStringParameters': None,
            u'httpMethod': u'POST',
            u'pathParameters': None,
            u'headers': {u'Via': u'1.1 38205a04d96d60185e88658d3185ccee.cloudfront.net (CloudFront)', u'Accept-Language': u'en-US,en;q=0.5', u'Accept-Encoding': u'gzip, deflate, br', u'CloudFront-Is-SmartTV-Viewer': u'false', u'CloudFront-Forwarded-Proto': u'https', u'X-Forwarded-For': u'71.231.27.57, 104.246.180.51', u'CloudFront-Viewer-Country': u'US', u'Accept': u'text/html,application/xhtml+xml,application/xml;q=0.9,*/*;q=0.8', u'User-Agent': u'Mozilla/5.0 (Macintosh; Intel Mac OS X 10.10; rv:45.0) Gecko/20100101 Firefox/45.0', u'Host': u'xo2z7zafjh.execute-api.us-east-1.amazonaws.com', u'X-Forwarded-Proto': u'https', u'Cookie': u'zappa=AQ4', u'CloudFront-Is-Tablet-Viewer': u'false', u'X-Forwarded-Port': u'443', u'Referer': u'https://xo8z7zafjh.execute-api.us-east-1.amazonaws.com/former/post', u'CloudFront-Is-Mobile-Viewer': u'false', u'X-Amz-Cf-Id': u'31zxcUcVyUxBOMk320yh5NOhihn5knqrlYQYpGGyOngKKwJb0J0BAQ==', u'CloudFront-Is-Desktop-Viewer': u'true'},
            u'stageVariables': None,
            u'path': u'/',
            u'isBase64Encoded': True
            }

        environ = create_wsgi_request(event, trailing_slash=False)
        response_tuple = collections.namedtuple('Response', ['status_code', 'content'])
        response = response_tuple(200, 'hello')


    def test_wsgi_from_apigateway_testbutton(self):
        """
        API Gateway resources have a "test bolt" button on methods.
        This button sends some empty dicts as 'null' instead of '{}'.
        """
        event = {
            "resource": "/",
            "path": "/",
            "httpMethod": "GET",
            "headers": None,
            "queryStringParameters": None,
            "pathParameters": None,
            "stageVariables": None,
            "requestContext":{
                "accountId": "0123456",
                "resourceId": "qwertyasdf",
                "stage": "test-invoke-stage",
                "requestId": "test-invoke-request",
                "identity":{
                    "cognitoIdentityPoolId": None,
                    "accountId": "0123456",
                    "cognitoIdentityId": None,
                    "caller": "MYCALLERID",
                    "apiKey": "test-invoke-api-key",
                    "sourceIp": "test-invoke-source-ip",
                    "accessKey": "MYACCESSKEY",
                    "cognitoAuthenticationType": None,
                    "cognitoAuthenticationProvider": None,
                    "userArn": "arn:aws:iam::fooo:user/my.username",
                    "userAgent": "Apache-HttpClient/4.5.x (Java/1.8.0_112)",
                    "user": "MYCALLERID"
                },
                "resourcePath": "/",
                "httpMethod": "GET",
                "apiId": "myappid"
            },
            "body": None,
            "isBase64Encoded": False
        }

        environ = create_wsgi_request(event, trailing_slash=False)
        response_tuple = collections.namedtuple('Response', ['status_code', 'content'])
        response = response_tuple(200, 'hello')

    ##
    # Handler
    ##

    ##
    # CLI
    ##

    def test_cli_sanity(self):
        zappa_cli = ZappaCLI()
        return

    def test_load_settings(self):
        zappa_cli = ZappaCLI()
        zappa_cli.api_stage = 'ttt888'
        zappa_cli.load_settings('test_settings.json')
        self.assertEqual(False, zappa_cli.stage_config['touch'])

    def test_load_extended_settings(self):

        zappa_cli = ZappaCLI()
        zappa_cli.api_stage = 'extendo'
        zappa_cli.load_settings('test_settings.json')
        self.assertEqual('lmbda', zappa_cli.stage_config['s3_bucket'])
        self.assertEqual(True, zappa_cli.stage_config['touch'])

        zappa_cli = ZappaCLI()
        zappa_cli.api_stage = 'extendofail'
        with self.assertRaises(ClickException):
            zappa_cli.load_settings('test_settings.json')

        zappa_cli = ZappaCLI()
        zappa_cli.api_stage = 'ttt888'
        with self.assertRaises(RuntimeError):
            zappa_cli.load_settings('tests/test_bad_circular_extends_settings.json')

        zappa_cli = ZappaCLI()
        zappa_cli.api_stage = 'extendo2'
        zappa_cli.load_settings('test_settings.json')
        self.assertEqual('lmbda2', zappa_cli.stage_config['s3_bucket'])  # Second Extension
        self.assertTrue(zappa_cli.stage_config['touch'])  # First Extension
        self.assertTrue(zappa_cli.stage_config['delete_local_zip'])  # The base

    def test_load_settings__lambda_concurrency_enabled(self):
        zappa_cli = ZappaCLI()
        zappa_cli.api_stage = 'lambda_concurrency_enabled'
        zappa_cli.load_settings('test_settings.json')
        self.assertEqual(6, zappa_cli.stage_config['lambda_concurrency'])

    def test_load_settings_yml(self):
        zappa_cli = ZappaCLI()
        zappa_cli.api_stage = 'ttt888'
        zappa_cli.load_settings('tests/test_settings.yml')
        self.assertEqual(False, zappa_cli.stage_config['touch'])

        zappa_cli = ZappaCLI()
        zappa_cli.api_stage = 'extendo'
        zappa_cli.load_settings('tests/test_settings.yml')
        self.assertEqual('lmbda', zappa_cli.stage_config['s3_bucket'])
        self.assertEqual(True, zappa_cli.stage_config['touch'])

    def test_load_settings_yaml(self):
        zappa_cli = ZappaCLI()
        zappa_cli.api_stage = 'ttt888'
        zappa_cli.load_settings('tests/test_settings.yaml')
        self.assertEqual(False, zappa_cli.stage_config['touch'])

        zappa_cli = ZappaCLI()
        zappa_cli.api_stage = 'extendo'
        zappa_cli.load_settings('tests/test_settings.yaml')
        self.assertEqual('lmbda', zappa_cli.stage_config['s3_bucket'])
        self.assertEqual(True, zappa_cli.stage_config['touch'])

    def test_load_settings_toml(self):
        zappa_cli = ZappaCLI()
        zappa_cli.api_stage = 'ttt888'
        zappa_cli.load_settings('tests/test_settings.toml')
        self.assertEqual(False, zappa_cli.stage_config['touch'])

    def test_settings_extension(self):
        """
        Make sure Zappa uses settings in the proper order: JSON, TOML, YAML.
        """
        tempdir = tempfile.mkdtemp(prefix="zappa-test-settings")
        shutil.copy("tests/test_one_env.json", tempdir + "/zappa_settings.json")
        shutil.copy("tests/test_settings.yml", tempdir + "/zappa_settings.yml")
        shutil.copy("tests/test_settings.yml", tempdir + "/zappa_settings.yaml")
        shutil.copy("tests/test_settings.toml", tempdir + "/zappa_settings.toml")

        orig_cwd = os.getcwd()
        os.chdir(tempdir)
        try:
            zappa_cli = ZappaCLI()

            # With all three, we should get the JSON file first.
            self.assertEqual(zappa_cli.get_json_or_yaml_settings(),
                             "zappa_settings.json")
            zappa_cli.load_settings_file()
            self.assertIn("lonely", zappa_cli.zappa_settings)
            os.unlink("zappa_settings.json")

            # Without the JSON file, we should get the TOML file.
            self.assertEqual(zappa_cli.get_json_or_yaml_settings(),
                             "zappa_settings.toml")
            zappa_cli.load_settings_file()
            self.assertIn("ttt888", zappa_cli.zappa_settings)
            self.assertNotIn("devor", zappa_cli.zappa_settings)
            os.unlink("zappa_settings.toml")

            # With just the YAML file, we should get it.
            self.assertEqual(zappa_cli.get_json_or_yaml_settings(),
                             "zappa_settings.yml")
            zappa_cli.load_settings_file()
            self.assertIn("ttt888", zappa_cli.zappa_settings)
            self.assertIn("devor", zappa_cli.zappa_settings)
            os.unlink("zappa_settings.yml")

            self.assertEqual(zappa_cli.get_json_or_yaml_settings(),
                             "zappa_settings.yaml")
            zappa_cli.load_settings_file()
            self.assertIn("ttt888", zappa_cli.zappa_settings)
            self.assertIn("devor", zappa_cli.zappa_settings)
            os.unlink("zappa_settings.yaml")

            # Without anything, we should get an exception.
            self.assertRaises(
                ClickException, zappa_cli.get_json_or_yaml_settings)
        finally:
            os.chdir(orig_cwd)
            shutil.rmtree(tempdir)

    def test_cli_utility(self):
        zappa_cli = ZappaCLI()
        zappa_cli.api_stage = 'ttt888'
        zappa_cli.load_settings('test_settings.json')
        zappa_cli.create_package()
        zappa_cli.remove_local_zip()
        logs = [
            {
                'timestamp': '12345',
                'message': '[START RequestId] test'
            },
            {
                'timestamp': '12345',
                'message': '[REPORT RequestId] test'
            },
            {
                'timestamp': '12345',
                'message': '[END RequestId] test'
            },
            {
                'timestamp': '12345',
                'message': 'test'
            },
            {
                'timestamp': '1480001341214',
                'message': '[INFO] 2016-11-24T15:29:13.326Z c0cb52d1-b25a-11e6-9b73-f940ce24319a 59.111.125.48 - -  [24/Nov/2016:15:29:13 +0000] "GET / HTTP/1.1" 200 2590 "" "python-requests/2.11.0" 0/4.672'
            },
            {
                'timestamp': '1480001341214',
                'message': '[INFO] 2016-11-24T15:29:13.326Z c0cb52d1-b25a-11e6-9b73-f940ce24319a 59.111.125.48 - -  [24/Nov/2016:15:29:13 +0000] "GET / HTTP/1.1" 400 2590 "" "python-requests/2.11.0" 0/4.672'
            },
            {
                'timestamp': '1480001341215',
                'message': '[1480001341258] [DEBUG] 2016-11-24T15:29:01.258Z b890d8f6-b25a-11e6-b6bc-718f7ec807df Zappa Event: {}'
            }
        ]
        zappa_cli.print_logs(logs)
        zappa_cli.print_logs(logs, colorize=False)
        zappa_cli.print_logs(logs, colorize=False, http=True)
        zappa_cli.print_logs(logs, colorize=True, http=True)
        zappa_cli.print_logs(logs, colorize=True, http=False)
        zappa_cli.print_logs(logs, colorize=True, non_http=True)
        zappa_cli.print_logs(logs, colorize=True, non_http=False)
        zappa_cli.print_logs(logs, colorize=True, non_http=True, http=True)
        zappa_cli.print_logs(logs, colorize=True, non_http=False, http=False)
        zappa_cli.print_logs(logs, colorize=False, force_colorize=False)
        zappa_cli.print_logs(logs, colorize=False, force_colorize=True)
        zappa_cli.print_logs(logs, colorize=True, force_colorize=False)
        zappa_cli.print_logs(logs, colorize=True, non_http=False, http=False, force_colorize=True)
        zappa_cli.check_for_update()

    def test_cli_format_invoke_command(self):
        zappa_cli = ZappaCLI()
        plain_string = "START RequestId: def8808e-5223-11e7-b3b7-4919f6e7dd4f Version: $LATEST\n[DEBUG]\t2017-06-15T23:39:27.638Z\tdef8808e-5223-11e7-b3b7-4919f6e7dd4f\tZappa Event: {'raw_command': 'import datetime; print(datetime.datetime.now())'}\n2017-06-15 23:39:27.638296\nEND RequestId: def8808e-5223-11e7-b3b7-4919f6e7dd4f\nREPORT RequestId: def8808e-5223-11e7-b3b7-4919f6e7dd4f\tDuration: 0.59 ms\tBilled Duration: 100 ms \tMemory Size: 512 MB\tMax Memory Used: 53 MB\t\n"
        final_string = "START RequestId: def8808e-5223-11e7-b3b7-4919f6e7dd4f Version: $LATEST\n[DEBUG] 2017-06-15T23:39:27.638Z def8808e-5223-11e7-b3b7-4919f6e7dd4f Zappa Event: {'raw_command': 'import datetime; print(datetime.datetime.now())'}\n2017-06-15 23:39:27.638296\nEND RequestId: def8808e-5223-11e7-b3b7-4919f6e7dd4f\nREPORT RequestId: def8808e-5223-11e7-b3b7-4919f6e7dd4f\nDuration: 0.59 ms\nBilled Duration: 100 ms \nMemory Size: 512 MB\nMax Memory Used: 53 MB\n"

        formated_string = zappa_cli.format_invoke_command(plain_string)
        self.assertEqual(final_string, formated_string)

    def test_cli_colorize_invoke_command(self):
        zappa_cli = ZappaCLI()
        plain_string = "START RequestId: dd81d3de-5225-11e7-a24f-59014f430ab3 Version: $LATEST\n[DEBUG] 2017-06-15T23:53:44.194Z dd81d3de-5225-11e7-a24f-59014f430ab3 Zappa Event: {'raw_command': 'import datetime; print(datetime.datetime.now())'}\n2017-06-15 23:53:44.195012\nEND RequestId: dd81d3de-5225-11e7-a24f-59014f430ab3\nREPORT RequestId: dd81d3de-5225-11e7-a24f-59014f430ab3\nDuration: 0.63 ms\nBilled Duration: 100 ms \nMemory Size: 512 MB\nMax Memory Used: 53 MB\n"
        final_string = "\x1b[36m\x1b[1m[START]\x1b[0m \x1b[32m\x1b[1mRequestId:\x1b[0m \x1b[35m\x1b[35mdd81d3de-5225-11e7-a24f-59014f430ab3\x1b[0m\x1b[0m \x1b[32m\x1b[1mVersion:\x1b[0m $LATEST\n\x1b[36m\x1b[1m[DEBUG]\x1b[0m 2017-06-15T23:53:44.194Z \x1b[35m\x1b[35mdd81d3de-5225-11e7-a24f-59014f430ab3\x1b[0m\x1b[0m \x1b[32m\x1b[1mZappa Event:\x1b[0m {'raw_command': 'import datetime; print(datetime.datetime.now())'}\n2017-06-15 23:53:44.195012\n\x1b[36m\x1b[1m[END]\x1b[0m \x1b[32m\x1b[1mRequestId:\x1b[0m \x1b[35m\x1b[35mdd81d3de-5225-11e7-a24f-59014f430ab3\x1b[0m\x1b[0m\n\x1b[36m\x1b[1m[REPORT]\x1b[0m \x1b[32m\x1b[1mRequestId:\x1b[0m \x1b[35m\x1b[35mdd81d3de-5225-11e7-a24f-59014f430ab3\x1b[0m\x1b[0m\n\x1b[32m\x1b[1mDuration:\x1b[0m 0.63 ms\n\x1b[32m\x1b[1mBilled\x1b[0m \x1b[32m\x1b[1mDuration:\x1b[0m 100 ms \n\x1b[32m\x1b[1mMemory Size:\x1b[0m 512 MB\n\x1b[32m\x1b[1mMax Memory Used:\x1b[0m 53 MB\n"

        colorized_string = zappa_cli.colorize_invoke_command(plain_string)
        self.assertEqual(final_string, colorized_string)

    def test_cli_colorize_whole_words_only(self):
        zappa_cli = ZappaCLI()
        plain_string = "START RESTART END RENDER report [DEBUG] TEXT[DEBUG]TEXT"
        final_string = "\x1b[36m\x1b[1m[START]\x1b[0m RESTART \x1b[36m\x1b[1m[END]\x1b[0m RENDER report \x1b[36m\x1b[1m[DEBUG]\x1b[0m TEXT\x1b[36m\x1b[1m[DEBUG]\x1b[0mTEXT"

        colorized_string = zappa_cli.colorize_invoke_command(plain_string)
        self.assertEqual(final_string, colorized_string)

    def test_cli_colorize_invoke_command_bad_string(self):
        zappa_cli = ZappaCLI()
        plain_string = "Hey, I'm a plain string, won't be colorized"
        final_string = "Hey, I'm a plain string, won't be colorized"

        colorized_string = zappa_cli.colorize_invoke_command(plain_string)
        self.assertEqual(final_string, colorized_string)

    # def test_cli_args(self):
    #     zappa_cli = ZappaCLI()
    #     # Sanity
    #     argv = '-s test_settings.json derp ttt888'.split()
    #     with self.assertRaises(SystemExit) as system_exit:
    #         zappa_cli.handle(argv)
    #     self.assertEqual(system_exit.exception.code, 2)

    # def test_cli_error_exit_code(self):
    #     # Discussion: https://github.com/Miserlou/Zappa/issues/407
    #     zappa_cli = ZappaCLI()
    #     # Sanity
    #     argv = '-s test_settings.json status devor'.split()
    #     with self.assertRaises(SystemExit) as system_exit:
    #         zappa_cli.handle(argv)
    #     self.assertEqual(system_exit.exception.code, 1)

    # def test_cli_default(self):
    #     # Discussion: https://github.com/Miserlou/Zappa/issues/422
    #     zappa_cli = ZappaCLI()
    #     argv = '-s tests/test_one_env.json status'.split()
    #     # It'll fail, but at least it'll cover it.
    #     with self.assertRaises(SystemExit) as system_exit:
    #         zappa_cli.handle(argv)
    #     self.assertEqual(system_exit.exception.code, 1)

    #     zappa_cli = ZappaCLI()
    #     argv = '-s tests/test_one_env.json status --all'.split()
    #     # It'll fail, but at least it'll cover it.
    #     with self.assertRaises(SystemExit) as system_exit:
    #         zappa_cli.handle(argv)
    #     self.assertEqual(system_exit.exception.code, 1)

    #     zappa_cli = ZappaCLI()
    #     argv = '-s test_settings.json status'.split()
    #     with self.assertRaises(SystemExit) as system_exit:
    #         zappa_cli.handle(argv)
    #     self.assertEqual(system_exit.exception.code, 2)

    # def test_cli_negative_rollback(self):
    #     zappa_cli = ZappaCLI()
    #     argv = unicode('-s test_settings.json rollback -n -1 dev').split()
    #     output = StringIO()
    #     old_stderr, sys.stderr = sys.stderr, output
    #     with self.assertRaises(SystemExit) as system_exit:

    #         print argv

    #         zappa_cli.handle(argv)
    #     self.assertEqual(system_exit.exception.code, 2)

    #     error_msg = output.getvalue().strip()
    #     expected = r".*This argument must be positive \(got -1\)$"
    #     self.assertRegexpMatches(error_msg, expected)
    #     sys.stderr = old_stderr

    # @mock.patch('zappa.cli.ZappaCLI.dispatch_command')
    # def test_cli_invoke(self, _):
    #     zappa_cli = ZappaCLI()
    #     argv = '-s test_settings.json invoke '.split()
    #     raw_tests = (
    #         ['--raw', 'devor', '"print 1+2"'],
    #         ['devor', '"print 1+2"', '--raw']
    #     )

    #     for cmd in raw_tests:
    #         zappa_cli.handle(argv + cmd)
    #         args = zappa_cli.vargs

    #         self.assertFalse(args['all'])
    #         self.assertTrue(args['raw'])
    #         self.assertEquals(args['command_rest'], '"print 1+2"')
    #         self.assertEquals(args['command_env'], 'devor')

    #     all_raw_tests = (
    #         ['--all', '--raw', '"print 1+2"'],
    #         ['"print 1+2"', '--all', '--raw'],
    #         ['--raw', '"print 1+2"', '--all'],
    #         ['--all', '"print 1+2"', '--raw']
    #     )
    #     for cmd in all_raw_tests:
    #         zappa_cli.handle(argv + cmd)
    #         args = zappa_cli.vargs

    #         self.assertTrue(args['all'])
    #         self.assertTrue(args['raw'])
    #         self.assertEquals(args['command_rest'], '"print 1+2"')
    #         self.assertEquals(args['command_env'], None)

    #     zappa_cli.handle(argv + ['devor', 'myapp.my_func'])
    #     args = zappa_cli.vargs
    #     self.assertEquals(args['command_rest'], 'myapp.my_func')

    #     all_func_tests = (
    #         ['--all', 'myapp.my_func'],
    #         ['myapp.my_func', '--all']
    #     )
    #     for cmd in all_func_tests:
    #         zappa_cli.handle(argv + cmd)
    #         args = zappa_cli.vargs

    #         self.assertTrue(args['all'])
    #         self.assertEquals(args['command_rest'], 'myapp.my_func')


    # @mock.patch('zappa.cli.ZappaCLI.dispatch_command')
    # def test_cli_manage(self, _):
    #     zappa_cli = ZappaCLI()
    #     argv = '--settings test_settings.json manage'.split()
    #     all_tests = (
    #         ['--all', 'showmigrations', 'admin'],
    #         ['showmigrations', 'admin', '--all']
    #     )

    #     for cmd in all_tests:

    #         print argv
    #         print cmd
    #         print(argv + cmd)

    #         zappa_cli.handle(argv + cmd)
    #         args = zappa_cli.vargs


    #         self.assertTrue(args['all'])
    #         self.assertTrue(
    #             args['command_rest'] == ['showmigrations', 'admin']
    #         )

    #     cmd = ['devor', 'showmigrations', 'admin']
    #     zappa_cli.handle(argv + cmd)
    #     args = zappa_cli.vargs

    #     self.assertFalse(args['all'])
    #     self.assertTrue(
    #         args['command_rest'] == ['showmigrations', 'admin']
    #     )

    #     cmd = ['devor', '"shell --version"']
    #     zappa_cli.handle(argv + cmd)
    #     args = zappa_cli.vargs

    #     self.assertFalse(args['all'])
    #     self.assertTrue(args['command_rest'] == ['"shell --version"'])

    def test_bad_json_catch(self):
        zappa_cli = ZappaCLI()
        self.assertRaises(ValueError, zappa_cli.load_settings_file, 'tests/test_bad_settings.json')

    def test_bad_stage_name_catch(self):
        zappa_cli = ZappaCLI()
        self.assertRaises(ValueError, zappa_cli.load_settings, 'tests/test_bad_stage_name_settings.json')

    def test_bad_environment_vars_catch(self):
        zappa_cli = ZappaCLI()
        zappa_cli.api_stage = 'ttt888'
        self.assertRaises(ValueError, zappa_cli.load_settings, 'tests/test_bad_environment_vars.json')

    # @mock.patch('botocore.session.Session.full_config', new_callable=mock.PropertyMock)
    # def test_cli_init(self, mock_config):

    #     # Coverage for all profile detection paths
    #     mock_config.side_effect = [
    #         { 'profiles' : { 'default' : { 'region' : 'us-east-1'} } },
    #         { 'profiles' : { 'default' : { 'region' : 'us-east-1'} } },
    #         { 'profiles' : {
    #             'default' : {
    #                 'region' : 'us-east-1'
    #             },
    #             'another' : {
    #                 'region' : 'us-east-1'
    #             }
    #         } },
    #         { 'profiles' : {
    #             'radical' : {
    #                 'region' : 'us-east-1'
    #             },
    #             'another' : {
    #                 'region' : 'us-east-1'
    #             }
    #         } },
    #         { 'profiles': {} },
    #         { 'profiles': {} },
    #         { 'profiles' : { 'default' : { 'region' : 'us-east-1'} } },
    #     ]

    #     if os.path.isfile('zappa_settings.json'):
    #         os.remove('zappa_settings.json')

    #     # Test directly
    #     zappa_cli = ZappaCLI()
    #     # Via http://stackoverflow.com/questions/2617057/how-to-supply-stdin-files-and-environment-variable-inputs-to-python-unit-tests
    #     inputs = ['dev', 'lmbda', 'test_settings', 'y', '']

    #     def test_for(inputs):
    #         input_generator = (i for i in inputs)
    #         bi = 'builtins.input'

    #         with mock.patch(bi, lambda prompt: next(input_generator)):
    #             zappa_cli.init()

    #         if os.path.isfile('zappa_settings.json'):
    #             os.remove('zappa_settings.json')

    #     test_for(inputs)
    #     test_for(['dev', 'lmbda', 'test_settings', 'n', ''])
    #     test_for(['dev', 'default', 'lmbda', 'test_settings', '', ''])
    #     test_for(['dev', 'radical', 'lmbda', 'test_settings', 'p', ''])
    #     test_for(['dev', 'lmbda', 'test_settings', 'y', ''])
    #     test_for(['dev', 'lmbda', 'test_settings', 'p', 'n'])


    #     # Test via handle()
    #     input_generator = (i for i in inputs)
    #     bi = 'builtins.input'
    #     with mock.patch(bi, lambda prompt: next(input_generator)):
    #         zappa_cli = ZappaCLI()
    #         argv = ['init']
    #         zappa_cli.handle(argv)

    #     if os.path.isfile('zappa_settings.json'):
    #         os.remove('zappa_settings.json')

    def test_domain_name_match(self):
        # Simple sanity check
        zone = Zappa.get_best_match_zone(all_zones={ 'HostedZones': [
            {
                'Name': 'example.com.au.',
                'Id': 'zone-correct',
                'Config': {
                    'PrivateZone': False
                }
            }
        ]},
            domain='www.example.com.au')
        assert zone == 'zone-correct'

        # No match test
        zone = Zappa.get_best_match_zone(all_zones={'HostedZones': [
            {
                'Name': 'example.com.au.',
                'Id': 'zone-incorrect',
                'Config': {
                    'PrivateZone': False
                }
            }
        ]},
            domain='something-else.com.au')
        assert zone is None

        # More involved, better match should win.
        zone = Zappa.get_best_match_zone(all_zones={'HostedZones': [
            {
                'Name': 'example.com.au.',
                'Id': 'zone-incorrect',
                'Config': {
                    'PrivateZone': False
                }
            },
            {
                'Name': 'subdomain.example.com.au.',
                'Id': 'zone-correct',
                'Config': {
                    'PrivateZone': False
                }
            }
        ]},
            domain='www.subdomain.example.com.au')
        assert zone == 'zone-correct'

        # Check private zone is not matched
        zone = Zappa.get_best_match_zone(all_zones={ 'HostedZones': [
            {
                'Name': 'example.com.au.',
                'Id': 'zone-private',
                'Config': {
                    'PrivateZone': True
                }
            }
        ]},
            domain='www.example.com.au')
        assert zone is None

        # More involved, should ignore the private zone and match the public.
        zone = Zappa.get_best_match_zone(all_zones={'HostedZones': [
            {
                'Name': 'subdomain.example.com.au.',
                'Id': 'zone-private',
                'Config': {
                    'PrivateZone': True
                }
            },
            {
                'Name': 'subdomain.example.com.au.',
                'Id': 'zone-public',
                'Config': {
                    'PrivateZone': False
                }
            }
        ]},
            domain='www.subdomain.example.com.au')
        assert zone == 'zone-public'

    ##
    # Let's Encrypt / ACME
    ##

    def test_lets_encrypt_sanity(self):
        # We need a fake account key and crt
        import subprocess
        devnull = open(os.devnull, 'wb')
        out = subprocess.check_output(['openssl', 'genrsa', '2048'], stderr=devnull)
        with open(os.path.join(gettempdir(), 'account.key'), 'wb') as f:
            f.write(out)

        cmd = [
            'openssl', 'req',
            '-x509',
            '-newkey', 'rsa:2048',
            '-subj', '/C=US/ST=Denial/L=Springfield/O=Dis/CN=www.example.com',
            '-passout', 'pass:foo',
            '-keyout', os.path.join(gettempdir(), 'key.key'),
            '-out', os.path.join(gettempdir(), 'signed.crt'),
            '-days', '1'
        ]
        devnull = open(os.devnull, 'wb')
        subprocess.check_call(cmd, stdout=devnull, stderr=devnull)

        DEFAULT_CA = "https://acme-staging.api.letsencrypt.org"
        CA = "https://acme-staging.api.letsencrypt.org"

        try:
            result = register_account()
        except ValueError as e:
            pass # that's fine.

        create_domain_key()
        create_domain_csr('herp.derp.wtf')
        parse_account_key()
        parse_csr()
        create_chained_certificate()

        try:
            result = sign_certificate()
        except ValueError as e:
            pass # that's fine.

        # This service fails due to remote "over-quota" errors,
        # so let's retire it until we can find a better provider.

        # result = verify_challenge('http://echo.jsontest.com/status/valid')
        # try:
        #     result = verify_challenge('http://echo.jsontest.com/status/fail')
        # except ValueError as e:
        #     pass # that's fine.
        # try:
        #     result = verify_challenge('http://bing.com')
        # except ValueError as e:
        #     pass # that's fine.

        encode_certificate(b'123')

        # without domain testing..
        zappa_cli = ZappaCLI()
        zappa_cli.api_stage = 'ttt888'
        zappa_cli.load_settings('test_settings.json')
        get_cert_and_update_domain(zappa_cli, 'kerplah', 'zzzz', domain=None)


    def test_certify_sanity_checks(self):
        """
        Make sure 'zappa certify':
        * Errors out when a deployment hasn't taken place.
        * Writes errors when certificate settings haven't been specified.
        * Calls Zappa correctly for creates vs. updates.
        """
        old_stdout = sys.stderr
        if sys.version_info[0] < 3:
            sys.stdout = OldStringIO() # print() barfs on io.* types.

        try:
            zappa_cli = ZappaCLI()
            zappa_cli.domain = "test.example.com"
            try:
                zappa_cli.certify()
            except AttributeError:
                # Since zappa_cli.zappa isn't initialized, the certify() call
                # fails when it tries to inspect what Zappa has deployed.
                pass

            # Set up a core.Zappa mock and let us save some state about
            # domains and lambdas
            zappa_mock = mock.create_autospec(Zappa)
            zappa_mock.function_versions = []
            zappa_mock.domain_names = {}
            def get_lambda_function_versions(_function_name, *_args, **_kwargs):
                return zappa_mock.function_versions
            def get_domain_name(domain, *_args, **_kwargs):
                return zappa_mock.domain_names.get(domain)
            zappa_mock.get_domain_name.side_effect = get_domain_name
            zappa_mock.get_lambda_function_versions.side_effect = get_lambda_function_versions

            zappa_cli.zappa = zappa_mock
            self.assertRaises(ClickException, zappa_cli.certify)

            # Make sure we get an error if we don't configure the domain.
            zappa_cli.zappa.function_versions = ["$LATEST"]
            zappa_cli.api_stage = "stage"
            zappa_cli.zappa_settings = {"stage": {}}
            zappa_cli.api_stage = "stage"
            zappa_cli.domain = "test.example.com"

            try:
                zappa_cli.certify()
            except ClickException as e:
                log_output = str(e)
                self.assertIn("Can't certify a domain without", log_output)
                self.assertIn("domain", log_output)

            # Without any LetsEncrypt settings, we should get a message about
            # not having a lets_encrypt_key setting.
            zappa_cli.zappa_settings["stage"]["domain"] = "test.example.com"
            try:
                zappa_cli.certify()
                self.fail("Expected a ClickException")
            except ClickException as e:
                log_output = str(e)
                self.assertIn("Can't certify a domain without", log_output)
                self.assertIn("lets_encrypt_key", log_output)

            # With partial settings, we should get a message about not having
            # certificate, certificate_key, and certificate_chain
            zappa_cli.zappa_settings["stage"]["certificate"] = "foo"
            try:
                zappa_cli.certify()
                self.fail("Expected a ClickException")
            except ClickException as e:
                log_output = str(e)
                self.assertIn("Can't certify a domain without", log_output)
                self.assertIn("certificate_key", log_output)
                self.assertIn("certificate_chain", log_output)

            zappa_cli.zappa_settings["stage"]["certificate_key"] = "key"
            try:
                zappa_cli.certify()
                self.fail("Expected a ClickException")
            except ClickException as e:
                log_output = str(e)
                self.assertIn("Can't certify a domain without", log_output)
                self.assertIn("certificate_key", log_output)
                self.assertIn("certificate_chain", log_output)

            zappa_cli.zappa_settings["stage"]["certificate_chain"] = "chain"
            del zappa_cli.zappa_settings["stage"]["certificate_key"]
            try:
                zappa_cli.certify()
                self.fail("Expected a ClickException")
            except ClickException as e:
                log_output = str(e)
                self.assertIn("Can't certify a domain without", log_output)
                self.assertIn("certificate_key", log_output)
                self.assertIn("certificate_chain", log_output)

            # With all certificate settings, make sure Zappa's domain calls
            # are executed.
            cert_file = tempfile.NamedTemporaryFile()
            cert_file.write(b"Hello world")
            cert_file.flush()

            zappa_cli.zappa_settings["stage"].update({
                "certificate": cert_file.name,
                "certificate_key": cert_file.name,
                "certificate_chain": cert_file.name
            })
            sys.stdout.truncate(0)
            zappa_cli.certify()
            zappa_cli.zappa.create_domain_name.assert_called_once()
            zappa_cli.zappa.update_route53_records.assert_called_once()
            zappa_cli.zappa.update_domain_name.assert_not_called()
            log_output = sys.stdout.getvalue()
            self.assertIn("Created a new domain name", log_output)

            zappa_cli.zappa.reset_mock()
            zappa_cli.zappa.domain_names["test.example.com"] = "*.example.com"
            sys.stdout.truncate(0)
            zappa_cli.certify()
            zappa_cli.zappa.update_domain_name.assert_called_once()
            zappa_cli.zappa.update_route53_records.assert_not_called()
            zappa_cli.zappa.create_domain_name.assert_not_called()
            log_output = sys.stdout.getvalue()
            self.assertNotIn("Created a new domain name", log_output)

            # Test creating domain without Route53
            zappa_cli.zappa_settings["stage"].update({
                "route53_enabled": False,
            })
            zappa_cli.zappa.reset_mock()
            zappa_cli.zappa.domain_names["test.example.com"] = ""
            sys.stdout.truncate(0)
            zappa_cli.certify()
            zappa_cli.zappa.create_domain_name.assert_called_once()
            zappa_cli.zappa.update_route53_records.assert_not_called()
            zappa_cli.zappa.update_domain_name.assert_not_called()
            log_output = sys.stdout.getvalue()
            self.assertIn("Created a new domain name", log_output)
        finally:
            sys.stdout = old_stdout

    @mock.patch('troposphere.Template')
    @mock.patch('botocore.client')
    def test_get_domain_respects_route53_setting(self, client, template):
        zappa_core = Zappa(
            boto_session=mock.Mock(),
            profile_name="test",
            aws_region="test",
            load_credentials=False
        )
        zappa_core.apigateway_client = mock.Mock()
        zappa_core.route53 = mock.Mock()

        # Check it returns valid and exits early
        record = zappa_core.get_domain_name('test_domain', route53=False)
        self.assertIsNotNone(record)
        zappa_core.apigateway_client.get_domain_name.assert_called_once()
        zappa_core.route53.list_hosted_zones.assert_not_called()

        zappa_core.apigateway_client.reset_mock()
        zappa_core.route53.reset_mock()

        # And that the route53 path still works
        zappa_core.route53.list_hosted_zones.return_value = {
            'IsTruncated': False,
            'HostedZones': [
                {
                    'Id': 'somezone'
                }
            ]
        }
        zappa_core.route53.list_resource_record_sets.return_value = {
            'ResourceRecordSets': [{
                'Type': 'CNAME',
                'Name': 'test_domain1'
            }]
        }

        record = zappa_core.get_domain_name('test_domain')
        self.assertIsNotNone(record)
        zappa_core.apigateway_client.get_domain_name.assert_called_once()
        zappa_core.route53.list_hosted_zones.assert_called_once()
        zappa_core.route53.list_resource_record_sets.assert_called_once_with(
            HostedZoneId='somezone')

    @mock.patch('botocore.client')
    def test_get_all_zones_normal_case(self, client):
        zappa_core = Zappa(
            boto_session=mock.Mock(),
            profile_name="test",
            aws_region="test",
            load_credentials=False
        )
        zappa_core.route53 = mock.Mock()

        # Check that it handle the normal case
        zappa_core.route53.list_hosted_zones.return_value = {
            'IsTruncated': False,
            'HostedZones': [
                {
                    'Id': 'somezone'
                }
            ]
        }

        zones = zappa_core.get_all_zones()
        zappa_core.route53.list_hosted_zones.assert_called_with(MaxItems='100')
        self.assertListEqual(zones['HostedZones'], [{'Id': 'somezone'}])

    @mock.patch('botocore.client')
    def test_get_all_zones_two_pages(self, client):
        zappa_core = Zappa(
            boto_session=mock.Mock(),
            profile_name="test",
            aws_region="test",
            load_credentials=False
        )
        zappa_core.route53 = mock.Mock()

        # Check that it handle the normal case
        zappa_core.route53.list_hosted_zones.side_effect = [
            {
                'IsTruncated': True,
                'HostedZones': [
                    {
                        'Id': 'zone1'
                    }
                ],
                'NextMarker': "101"
            },
            {
                'IsTruncated': False,
                'HostedZones': [
                    {
                        'Id': 'zone2'
                    }
                ]
            }
        ]

        zones = zappa_core.get_all_zones()
        zappa_core.route53.list_hosted_zones.assert_has_calls(
            [
                mock.call(MaxItems='100'),
                mock.call(MaxItems='100', Marker='101'),
            ]
        )
        self.assertListEqual(zones['HostedZones'], [{'Id': 'zone1'}, {'Id': 'zone2'}])

    ##
    # Django
    ##

    def test_detect_dj(self):
        # Sanity
        settings_modules = detect_django_settings()

    def test_dj_wsgi(self):
        # Sanity
        settings_modules = detect_django_settings()

        settings = """
# Build paths inside the project like this: os.path.join(BASE_DIR, ...)
import os
BASE_DIR = os.path.dirname(os.path.dirname(__file__))

# Quick-start development settings - unsuitable for production
# See https://docs.djangoproject.com/en/1.7/howto/deployment/checklist/

# SECURITY WARNING: keep the secret key used in production secret!
SECRET_KEY = 'alskdfjalsdkf=0*%do-ayvy*m2k=vss*$7)j8q!@u0+d^na7mi2(^!l!d'

# SECURITY WARNING: don't run with debug turned on in production!
DEBUG = True

TEMPLATE_DEBUG = True

ALLOWED_HOSTS = []

# Application definition

INSTALLED_APPS = (
    'django.contrib.admin',
    'django.contrib.auth',
    'django.contrib.contenttypes',
    'django.contrib.sessions',
    'django.contrib.messages',
    'django.contrib.staticfiles',
)

MIDDLEWARE_CLASSES = (
    'django.contrib.sessions.middleware.SessionMiddleware',
    'django.middleware.common.CommonMiddleware',
    'django.middleware.csrf.CsrfViewMiddleware',
    'django.contrib.auth.middleware.AuthenticationMiddleware',
    'django.contrib.auth.middleware.SessionAuthenticationMiddleware',
    'django.contrib.messages.middleware.MessageMiddleware',
    'django.middleware.clickjacking.XFrameOptionsMiddleware',
)

ROOT_URLCONF = 'blah.urls'
WSGI_APPLICATION = 'hackathon_starter.wsgi.application'

# Database
# https://docs.djangoproject.com/en/1.7/ref/settings/#databases

DATABASES = {
    'default': {
        'ENGINE': 'django.db.backends.sqlite3',
        'NAME': os.path.join(BASE_DIR, 'db.sqlite3'),
    }
}

# Internationalization
# https://docs.djangoproject.com/en/1.7/topics/i18n/

LANGUAGE_CODE = 'en-us'
TIME_ZONE = 'UTC'
USE_I18N = True
USE_L10N = True
USE_TZ = True
        """

        djts = open("dj_test_settings.py", "w")
        djts.write(settings)
        djts.close()

        app = get_django_wsgi('dj_test_settings')
        try:
            os.remove('dj_test_settings.py')
            os.remove('dj_test_settings.pyc')
        except Exception as e:
            pass

    ##
    # Util / Misc
    ##

    def test_human_units(self):
        human_size(1)
        human_size(9999999999999)

    def test_string_to_timestamp(self):
        boo = string_to_timestamp("asdf")
        self.assertTrue(boo == 0)

        yay = string_to_timestamp("1h")
        self.assertTrue(type(yay) == int)
        self.assertTrue(yay > 0)

        yay = string_to_timestamp("4m")
        self.assertTrue(type(yay) == int)
        self.assertTrue(yay > 0)

        yay = string_to_timestamp("1mm")
        self.assertTrue(type(yay) == int)
        self.assertTrue(yay > 0)

        yay = string_to_timestamp("1mm1w1d1h1m1s1ms1us")
        self.assertTrue(type(yay) == int)
        self.assertTrue(yay > 0)

    def test_event_name(self):
        zappa = Zappa()
        truncated = zappa.get_event_name("basldfkjalsdkfjalsdkfjaslkdfjalsdkfjadlsfkjasdlfkjasdlfkjasdflkjasdf-asdfasdfasdfasdfasdf", "this.is.my.dang.function.wassup.yeah.its.long")
        self.assertTrue(len(truncated) <= 64)
        self.assertTrue(truncated.endswith("this.is.my.dang.function.wassup.yeah.its.long"))
        truncated = zappa.get_event_name("basldfkjalsdkfjalsdkfjaslkdfjalsdkfjadlsfkjasdlfkjasdlfkjasdflkjasdf-asdfasdfasdfasdfasdf", "thisidoasdfaljksdfalskdjfalsdkfjasldkfjalsdkfjalsdkfjalsdfkjalasdfasdfasdfasdklfjasldkfjalsdkjfaslkdfjasldkfjasdflkjdasfskdj")
        self.assertTrue(len(truncated) <= 64)
        truncated = zappa.get_event_name("a", "b")
        self.assertTrue(len(truncated) <= 64)
        self.assertEqual(truncated, "a-b")

    def test_hashed_rule_name(self):
        zappa = Zappa()
        truncated = zappa.get_event_name(
            "basldfkjalsdkfjalsdkfjaslkdfjalsdkfjadlsfkjasdlfkjasdlfkjasdflkjasdf-asdfasdfasdfasdfasdf",
            "this.is.my.dang.function.wassup.yeah.its.long")
        self.assertTrue(len(truncated) == 64)

        rule_name = zappa.get_hashed_rule_name(
            event=dict(name='some-event-name'),
            function="this.is.my.dang.function.wassup.yeah.its.long",
            lambda_name="basldfkjalsdkfjalsdkfjaslkdfjalsdkfjadlsfkjasdlfkjasdlfkjasdflkjasdf-asdfasdfasdfasdfasdf")
        self.assertTrue(len(rule_name) <= 64)
        self.assertTrue(rule_name.endswith("-this.is.my.dang.function.wassup.yeah.its.long"))

    def test_detect_dj(self):
        # Sanity
        settings_modules = detect_django_settings()

    def test_detect_flask(self):
        # Sanity
        settings_modules = detect_flask_apps()

    def test_shameless(self):
        shamelessly_promote()


    def test_s3_url_parser(self):
        remote_bucket, remote_file = parse_s3_url('s3://my-project-config-files/filename.json')
        self.assertEqual(remote_bucket, 'my-project-config-files')
        self.assertEqual(remote_file, 'filename.json')

        remote_bucket, remote_file = parse_s3_url('s3://your-bucket/account.key')
        self.assertEqual(remote_bucket, 'your-bucket')
        self.assertEqual(remote_file, 'account.key')

        remote_bucket, remote_file = parse_s3_url('s3://my-config-bucket/super-secret-config.json')
        self.assertEqual(remote_bucket, 'my-config-bucket')
        self.assertEqual(remote_file, 'super-secret-config.json')

        remote_bucket, remote_file = parse_s3_url('s3://your-secure-bucket/account.key')
        self.assertEqual(remote_bucket, 'your-secure-bucket')
        self.assertEqual(remote_file, 'account.key')

        remote_bucket, remote_file = parse_s3_url('s3://your-bucket/subfolder/account.key')
        self.assertEqual(remote_bucket, 'your-bucket')
        self.assertEqual(remote_file, 'subfolder/account.key')

        # Sad path
        remote_bucket, remote_file = parse_s3_url('/dev/null')
        self.assertEqual(remote_bucket, '')


    def test_remote_env_package(self):
        zappa_cli = ZappaCLI()
        zappa_cli.api_stage = 'deprecated_remote_env'
        zappa_cli.load_settings('test_settings.json')
        self.assertEqual('lmbda-env', zappa_cli.stage_config['remote_env_bucket'])
        self.assertEqual('dev/env.json', zappa_cli.stage_config['remote_env_file'])
        zappa_cli.create_package()
        with zipfile.ZipFile(zappa_cli.zip_path, 'r') as lambda_zip:
            content = lambda_zip.read('zappa_settings.py')
        zappa_cli.remove_local_zip()
        # m = re.search("REMOTE_ENV='(.*)'", content)
        # self.assertEqual(m.group(1), 's3://lmbda-env/dev/env.json')

        zappa_cli = ZappaCLI()
        zappa_cli.api_stage = 'remote_env'
        zappa_cli.load_settings('test_settings.json')
        self.assertEqual('s3://lmbda-env/prod/env.json', zappa_cli.stage_config['remote_env'])
        zappa_cli.create_package()
        with zipfile.ZipFile(zappa_cli.zip_path, 'r') as lambda_zip:
            content = lambda_zip.read('zappa_settings.py')
        zappa_cli.remove_local_zip()
        # m = re.search("REMOTE_ENV='(.*)'", content)
        # self.assertEqual(m.group(1), 's3://lmbda-env/prod/env.json')

    def test_package_only(self):

        for delete_local_zip in [True, False]:
            zappa_cli = ZappaCLI()
            if delete_local_zip:
                zappa_cli.api_stage = 'build_package_only_delete_local_zip_true'
            else:
                zappa_cli.api_stage = 'build_package_only_delete_local_zip_false'
            zappa_cli.load_settings('test_settings.json')
            zappa_cli.package()
            zappa_cli.on_exit()  # simulate the command exits
            # the zip should never be removed
            self.assertEqual(os.path.isfile(zappa_cli.zip_path), True)

            # cleanup
            os.remove(zappa_cli.zip_path)

    def test_package_output(self):

        for delete_local_zip in [True]:
            zappa_cli = ZappaCLI()
            if delete_local_zip:
                zappa_cli.api_stage = 'build_package_only_delete_local_zip_true'
            zappa_cli.load_settings('test_settings.json')
            zappa_cli.package(output="oh-boy.zip")
            zappa_cli.on_exit()  # simulate the command exits
            # the zip should never be removed
            self.assertEqual(os.path.isfile(zappa_cli.zip_path), True)

            # cleanup
            os.remove(zappa_cli.zip_path)

    def test_package_does_not_load_credentials(self):
        zappa_cli = ZappaCLI()
        zappa_cli.api_stage = 'ttt888'

        with mock.patch('zappa.core.Zappa.load_credentials') as LoadCredentialsMock:
            # load_credentials is set in ZappaCLI.handler; simulates 'zappa package'
            zappa_cli.load_credentials = False
            zappa_cli.load_settings('test_settings.json')
            zappa_cli.package()
            zappa_cli.on_exit()  # simulate the command exits

            # credentials should not be loaded for package command
            self.assertFalse(zappa_cli.load_credentials)
            self.assertFalse(LoadCredentialsMock.called)

        # cleanup
        os.remove(zappa_cli.zip_path)


    def test_flask_logging_bug(self):
        """
        This checks whether Flask can write errors sanely.
        https://github.com/Miserlou/Zappa/issues/283
        """
        event = {
                "body": {},
                "headers": {},
                "pathParameters": {},
                "path": '/',
                "httpMethod": "GET",
                "queryStringParameters": {},
                "requestContext": {}
            }

        old_stderr = sys.stderr
        sys.stderr = BytesIO()
        try:
            environ = create_wsgi_request(event)
            app = flask.Flask(__name__)
            with app.request_context(environ):
                app.logger.error(u"This is a test")
                log_output = sys.stderr.getvalue()
                if sys.version_info[0] < 3:
                    self.assertNotIn(
                        "'str' object has no attribute 'write'", log_output)
                    self.assertNotIn(
                        "Logged from file tests.py", log_output)
        finally:
            sys.stderr = old_stderr

    def test_slim_handler(self):
        zappa_cli = ZappaCLI()
        zappa_cli.api_stage = 'slim_handler'
        zappa_cli.load_settings('test_settings.json')
        zappa_cli.create_package()

        self.assertTrue(os.path.isfile(zappa_cli.handler_path))
        self.assertTrue(os.path.isfile(zappa_cli.zip_path))

        zappa_cli.remove_local_zip()

    def test_validate_name(self):
        fname = 'tests/name_scenarios.json'
        with open(fname, 'r') as f:
            scenarios = json.load(f)
        for scenario in scenarios:
            value = scenario["value"]
            is_valid = scenario["is_valid"]
            if is_valid:
                assert validate_name(value)
            else:
                with self.assertRaises(InvalidAwsLambdaName) as exc:
                    validate_name(value)

    def test_contains_python_files_or_subdirs(self):
        self.assertTrue(contains_python_files_or_subdirs('tests/data'))
        self.assertTrue(contains_python_files_or_subdirs('tests/data/test2'))
        self.assertFalse(contains_python_files_or_subdirs('tests/data/test1'))

    def test_conflicts_with_a_neighbouring_module(self):
        self.assertTrue(conflicts_with_a_neighbouring_module('tests/data/test1'))
        self.assertFalse(conflicts_with_a_neighbouring_module('tests/data/test2'))

    def test_settings_py_generation(self):
        zappa_cli = ZappaCLI()
        zappa_cli.api_stage = 'ttt888'
        zappa_cli.load_settings('test_settings.json')
        zappa_cli.create_package()
        with zipfile.ZipFile(zappa_cli.zip_path, 'r') as lambda_zip:
            content = lambda_zip.read('zappa_settings.py').decode("utf-8")
            settings = {}
            exec(content, globals(), settings)

            # validate environment variables
            self.assertIn('ENVIRONMENT_VARIABLES', settings)
            self.assertEqual(settings['ENVIRONMENT_VARIABLES']['TEST_ENV_VAR'], "test_value")

            # validate Context header mappings
            self.assertIn('CONTEXT_HEADER_MAPPINGS', settings)
            self.assertEqual(settings['CONTEXT_HEADER_MAPPINGS']['CognitoIdentityId'], "identity.cognitoIdentityId")
            self.assertEqual(settings['CONTEXT_HEADER_MAPPINGS']['APIStage'], "stage")

        zappa_cli.remove_local_zip()

    def test_only_ascii_env_var_allowed(self):
        zappa_cli = ZappaCLI()
        zappa_cli.api_stage = 'ttt888'
        zappa_cli.load_settings('tests/test_non_ascii_environment_var_key.json')
        with self.assertRaises(ValueError) as context:
            zappa_cli.create_package()
        self.assertEqual('Environment variable keys must be ascii.', str(context.exception))


    def test_titlecase_keys(self):
        raw = {
            'hOSt': 'github.com',
            'ConnECtiOn': 'keep-alive',
            'UpGRAde-InSecuRE-ReQueSts': '1',
            'uSer-AGEnT': 'Mozilla/5.0 (Macintosh; Intel Mac OS X 10_12_5) AppleWebKit/537.36 (KHTML, like Gecko) Chrome/65.0.3325.181 Safari/537.36',
            'cONtENt-TYPe': 'text/html; charset=utf-8',
            'aCCEpT': 'text/html,application/xhtml+xml,application/xml;q=0.9,image/webp,image/apng,*/*;q=0.8',
            'ACcePT-encoDInG': 'gzip, deflate, br',
            'AcCEpT-lAnGUagE': 'en-US,en;q=0.9'
        }
        transformed= titlecase_keys(raw)
        expected = {
            'Host': 'github.com',
            'Connection': 'keep-alive',
            'Upgrade-Insecure-Requests': '1',
            'User-Agent': 'Mozilla/5.0 (Macintosh; Intel Mac OS X 10_12_5) AppleWebKit/537.36 (KHTML, like Gecko) Chrome/65.0.3325.181 Safari/537.36',
            'Content-Type': 'text/html; charset=utf-8',
            'Accept': 'text/html,application/xhtml+xml,application/xml;q=0.9,image/webp,image/apng,*/*;q=0.8',
            'Accept-Encoding': 'gzip, deflate, br',
            'Accept-Language': 'en-US,en;q=0.9'
        }
        self.assertEqual(expected, transformed)

    def test_is_valid_bucket_name(self):
        # Bucket names must be at least 3 and no more than 63 characters long.
        self.assertFalse(is_valid_bucket_name("ab"))
        self.assertFalse(is_valid_bucket_name("abcdefghijklmnopqrstuvwxyzabcdefghijklmnopqrstuvwxyzabcdefhijlmn"))
        # Bucket names must not contain uppercase characters or underscores.
        self.assertFalse(is_valid_bucket_name("aaaBaaa"))
        self.assertFalse(is_valid_bucket_name("aaa_aaa"))
        # Bucket names must start with a lowercase letter or number.
        self.assertFalse(is_valid_bucket_name(".abbbaba"))
        self.assertFalse(is_valid_bucket_name("abbaba."))
        self.assertFalse(is_valid_bucket_name("-abbaba"))
        self.assertFalse(is_valid_bucket_name("ababab-"))
        # Bucket names must be a series of one or more labels. Adjacent labels are separated by a single period (.).
        # Each label must start and end with a lowercase letter or a number.
        self.assertFalse(is_valid_bucket_name("aaa..bbbb"))
        self.assertFalse(is_valid_bucket_name("aaa.-bbb.ccc"))
        self.assertFalse(is_valid_bucket_name("aaa-.bbb.ccc"))
        # Bucket names must not be formatted as an IP address (for example, 192.168.5.4).
        self.assertFalse(is_valid_bucket_name("192.168.5.4"))
        self.assertFalse(is_valid_bucket_name("127.0.0.1"))
        self.assertFalse(is_valid_bucket_name("255.255.255.255"))

        self.assertTrue(is_valid_bucket_name("valid-formed-s3-bucket-name"))
        self.assertTrue(is_valid_bucket_name("worst.bucket.ever"))

    # TODO: encountered error when vpc_config["SubnetIds"] or vpc_config["SecurityGroupIds"] is missing
    # We need to make the code more robust in this case and avoid the KeyError
    def test_zappa_core_deploy_lambda_alb_missing_cert_arn(self):
        kwargs = {
            "lambda_arn": "adatok",
            "lambda_name": "test",
            "alb_vpc_config": {
                "SubnetIds": [],
                "SecurityGroupIds": [],
                "CertificateArn": None
            },
            'timeout': '30',
        }

        zappa_core = Zappa(
            boto_session=mock.Mock(),
            profile_name="test",
            aws_region="test",
            load_credentials=False
        )

        with self.assertRaises(EnvironmentError) as context:
            zappa_core.deploy_lambda_alb(**kwargs)

    def test_zappa_core_deploy_lambda_alb(self):
        kwargs = {
            "lambda_arn": str(uuid.uuid4()),
            "lambda_name": str(uuid.uuid4()),
            "alb_vpc_config": {
                "SubnetIds": [],
                "SecurityGroupIds": [],
                "CertificateArn": str(uuid.uuid4()),
            },
            "timeout": '30',
        }

        zappa_core = Zappa(
            boto_session=mock.Mock(),
            profile_name="test",
            aws_region="test",
            load_credentials=False
        )
        zappa_core.elbv2_client = botocore.session.get_session().create_client("elbv2")
        zappa_core.lambda_client = botocore.session.get_session().create_client("lambda")
        elbv2_stubber = botocore.stub.Stubber(zappa_core.elbv2_client)
        lambda_stubber = botocore.stub.Stubber(zappa_core.lambda_client)

        loadbalancer_arn = str(uuid.uuid4())
        targetgroup_arn = str(uuid.uuid4())

        elbv2_stubber.add_response("create_load_balancer",
            expected_params={
                "Name": kwargs["lambda_name"],
                "Subnets": kwargs["alb_vpc_config"]["SubnetIds"],
                "SecurityGroups": kwargs["alb_vpc_config"]["SecurityGroupIds"],
                "Scheme": "internet-facing",
                "Type": "application",
                "IpAddressType": "ipv4",
            },
            service_response={
                "LoadBalancers": [{
                    "LoadBalancerArn": loadbalancer_arn,
                    "DNSName": "test",
                    "VpcId": "test",
                    "State": {
                        "Code": "OK"
                    }
                }]
            },
        )
        elbv2_stubber.add_response("modify_load_balancer_attributes",
            expected_params={
                "LoadBalancerArn": loadbalancer_arn,
                'Attributes': [{
                    'Key': 'idle_timeout.timeout_seconds',
                    'Value': kwargs['timeout']
                }]
            },
            service_response={
                'Attributes': [{
                    'Key': 'idle_timeout.timeout_seconds',
                    'Value': kwargs['timeout']
                }]
            },
        )

        elbv2_stubber.add_response("create_target_group",
            expected_params={
                "Name": kwargs["lambda_name"],
                "TargetType": "lambda",
            },
            service_response={
                "TargetGroups": [{
                    "TargetGroupArn": targetgroup_arn,
                }]
            },
        )
        elbv2_stubber.add_response("modify_target_group_attributes",
            expected_params={
                "TargetGroupArn": targetgroup_arn,
                'Attributes': [{
                    'Key': 'lambda.multi_value_headers.enabled',
                    'Value': 'true'
                }],
            },
            service_response={
                'Attributes': [{
                    'Key': 'lambda.multi_value_headers.enabled',
                    'Value': 'true'
                }],
            },
        )

        lambda_stubber.add_response("add_permission",
            expected_params={
                "Action": "lambda:InvokeFunction",
                "FunctionName": "{}:{}".format(kwargs["lambda_arn"], ALB_LAMBDA_ALIAS),
                "Principal": "elasticloadbalancing.amazonaws.com",
                "SourceArn": targetgroup_arn,
                "StatementId": kwargs["lambda_name"],
            },
            service_response={},
        )
        elbv2_stubber.add_response("register_targets",
            expected_params={
                "TargetGroupArn": targetgroup_arn,
                "Targets": [{"Id": "{}:{}".format(kwargs["lambda_arn"], ALB_LAMBDA_ALIAS)}],
            },
            service_response={},
        )
        elbv2_stubber.add_response("create_listener",
            expected_params={
                "Certificates": [{"CertificateArn": kwargs["alb_vpc_config"]["CertificateArn"],}],
                "DefaultActions": [{
                    "Type": "forward",
                    "TargetGroupArn": targetgroup_arn,
                }],
                "LoadBalancerArn": loadbalancer_arn,
                "Protocol": "HTTPS",
                "Port": 443,
            },
            service_response={},
        )
        lambda_stubber.activate()
        elbv2_stubber.activate()
        zappa_core.deploy_lambda_alb(**kwargs)

    def test_zappa_core_undeploy_lambda_alb(self):
        kwargs = {
            "lambda_name": str(uuid.uuid4()),
        }

        zappa_core = Zappa(
            boto_session=mock.Mock(),
            profile_name="test",
            aws_region="test",
            load_credentials=False
        )
        zappa_core.elbv2_client = botocore.session.get_session().create_client("elbv2")
        zappa_core.lambda_client = botocore.session.get_session().create_client("lambda")
        elbv2_stubber = botocore.stub.Stubber(zappa_core.elbv2_client)
        lambda_stubber = botocore.stub.Stubber(zappa_core.lambda_client)

        loadbalancer_arn = str(uuid.uuid4())
        listener_arn = str(uuid.uuid4())
        function_arn = str(uuid.uuid4())
        targetgroup_arn = str(uuid.uuid4())

        lambda_stubber.add_response("remove_permission",
            expected_params={
                "FunctionName": kwargs["lambda_name"],
                "StatementId": kwargs["lambda_name"],
            },
            service_response={},
        )
        elbv2_stubber.add_response("describe_load_balancers",
            expected_params={
                "Names": [kwargs["lambda_name"]],
            },
            service_response={
                "LoadBalancers": [{
                    "LoadBalancerArn": loadbalancer_arn,
                }]
            },
        )
        elbv2_stubber.add_response("describe_listeners",
            expected_params={
                "LoadBalancerArn": loadbalancer_arn,
            },
            service_response={
                "Listeners": [{
                    "ListenerArn": listener_arn,
                }]
            },
        )
        elbv2_stubber.add_response("delete_listener",
            expected_params={
                "ListenerArn": listener_arn,
            },
            service_response={},
        )
        elbv2_stubber.add_response("delete_load_balancer",
            expected_params={
                "LoadBalancerArn": loadbalancer_arn,
            },
            service_response={},
        )
        elbv2_stubber.add_client_error("describe_load_balancers",
            service_error_code="LoadBalancerNotFound",
        )
        lambda_stubber.add_response("get_function",
            expected_params={
                "FunctionName": kwargs["lambda_name"],
            },
            service_response={
                "Configuration": {"FunctionArn": function_arn}
            },
        )
        elbv2_stubber.add_response("describe_target_groups",
            expected_params={
                "Names": [kwargs["lambda_name"]],
            },
            service_response={
                "TargetGroups": [{"TargetGroupArn": targetgroup_arn}],
            },
        )
        elbv2_stubber.add_response("deregister_targets",
            service_response={},
        )
        elbv2_stubber.add_client_error("describe_target_health",
            service_error_code="InvalidTarget",
        )
        elbv2_stubber.add_response("delete_target_group",
            expected_params={
                "TargetGroupArn": targetgroup_arn,
            },
            service_response={},
        )
        lambda_stubber.activate()
        elbv2_stubber.activate()
        zappa_core.undeploy_lambda_alb(**kwargs)


    @mock.patch('botocore.client')
    def test_set_lambda_concurrency(self, client):
        boto_mock = mock.MagicMock()
        zappa_core = Zappa(
            boto_session=boto_mock,
            profile_name="test",
            aws_region="test",
            load_credentials=True
        )
        zappa_core.lambda_client.create_function.return_value = {
            "FunctionArn": "abc",
            "Version": 1,
        }
        access_logging_patch = zappa_core.create_lambda_function(
            concurrency=5,
        )
        boto_mock.client().put_function_concurrency.assert_called_with(
            FunctionName="abc",
            ReservedConcurrentExecutions=5,
        )

    @mock.patch('botocore.client')
    def test_update_lambda_concurrency(self, client):
        boto_mock = mock.MagicMock()
        zappa_core = Zappa(
            boto_session=boto_mock,
            profile_name="test",
            aws_region="test",
            load_credentials=True
        )
        zappa_core.lambda_client.create_function.return_value = {
            "FunctionArn": "abc",
            "Version": 1,
        }
        access_logging_patch = zappa_core.update_lambda_function(
            bucket="test",
            function_name="abc",
            concurrency=5,
        )
        boto_mock.client().put_function_concurrency.assert_called_with(
            FunctionName="abc",
            ReservedConcurrentExecutions=5,
        )
        boto_mock.client().delete_function_concurrency.assert_not_called()

    @mock.patch('botocore.client')
    def test_delete_lambda_concurrency(self, client):
        boto_mock = mock.MagicMock()
        zappa_core = Zappa(
            boto_session=boto_mock,
            profile_name="test",
            aws_region="test",
            load_credentials=True
        )
        zappa_core.lambda_client.create_function.return_value = {
            "FunctionArn": "abc",
            "Version": 1,
        }
        access_logging_patch = zappa_core.update_lambda_function(
            bucket="test",
            function_name="abc",
        )
        boto_mock.client().put_function_concurrency.assert_not_called()
        boto_mock.client().delete_function_concurrency.assert_called_with(
            FunctionName="abc",
        )

if __name__ == '__main__':
    unittest.main()<|MERGE_RESOLUTION|>--- conflicted
+++ resolved
@@ -182,18 +182,6 @@
             self.assertTrue(os.path.isfile(path))
             os.remove(path)
 
-<<<<<<< HEAD
-=======
-    def test_should_use_lambda_packages(self):
-        z = Zappa(runtime='python3.6')
-
-        self.assertTrue(z.have_any_lambda_package_version('mysqlclient'))
-        self.assertFalse(z.have_any_lambda_package_version('no_package'))
-
-        self.assertTrue(z.have_correct_lambda_package_version('mysqlclient', '1.3.12'))
-        self.assertFalse(z.have_correct_lambda_package_version('mysqlclient', '1.4.12'))
-
->>>>>>> a2244fc0
     def test_getting_installed_packages(self, *args):
         z = Zappa(runtime='python3.6')
 
