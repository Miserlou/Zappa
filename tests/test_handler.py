--- conflicted
+++ resolved
@@ -342,7 +342,6 @@
         response = lh.lambda_handler(event, None)
         mocked_exception_handler.assert_called
 
-<<<<<<< HEAD
     def test_flask_app_factory(self):
         """
         Ensure that Flask application factory works.
@@ -370,7 +369,7 @@
 
         self.assertEqual(response['statusCode'], 200)
         mocked_exception_handler.assert_not_called()
-=======
+
     def test_wsgi_script_name_on_alb_event(self):
         """
         Ensure ALB-triggered events are properly handled by LambdaHandler
@@ -468,5 +467,4 @@
         }
         response = lh.handler(event, None)
 
-        self.assertEqual(response, True)
->>>>>>> 80a6881f
+        self.assertEqual(response, True)