/shims
/version
/versions
/sources
/cache
/libexec/*.dylib
/src/Makefile
/src/*.o
<<<<<<< HEAD
bats/
=======
/gems
>>>>>>> 5fb9c84e
<|MERGE_RESOLUTION|>--- conflicted
+++ resolved
@@ -6,8 +6,4 @@
 /libexec/*.dylib
 /src/Makefile
 /src/*.o
-<<<<<<< HEAD
-bats/
-=======
-/gems
->>>>>>> 5fb9c84e
+/bats/