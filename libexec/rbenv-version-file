--- conflicted
+++ resolved
@@ -5,11 +5,8 @@
 
 find_local_version_file() {
   local root="$1"
-<<<<<<< HEAD
   while true; do
-=======
-  while [[ -n "$root" && ! "$root" =~ ^//[^/]*$ ]]; do
->>>>>>> 5c1094ad
+    [[ "$root" =~ ^//[^/]*$ ]] && break
     if [ -e "${root}/.ruby-version" ]; then
       echo "${root}/.ruby-version"
       exit
