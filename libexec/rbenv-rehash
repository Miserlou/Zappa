--- conflicted
+++ resolved
@@ -112,7 +112,6 @@
   done
 }
 
-<<<<<<< HEAD
 # Once the registered shims have been installed, we make a second pass
 # over the contents of the shims directory. Any file that is present
 # in the directory but has not been registered as a shim should be
@@ -126,12 +125,7 @@
 }
 
 
-# Save the working directory and change to the shims directory.
-CUR_PATH=$PWD
-=======
-# Empty out the shims directory and make it the working directory.
-rm -f "$SHIM_PATH"/*
->>>>>>> 9dde161b
+# Change to the shims directory.
 cd "$SHIM_PATH"
 
 # Create the prototype shim, then register shims for all known binaries.
