from __future__ import print_function
from __future__ import absolute_import
import platform

import glob
from setuptools import find_packages

import boto3
import botocore
import json
import logging
import os
import random
import requests
import shutil
import string
import subprocess
import tarfile
import tempfile
import time
import troposphere
import troposphere.apigateway
import zipfile

from distutils.dir_util import copy_tree

from botocore.exceptions import ClientError
from io import BytesIO
from lambda_packages import lambda_packages
from tqdm import tqdm

# Zappa imports
from zappa.util import copytree, add_event_source, remove_event_source

logging.basicConfig(format='%(levelname)s:%(message)s')
logger = logging.getLogger(__name__)
logger.setLevel(logging.INFO)


##
# Policies And Template Mappings
##

POST_TEMPLATE_MAPPING = """#set($rawPostData = $input.path("$"))
{
  "body" : "$util.base64Encode($input.body)",
  "headers": {
    #foreach($header in $input.params().header.keySet())
    "$header": "$util.escapeJavaScript($input.params().header.get($header))" #if($foreach.hasNext),#end

    #end
  },
  "method": "$context.httpMethod",
  "params": {
    #foreach($param in $input.params().path.keySet())
    "$param": "$util.escapeJavaScript($input.params().path.get($param))" #if($foreach.hasNext),#end

    #end
  },
  "query": {
    #foreach($queryParam in $input.params().querystring.keySet())
    "$queryParam": "$util.escapeJavaScript($input.params().querystring.get($queryParam))" #if($foreach.hasNext),#end

    #end
  }
}"""

FORM_ENCODED_TEMPLATE_MAPPING = """
{
  "body" : "$util.base64Encode($input.body)",
  "headers": {
    #foreach($header in $input.params().header.keySet())
    "$header": "$util.escapeJavaScript($input.params().header.get($header))" #if($foreach.hasNext),#end

    #end
  },
  "method": "$context.httpMethod",
  "params": {
    #foreach($param in $input.params().path.keySet())
    "$param": "$util.escapeJavaScript($input.params().path.get($param))" #if($foreach.hasNext),#end

    #end
  },
  "query": {
    #foreach($queryParam in $input.params().querystring.keySet())
    "$queryParam": "$util.escapeJavaScript($input.params().querystring.get($queryParam))" #if($foreach.hasNext),#end

    #end
  }
}"""

ASSUME_POLICY = """{
  "Version": "2012-10-17",
  "Statement": [
    {
      "Sid": "",
      "Effect": "Allow",
      "Principal": {
        "Service": [
          "apigateway.amazonaws.com",
          "lambda.amazonaws.com",
          "events.amazonaws.com"
        ]
      },
      "Action": "sts:AssumeRole"
    }
  ]
}"""

ATTACH_POLICY = """{
    "Version": "2012-10-17",
    "Statement": [
        {
            "Effect": "Allow",
            "Action": [
                "logs:*"
            ],
            "Resource": "arn:aws:logs:*:*:*"
        },
        {
            "Effect": "Allow",
            "Action": [
                "lambda:InvokeFunction"
            ],
            "Resource": [
                "*"
            ]
        },
        {
            "Effect": "Allow",
            "Action": [
                "ec2:AttachNetworkInterface",
                "ec2:CreateNetworkInterface",
                "ec2:DeleteNetworkInterface",
                "ec2:DescribeInstances",
                "ec2:DescribeNetworkInterfaces",
                "ec2:DetachNetworkInterface",
                "ec2:ModifyNetworkInterfaceAttribute",
                "ec2:ResetNetworkInterfaceAttribute"
            ],
            "Resource": "*"
        },
        {
            "Effect": "Allow",
            "Action": [
                "s3:*"
            ],
            "Resource": "arn:aws:s3:::*"
        },
        {
            "Effect": "Allow",
            "Action": [
                "kinesis:*"
            ],
            "Resource": "arn:aws:kinesis:*:*:*"
        },
        {
            "Effect": "Allow",
            "Action": [
                "sns:*"
            ],
            "Resource": "arn:aws:sns:*:*:*"
        },
        {
            "Effect": "Allow",
            "Action": [
                "sqs:*"
            ],
            "Resource": "arn:aws:sqs:*:*:*"
        },
        {
            "Effect": "Allow",
            "Action": [
                "dynamodb:*"
            ],
            "Resource": "arn:aws:dynamodb:*:*:*"
        },
        {
            "Effect": "Allow",
            "Action": [
                "route53:*"
            ],
            "Resource": "*"
        }
    ]
}"""

RESPONSE_TEMPLATE = """#set($inputRoot = $input.path('$'))\n$inputRoot.Content"""
ERROR_RESPONSE_TEMPLATE = """#set($_body = $util.parseJson($input.path('$.errorMessage'))['content'])\n$util.base64Decode($_body)"""
REDIRECT_RESPONSE_TEMPLATE = ""

# Latest list: https://docs.aws.amazon.com/general/latest/gr/rande.html#apigateway_region
API_GATEWAY_REGIONS = ['us-east-1', 'us-east-2', 'us-west-2', 'eu-central-1', 'eu-west-1', 'ap-northeast-1',
                       'ap-northeast-2', 'ap-southeast-1', 'ap-southeast-2']
# Latest list: https://docs.aws.amazon.com/general/latest/gr/rande.html#lambda_region
LAMBDA_REGIONS = ['us-east-1', 'us-east-2', 'us-west-2', 'eu-central-1', 'eu-west-1', 'ap-northeast-1',
                  'ap-northeast-2', 'ap-southeast-1', 'ap-southeast-2']

ZIP_EXCLUDES = [
    '*.exe', '*.DS_Store', '*.Python', '*.git', '.git/*', '*.zip', '*.tar.gz',
    '*.hg', '*.egg-info', 'pip', 'docutils*', 'setuputils*'
]

##
# Classes
##


class Zappa(object):
    """
    Zappa!

    Makes it easy to run Python web applications on AWS Lambda/API Gateway.

    """

    ##
    # Configurables
    ##

    http_methods = [
        'ANY'
    ]
    parameter_depth = 8
    integration_response_codes = [200, 201, 301, 400, 401, 403, 404, 405, 500]
    integration_content_types = [
        'text/html',
    ]
    method_response_codes = [200, 201, 301, 400, 401, 403, 404, 405, 500]
    method_content_types = [
        'text/html',
    ]
    method_header_types = [
        'Content-Type',
        'Location',
        'Status',
        'X-Frame-Options',
        'Set-Cookie'
    ]

    role_name = "ZappaLambdaExecution"
    assume_policy = ASSUME_POLICY
    attach_policy = ATTACH_POLICY
    cloudwatch_log_levels = ['OFF', 'ERROR', 'INFO']

    ##
    # Credentials
    ##

    boto_session = None
    credentials_arn = None

    def __init__(self, boto_session=None, profile_name=None, aws_region=None, load_credentials=True):
        # Set aws_region to None to use the system's region instead
        if aws_region is None:
            # https://github.com/Miserlou/Zappa/issues/413
            self.aws_region = boto3.Session().region_name
            logger.debug("Set region from boto: %s", self.aws_region)
        else:
            self.aws_region = aws_region

        # Some common invokations, such as DB migrations,
        # can take longer than the default.

        # Note that this is set to 300s, but if connected to
        # APIGW, Lambda will max out at 30s.
        # Related: https://github.com/Miserlou/Zappa/issues/205
        long_config_dict = {
            'region_name': aws_region,
            'connect_timeout': 5,
            'read_timeout': 300
        }
        long_config = botocore.client.Config(**long_config_dict)

        if load_credentials:
            self.load_credentials(boto_session, profile_name)

        self.s3_client = self.boto_session.client('s3')
        self.lambda_client = self.boto_session.client('lambda', config=long_config)
        self.events_client = self.boto_session.client('events')
        self.apigateway_client = self.boto_session.client('apigateway')
        self.logs_client = self.boto_session.client('logs')
        self.iam_client = self.boto_session.client('iam')
        self.iam = self.boto_session.resource('iam')
        self.cloudwatch = self.boto_session.client('cloudwatch')
        self.route53 = self.boto_session.client('route53')
        self.cf_client = self.boto_session.client('cloudformation')
        self.cf_template = troposphere.Template()
        self.cf_api_resources = []
        self.cf_parameters = {}


    def cache_param(self, value):
        '''Returns a troposphere Ref to a value cached as a parameter.'''

        if value not in self.cf_parameters:
            keyname = chr(ord('A') + len(self.cf_parameters))
            param = self.cf_template.add_parameter(troposphere.Parameter(
                keyname, Type="String", Default=value
            ))

            self.cf_parameters[value] = param

        return troposphere.Ref(self.cf_parameters[value])

    ##
    # Packaging
    ##
    def copy_editable_packages(self, egg_links, temp_package_path):
        for egg_link in egg_links:
            with open(egg_link) as df:
                egg_path = df.read().decode('utf-8').splitlines()[0].strip()
                pkgs = set([x.split(".")[0] for x in find_packages(egg_path, exclude=['test', 'tests'])])
                for pkg in pkgs:
                    copytree(os.path.join(egg_path, pkg), os.path.join(temp_package_path, pkg), symlinks=False)

        if temp_package_path:
            # now remove any egg-links as they will cause issues if they still exist
            for link in glob.glob(os.path.join(temp_package_path, "*.egg-link")):
                os.remove(link)

    def create_lambda_zip(self, prefix='lambda_package', handler_file=None,
                          minify=True, exclude=None, use_precompiled_packages=True, include=None, venv=None):
        """
        Create a Lambda-ready zip file of the current virtualenvironment and working directory.

        Returns path to that file.

        """
        import pip

        if not venv:
            if 'VIRTUAL_ENV' in os.environ:
                venv = os.environ['VIRTUAL_ENV']
            elif os.path.exists('.python-version'):  # pragma: no cover
                logger.debug("Pyenv's local virtualenv detected.")
                try:
                    subprocess.check_output('pyenv', stderr=subprocess.STDOUT)
                except OSError:
                    print("This directory seems to have pyenv's local venv"
                          "but pyenv executable was not found.")
                with open('.python-version', 'r') as f:
                    env_name = f.read()[:-1]
                    logger.debug('env name = {}'.format(env_name))
                bin_path = subprocess.check_output(['pyenv', 'which', 'python']).decode('utf-8')
                venv = bin_path[:bin_path.rfind(env_name)] + env_name
                logger.debug('env path = {}'.format(venv))
            else:  # pragma: no cover
                print("Zappa requires an active virtual environment.")
                quit()

        cwd = os.getcwd()
        zip_fname = prefix + '-' + str(int(time.time())) + '.zip'
        zip_path = os.path.join(cwd, zip_fname)

        # Files that should be excluded from the zip
        if exclude is None:
            exclude = list()

        # Exclude the zip itself
        exclude.append(zip_path)

        def splitpath(path):
            parts = []
            (path, tail) = os.path.split(path)
            while path and tail:
                parts.append(tail)
                (path, tail) = os.path.split(path)
            parts.append(os.path.join(path, tail))
            return list(map(os.path.normpath, parts))[::-1]
        split_venv = splitpath(venv)
        split_cwd = splitpath(cwd)

        # Ideally this should be avoided automatically,
        # but this serves as an okay stop-gap measure.
        if split_venv[-1] == split_cwd[-1]:  # pragma: no cover
            print(
                "Warning! Your project and virtualenv have the same name! You may want "
                "to re-create your venv with a new name, or explicitly define a "
                "'project_name', as this may cause errors."
            )

        # First, do the project..
        temp_project_path = os.path.join(tempfile.gettempdir(), str(int(time.time())))

        if minify:
            excludes = ZIP_EXCLUDES + exclude + [split_venv[-1]]
            copytree(cwd, temp_project_path, symlinks=False, ignore=shutil.ignore_patterns(*excludes))
        else:
            copytree(cwd, temp_project_path, symlinks=False)

        # Then, do the site-packages..
        egg_links = []
        temp_package_path = os.path.join(tempfile.gettempdir(), str(int(time.time() + 1)))
        python_version = '.'.join(platform.python_version_tuple()[:2])
        if os.sys.platform == 'win32':
            site_packages = os.path.join(venv, 'Lib', 'site-packages')
        else:
<<<<<<< HEAD
            site_packages = os.path.join(venv, 'lib', 'python%s' % python_version,
                                         'site-packages')
=======
            site_packages = os.path.join(venv, 'lib', 'python2.7', 'site-packages')
        egg_links.extend(glob.glob(os.path.join(site_packages, '*.egg-link')))

>>>>>>> 1321ef62
        if minify:
            excludes = ZIP_EXCLUDES + exclude
            copytree(site_packages, temp_package_path, symlinks=False, ignore=shutil.ignore_patterns(*excludes))

        else:
            copytree(site_packages, temp_package_path, symlinks=False)

        # We may have 64-bin specific packages too.
        site_packages_64 = os.path.join(venv, 'lib64', 'python%s' % python_version, 'site-packages')
        if os.path.exists(site_packages_64):
            egg_links.extend(glob.glob(os.path.join(site_packages_64, '*.egg-link')))
            if minify:
                excludes = ZIP_EXCLUDES + exclude
                copytree(site_packages_64, temp_package_path, symlinks=False, ignore=shutil.ignore_patterns(*excludes))
            else:
                copytree(site_packages_64, temp_package_path, symlinks=False)

        if egg_links:
            self.copy_editable_packages(egg_links, temp_package_path)

        copy_tree(temp_package_path, temp_project_path, update=True)

        # Then the pre-compiled packages..
        if use_precompiled_packages:
            print("Downloading and installing dependencies..")
            installed_packages_name_set = [package.project_name.lower() for package in
                                           pip.get_installed_distributions()]

            # First try to use manylinux packages from PyPi..
            # Related: https://github.com/Miserlou/Zappa/issues/398
            progress = tqdm(total=len(installed_packages_name_set), unit_scale=False, unit='pkg')
            try:
                for installed_package_name in installed_packages_name_set:
                    wheel_url = self.get_manylinux_wheel(installed_package_name)
                    if wheel_url:
                        resp = requests.get(wheel_url, timeout=2, stream=True)
                        resp.raw.decode_content = True
                        zipresp = resp.raw
                        with zipfile.ZipFile(BytesIO(zipresp.read())) as zfile:
                            zfile.extractall(temp_package_path)
                    progress.update()
            except Exception:
                pass # XXX - What should we do here?
            progress.close()

            # ..then, do lambda-packages.
            for name, details in lambda_packages.items():
                if name.lower() in installed_packages_name_set:
                    tar = tarfile.open(details['path'], mode="r:gz")
                    for member in tar.getmembers():
                        # If we can, trash the local version.
                        if member.isdir():
                            shutil.rmtree(os.path.join(temp_project_path, member.name), ignore_errors=True)
                            continue

                        tar.extract(member, temp_project_path)

        # If a handler_file is supplied, copy that to the root of the package,
        # because that's where AWS Lambda looks for it. It can't be inside a package.
        if handler_file:
            filename = handler_file.split(os.sep)[-1]
            shutil.copy(handler_file, os.path.join(temp_project_path, filename))

        # Then zip it all up..
        print("Packaging project as zip..")
        try:
            # import zlib
            compression_method = zipfile.ZIP_DEFLATED
        except ImportError:  # pragma: no cover
            compression_method = zipfile.ZIP_STORED

        zipf = zipfile.ZipFile(zip_path, 'w', compression_method)
        for root, dirs, files in os.walk(temp_project_path):

            for filename in files:

                # Skip .pyc files for Django migrations
                # https://github.com/Miserlou/Zappa/issues/436
                # https://github.com/Miserlou/Zappa/issues/464
                if filename[-4:] == '.pyc' and root[-10:] == 'migrations':
                    continue

                # If there is a .pyc file in this package,
                # we can skip the python source code as we'll just
                # use the compiled bytecode anyway..
                if filename[-3:] == '.py' and root[-10:] != 'migrations':
                    abs_filname = os.path.join(root, filename)
                    abs_pyc_filename = abs_filname + 'c'
                    if os.path.isfile(abs_pyc_filename):

                        # but only if the pyc is older than the py,
                        # otherwise we'll deploy outdated code!
                        py_time = os.stat(abs_filname).st_mtime
                        pyc_time = os.stat(abs_pyc_filename).st_mtime

                        if pyc_time > py_time:
                            continue

                zipf.write(os.path.join(root, filename), os.path.join(root.replace(temp_project_path, ''), filename))

            if '__init__.py' not in files:
                tmp_init = os.path.join(temp_project_path, '__init__.py')
                open(tmp_init, 'a').close()
                zipf.write(tmp_init,
                           os.path.join(root.replace(temp_project_path, ''),
                                        os.path.join(root.replace(temp_project_path, ''), '__init__.py')))

        # And, we're done!
        zipf.close()

        # Trash the temp directory
        shutil.rmtree(temp_project_path)
        shutil.rmtree(temp_package_path)

        # Warn if this is too large for Lambda.
        file_stats = os.stat(zip_path)
        if file_stats.st_size > 52428800:  # pragma: no cover
            print("\n\nWarning: Application zip package is likely to be too large for AWS Lambda.\n\n")

        return zip_fname

    def get_manylinux_wheel(self, package):
        """
        For a given package name, returns a link to the download URL,
        else returns None.

        Related: https://github.com/Miserlou/Zappa/issues/398
        Examples here: https://gist.github.com/perrygeo/9545f94eaddec18a65fd7b56880adbae
        """
        url = 'https://pypi.python.org/pypi/{}/json'.format(package)
        try:
            res = requests.get(url, timeout=1.5)
            data = res.json()
            version = data['info']['version']
            for f in data['releases'][version]:
                if f['filename'].endswith('cp27mu-manylinux1_x86_64.whl'):
                    return f['url']
        except Exception as e: # pragma: no cover
            return None
        return None

    ##
    # S3
    ##

    def upload_to_s3(self, source_path, bucket_name):
        r"""
        Given a file, upload it to S3.
        Credentials should be stored in environment variables or ~/.aws/credentials (%USERPROFILE%\.aws\credentials on Windows).

        Returns True on success, false on failure.

        """
        try:
            self.s3_client.head_bucket(Bucket=bucket_name)
        except botocore.exceptions.ClientError:
            # This is really stupid S3 quirk. Technically, us-east-1 one has no S3,
            # it's actually "US Standard", or something.
            # More here: https://github.com/boto/boto3/issues/125
            if self.aws_region == 'us-east-1':
                self.s3_client.create_bucket(
                    Bucket=bucket_name,
                )
            else:
                self.s3_client.create_bucket(
                    Bucket=bucket_name,
                    CreateBucketConfiguration={'LocationConstraint': self.aws_region},
                )

        if not os.path.isfile(source_path) or os.stat(source_path).st_size == 0:
            print("Problem with source file {}".format(source_path))
            return False

        dest_path = os.path.split(source_path)[1]
        try:
            source_size = os.stat(source_path).st_size
            print("Uploading {0} ({1})..".format(dest_path, self.human_size(source_size)))
            progress = tqdm(total=float(os.path.getsize(source_path)), unit_scale=True, unit='B')

            # Attempt to upload to S3 using the S3 meta client with the progress bar.
            # If we're unable to do that, try one more time using a session client,
            # which cannot use the progress bar.
            # Related: https://github.com/boto/boto3/issues/611
            try:
                self.s3_client.upload_file(
                    source_path, bucket_name, dest_path,
                    Callback=progress.update
                )
            except Exception as e:  # pragma: no cover
                self.s3_client.upload_file(source_path, bucket_name, dest_path)

            progress.close()
        except (KeyboardInterrupt, SystemExit):  # pragma: no cover
            raise
        except Exception as e:  # pragma: no cover
            print(e)
            return False
        return True

    def remove_from_s3(self, file_name, bucket_name):
        """
        Given a file name and a bucket, remove it from S3.

        There's no reason to keep the file hosted on S3 once its been made into a Lambda function, so we can delete it from S3.

        Returns True on success, False on failure.

        """
        try:
            self.s3_client.head_bucket(Bucket=bucket_name)
        except botocore.exceptions.ClientError as e:  # pragma: no cover
            # If a client error is thrown, then check that it was a 404 error.
            # If it was a 404 error, then the bucket does not exist.
            error_code = int(e.response['Error']['Code'])
            if error_code == 404:
                return False

        try:
            self.s3_client.delete_object(Bucket=bucket_name, Key=file_name)
            return True
        except botocore.exceptions.ClientError:  # pragma: no cover
            return False

    ##
    # Lambda
    ##

    def create_lambda_function(self, bucket, s3_key, function_name, handler, description="Zappa Deployment",
                               timeout=30, memory_size=512, publish=True, vpc_config=None):
        """
        Given a bucket and key of a valid Lambda-zip, a function name and a handler, register that Lambda function.
        """
        if not vpc_config:
            vpc_config = {}
        if not self.credentials_arn:
            self.get_credentials_arn()

        response = self.lambda_client.create_function(
            FunctionName=function_name,
            Runtime='python2.7',
            Role=self.credentials_arn,
            Handler=handler,
            Code={
                'S3Bucket': bucket,
                'S3Key': s3_key,
            },
            Description=description,
            Timeout=timeout,
            MemorySize=memory_size,
            Publish=publish,
            VpcConfig=vpc_config
        )

        return response['FunctionArn']

    def update_lambda_function(self, bucket, s3_key, function_name, publish=True):
        """
        Given a bucket and key of a valid Lambda-zip, a function name and a handler, update that Lambda function's code.
        """
        print("Updating Lambda function code..")

        response = self.lambda_client.update_function_code(
            FunctionName=function_name,
            S3Bucket=bucket,
            S3Key=s3_key,
            Publish=publish
        )

        return response['FunctionArn']

    def update_lambda_configuration(self, lambda_arn, function_name, handler, description="Zappa Deployment",
                                    timeout=30, memory_size=512, publish=True, vpc_config=None):
        """
        Given an existing function ARN, update the configuration variables.
        """
        print("Updating Lambda function configuration..")

        if not vpc_config:
            vpc_config = {}
        if not self.credentials_arn:
            self.get_credentials_arn()

        response = self.lambda_client.update_function_configuration(
            FunctionName=function_name,
            Runtime='python2.7',
            Role=self.credentials_arn,
            Handler=handler,
            Description=description,
            Timeout=timeout,
            MemorySize=memory_size,
            VpcConfig=vpc_config
        )

        return response['FunctionArn']

    def invoke_lambda_function(self, function_name, payload, invocation_type='Event', log_type='Tail',
                               client_context=None, qualifier=None):
        """
        Directly invoke a named Lambda function with a payload.
        Returns the response.
        """
        return self.lambda_client.invoke(
            FunctionName=function_name,
            InvocationType=invocation_type,
            LogType=log_type,
            Payload=payload
        )

    def rollback_lambda_function_version(self, function_name, versions_back=1, publish=True):
        """
        Rollback the lambda function code 'versions_back' number of revisions.

        Returns the Function ARN.
        """
        response = self.lambda_client.list_versions_by_function(FunctionName=function_name)

        # Take into account $LATEST
        if len(response['Versions']) < versions_back + 1:
            print("We do not have {} revisions. Aborting".format(str(versions_back)))
            return False

        revisions = [int(revision['Version']) for revision in response['Versions'] if revision['Version'] != '$LATEST']
        revisions.sort(reverse=True)

        response = self.lambda_client.get_function(FunctionName='function:{}:{}'.format(function_name, revisions[versions_back]))
        response = requests.get(response['Code']['Location'])

        if response.status_code != 200:
            print("Failed to get version {} of {} code".format(versions_back, function_name))
            return False

        response = self.lambda_client.update_function_code(FunctionName=function_name, ZipFile=response.content, Publish=publish)  # pragma: no cover

        return response['FunctionArn']

    def get_lambda_function_versions(self, function_name):
        """
        Simply returns the versions available for a Lambda function, given a function name.

        """
        try:
            response = self.lambda_client.list_versions_by_function(FunctionName=function_name)
            return response.get('Versions', [])
        except Exception:
            return []

    def delete_lambda_function(self, function_name):
        """
        Given a function name, delete it from AWS Lambda.

        Returns the response.

        """
        print("Deleting Lambda function..")

        return self.lambda_client.delete_function(
            FunctionName=function_name,
        )

    ##
    # API Gateway
    ##

    def create_api_gateway_routes(self, lambda_arn, api_name=None, api_key_required=False,
                                  integration_content_type_aliases=None, authorization_type='NONE', authorizer=None):
        """
        Create the API Gateway for this Zappa deployment.

        Returns the new RestAPI CF resource.
        """

        restapi = troposphere.apigateway.RestApi('Api')
        restapi.Name = api_name or lambda_arn.split(':')[-1]
        restapi.Description = 'Created automatically by Zappa.'
        self.cf_template.add_resource(restapi)

        root_id = troposphere.GetAtt(restapi, 'RootResourceId')
        invocations_uri = 'arn:aws:apigateway:' + self.boto_session.region_name + ':lambda:path/2015-03-31/functions/' + lambda_arn + '/invocations'

        ##
        # The Resources
        ##
        authorizer_resource = None
        if authorizer:
            authorizer_lambda_arn = authorizer.get('arn', lambda_arn)
            lambda_uri = 'arn:aws:apigateway:' + self.boto_session.region_name + ':lambda:path/2015-03-31/functions/' + authorizer_lambda_arn + '/invocations'

            authorizer_resource = self.create_authorizer(restapi,
                                                         lambda_uri,
                                                         "method.request.header." + authorizer.get('token_header', 'Authorization'),
                                                         authorizer.get('result_ttl', 300),
                                                         authorizer.get('validation_expression', None))

        self.create_and_setup_methods(restapi, root_id, api_key_required, invocations_uri,
                                      integration_content_type_aliases, authorization_type, authorizer_resource, 0)

        resource = troposphere.apigateway.Resource('ResourceAnyPathSlashed')
        self.cf_api_resources.append(resource.title)
        resource.RestApiId = troposphere.Ref(restapi)
        resource.ParentId = root_id
        resource.PathPart = "{proxy+}"
        self.cf_template.add_resource(resource)

        self.create_and_setup_methods(restapi, resource, api_key_required, invocations_uri,
                                      integration_content_type_aliases, authorization_type, authorizer_resource, 1)  # pragma: no cover

        return restapi

    def create_authorizer(self, restapi, uri, identity_source, authorizer_result_ttl, identity_validation_expression):
        """
        Create Authorizer for API gateway
        """
        if not self.credentials_arn:
            self.get_credentials_arn()

        authorizer_resource = troposphere.apigateway.Authorizer("Authorizer")
        authorizer_resource.RestApiId = troposphere.Ref(restapi)
        authorizer_resource.Name = "ZappaAuthorizer"
        authorizer_resource.Type = 'TOKEN'
        authorizer_resource.AuthorizerResultTtlInSeconds = authorizer_result_ttl
        authorizer_resource.AuthorizerUri = uri
        authorizer_resource.IdentitySource = identity_source
        authorizer_resource.AuthorizerCredentials = self.credentials_arn
        if identity_validation_expression:
            authorizer_resource.IdentityValidationExpression = identity_validation_expression

        self.cf_api_resources.append(authorizer_resource.title)
        self.cf_template.add_resource(authorizer_resource)

        return authorizer_resource

    def create_and_setup_methods(self, restapi, resource, api_key_required, uri,
                                 integration_content_type_aliases, authorization_type, authorizer_resource, depth):
        """
        Set up the methods, integration responses and method responses for a given API Gateway resource.
        """
        for method_name in self.http_methods:
            method = troposphere.apigateway.Method(method_name + str(depth))
            method.RestApiId = troposphere.Ref(restapi)
            if type(resource) is troposphere.apigateway.Resource:
                method.ResourceId = troposphere.Ref(resource)
            else:
                method.ResourceId = resource
            method.HttpMethod = method_name.upper()
            method.AuthorizationType = authorization_type
            if authorizer_resource:
                method.AuthorizerId = troposphere.Ref(authorizer_resource)
            method.ApiKeyRequired = api_key_required
            method.MethodResponses = []
            self.cf_template.add_resource(method)
            self.cf_api_resources.append(method.title)

            # content_mapping_templates = {
            #     'application/json': self.cache_param(POST_TEMPLATE_MAPPING),
            #     'application/x-www-form-urlencoded': self.cache_param(POST_TEMPLATE_MAPPING),
            #     'multipart/form-data': self.cache_param(FORM_ENCODED_TEMPLATE_MAPPING)
            # }
            # if integration_content_type_aliases:
            #     for content_type in content_mapping_templates.keys():
            #         aliases = integration_content_type_aliases.get(content_type, [])
            #         for alias in aliases:
            #             content_mapping_templates[alias] = self.cache_param(content_mapping_templates[content_type])

            if not self.credentials_arn:
                self.get_credentials_arn()
            credentials = self.credentials_arn  # This must be a Role ARN

            integration = troposphere.apigateway.Integration()
            integration.CacheKeyParameters = []
            integration.CacheNamespace = 'none'
            integration.Credentials = credentials
            integration.IntegrationHttpMethod = 'POST'
            integration.IntegrationResponses = []
            integration.PassthroughBehavior = 'NEVER'
            # integration.RequestParameters = {}
            # integration.RequestTemplates = content_mapping_templates
            integration.Type = 'AWS_PROXY'
            integration.Uri = uri
            method.Integration = integration

            ##
            # Method Response
            ##

            # for response_code in self.method_response_codes:
            #     status_code = str(response_code)

            #     response_parameters = {"method.response.header." + header_type: False for header_type in self.method_header_types}
            #     response_models = {content_type: 'Empty' for content_type in self.method_content_types}

            #     response = troposphere.apigateway.MethodResponse()
            #     response.ResponseModels = response_models
            #     response.ResponseParameters = response_parameters
            #     response.StatusCode = status_code
            #     method.MethodResponses.append(response)

            ##
            # Integration Response
            ##

            # for response in self.integration_response_codes:
            #     status_code = str(response)

            #     response_parameters = {
            #         "method.response.header." + header_type: self.cache_param("integration.response.body." + header_type)
            #         for header_type in self.method_header_types}

            #     # Error code matching RegEx
            #     # Thanks to @KevinHornschemeier and @jayway
            #     # for the discussion on this.
            #     if status_code == '200':
            #         response_templates = {content_type: self.cache_param(RESPONSE_TEMPLATE) for content_type in self.integration_content_types}
            #     elif status_code in ['301', '302']:
            #         response_templates = {content_type: REDIRECT_RESPONSE_TEMPLATE for content_type in self.integration_content_types}
            #         response_parameters["method.response.header.Location"] = self.cache_param("integration.response.body.errorMessage")
            #     else:
            #         response_templates = {content_type: self.cache_param(ERROR_RESPONSE_TEMPLATE) for content_type in self.integration_content_types}

            #     integration_response = troposphere.apigateway.IntegrationResponse()
            #     integration_response.ResponseParameters = response_parameters
            #     integration_response.ResponseTemplates = response_templates
            #     integration_response.SelectionPattern = self.selection_pattern(status_code)
            #     integration_response.StatusCode = status_code
            #     integration.IntegrationResponses.append(integration_response)

    def deploy_api_gateway(self, api_id, stage_name, stage_description="", description="", cache_cluster_enabled=False,
                           cache_cluster_size='0.5', variables=None, cloudwatch_log_level='OFF',
                           cloudwatch_data_trace=False, cloudwatch_metrics_enabled=False):
        """
        Deploy the API Gateway!

        Return the deployed API URL.
        """
        print("Deploying API Gateway..")

        self.apigateway_client.create_deployment(
            restApiId=api_id,
            stageName=stage_name,
            stageDescription=stage_description,
            description=description,
            cacheClusterEnabled=cache_cluster_enabled,
            cacheClusterSize=cache_cluster_size,
            variables=variables or {}
        )

        if cloudwatch_log_level not in self.cloudwatch_log_levels:
            cloudwatch_log_level = 'OFF'

        self.apigateway_client.update_stage(
            restApiId=api_id,
            stageName=stage_name,
            patchOperations=[
                self.get_patch_op('logging/loglevel', cloudwatch_log_level),
                self.get_patch_op('logging/dataTrace', cloudwatch_data_trace),
                self.get_patch_op('metrics/enabled', cloudwatch_metrics_enabled),
            ]
        )

        return "https://{}.execute-api.{}.amazonaws.com/{}".format(api_id, self.boto_session.region_name, stage_name)

    def get_api_keys(self, api_id, stage_name):
        """
        Generator that allows to iterate per API keys associated to an api_id and a stage_name.
        """
        response = self.apigateway_client.get_api_keys(limit=500)
        stage_key = '{}/{}'.format(api_id, stage_name)
        for api_key in response.get('items'):
            if stage_key in api_key.get('stageKeys'):
                yield api_key.get('id')

    def create_api_key(self, api_id, stage_name):
        """
        Create new API key and link it with an api_id and a stage_name
        """
        response = self.apigateway_client.create_api_key(
            name='{}_{}'.format(stage_name, api_id),
            description='Api Key for {}'.format(api_id),
            enabled=True,
            stageKeys=[
                {
                    'restApiId': '{}'.format(api_id),
                    'stageName': '{}'.format(stage_name)
                },
            ]
        )
        print('Created a new x-api-key: {}'.format(response['id']))

    def remove_api_key(self, api_id, stage_name):
        """
        Remove a generated API key for api_id and stage_name
        """
        response = self.apigateway_client.get_api_keys(
            limit=1,
            nameQuery='{}_{}'.format(stage_name, api_id)
        )
        for api_key in response.get('items'):
            self.apigateway_client.delete_api_key(
                apiKey="{}".format(api_key['id'])
            )

    def add_api_stage_to_api_key(self, api_key, api_id, stage_name):
        """
        Add api stage to Api key
        """
        self.apigateway_client.update_api_key(
            apiKey=api_key,
            patchOperations=[
                {
                    'op': 'add',
                    'path': '/stages',
                    'value': '{}/{}'.format(api_id, stage_name)
                }
            ]
        )

    def get_patch_op(self, keypath, value, op='replace'):
        """
        Return an object that describes a change of configuration on the given staging.
        Setting will be applied on all available HTTP methods.
        """
        if isinstance(value, bool):
            value = str(value).lower()
        return {'op': op, 'path': '/*/*/{}'.format(keypath), 'value': value}

    def get_rest_apis(self, project_name):
        """
        Generator that allows to iterate per every available apis.
        """
        all_apis = self.apigateway_client.get_rest_apis(
            limit=500
        )

        for api in all_apis['items']:
            if api['name'] != project_name:
                continue
            yield api

    def undeploy_api_gateway(self, lambda_name, domain_name=None):
        """
        Delete a deployed REST API Gateway.
        """
        print("Deleting API Gateway..")

        api_id = self.get_api_id(lambda_name)

        if domain_name:

            # XXX - Remove Route53 smartly here?
            # XXX - This doesn't raise, but doesn't work either.

            try:
                self.apigateway_client.delete_base_path_mapping(
                    domainName=domain_name,
                    basePath='(none)'
                )
            except Exception as e:
                # We may not have actually set up the domain.
                pass

        was_deleted = self.delete_stack(lambda_name, wait=True)

        if not was_deleted:
            # try erasing it with the older method
            for api in self.get_rest_apis(lambda_name):
                self.apigateway_client.delete_rest_api(
                    restApiId=api['id']
                )

    def update_stage_config(self, project_name, stage_name, cloudwatch_log_level, cloudwatch_data_trace,
                            cloudwatch_metrics_enabled):
        """
        Update CloudWatch metrics configuration.
        """
        if cloudwatch_log_level not in self.cloudwatch_log_levels:
            cloudwatch_log_level = 'OFF'

        for api in self.get_rest_apis(project_name):
            self.apigateway_client.update_stage(
                restApiId=api['id'],
                stageName=stage_name,
                patchOperations=[
                    self.get_patch_op('logging/loglevel', cloudwatch_log_level),
                    self.get_patch_op('logging/dataTrace', cloudwatch_data_trace),
                    self.get_patch_op('metrics/enabled', cloudwatch_metrics_enabled),
                ]
            )

    def delete_stack(self, name, wait=False):
        """
        Delete the CF stack managed by Zappa.
        """
        try:
            stack = self.cf_client.describe_stacks(StackName=name)['Stacks'][0]
        except: # pragma: no cover
            print('No Zappa stack named {0}'.format(name))
            return False

        tags = {x['Key']:x['Value'] for x in stack['Tags']}
        if tags.get('ZappaProject') == name:
            self.cf_client.delete_stack(StackName=name)
            if wait:
                waiter = self.cf_client.get_waiter('stack_delete_complete')
                print('Waiting for stack {0} to be deleted..'.format(name))
                waiter.wait(StackName=name)
            return True
        else:
            print('ZappaProject tag not found on {0}, doing nothing'.format(name))
            return False

    def create_stack_template(self, lambda_arn, lambda_name, api_key_required, integration_content_type_aliases,
                              iam_authorization, authorizer):
        """
        Build the entire CF stack.
        Just used for the API Gateway, but could be expanded in the future.
        """

        auth_type = "NONE"
        if iam_authorization and authorizer:
            logger.warn("Both IAM Authorization and Authorizer are specified, this is not possible. "
                        "Setting Auth method to IAM Authorization")
            authorizer = None
            auth_type = "AWS_IAM"
        elif iam_authorization:
            auth_type = "AWS_IAM"
        elif authorizer:
            auth_type = "CUSTOM"

        # build a fresh template
        self.cf_template = troposphere.Template()
        self.cf_template.add_description('Automatically generated with Zappa')
        self.cf_api_resources = []
        self.cf_parameters = {}

        restapi = self.create_api_gateway_routes(lambda_arn, lambda_name, api_key_required,
                                                 integration_content_type_aliases, auth_type, authorizer)
        return self.cf_template

    def update_stack(self, name, working_bucket, wait=False, update_only=False):
        """
        Update or create the CF stack managed by Zappa.
        """
        capabilities = []

        template = name + '-template-' + str(int(time.time())) + '.json'
        with open(template, 'w') as out:
            out.write(self.cf_template.to_json(indent=None, separators=(',',':')))

        self.upload_to_s3(template, working_bucket)

        url = 'https://s3.amazonaws.com/{0}/{1}'.format(working_bucket, template)
        tags = [{'Key':'ZappaProject','Value':name}]
        update = True

        try:
            self.cf_client.describe_stacks(StackName=name)
        except botocore.client.ClientError:
            update = False

        if update_only and not update:
            print('CloudFormation stack missing, re-deploy to enable updates')
            return

        if not update:
            self.cf_client.create_stack(StackName=name,
                                        Capabilities=capabilities,
                                        TemplateURL=url,
                                        Tags=tags)
            print('Waiting for stack {0} to create (this can take a bit)..'.format(name))
        else:
            try:
                self.cf_client.update_stack(StackName=name,
                                            Capabilities=capabilities,
                                            TemplateURL=url,
                                            Tags=tags)
                print('Waiting for stack {0} to update..'.format(name))
            except botocore.exceptions.ClientError as e:
                if e.response['Error']['Message'] == 'No updates are to be performed.':
                    wait = False
                else:
                    raise

        if wait:
            total_resources = len(self.cf_template.resources)
            current_resources = 0
            sr = self.cf_client.get_paginator('list_stack_resources')
            progress = tqdm(total=total_resources, unit='res')
            while True:
                time.sleep(3)
                result = self.cf_client.describe_stacks(StackName=name)
                if not result['Stacks']:
                    continue  # might need to wait a bit

                if result['Stacks'][0]['StackStatus'] in ['CREATE_COMPLETE', 'UPDATE_COMPLETE']:
                    break

                # Something has gone wrong.
                # Is raising enough? Should we also remove the Lambda function?
                if result['Stacks'][0]['StackStatus'] in [
                                                            'DELETE_COMPLETE',
                                                            'DELETE_IN_PROGRESS',
                                                            'ROLLBACK_IN_PROGRESS',
                                                            'UPDATE_ROLLBACK_COMPLETE_CLEANUP_IN_PROGRESS',
                                                            'UPDATE_ROLLBACK_COMPLETE'
                                                        ]:
                    raise EnvironmentError("Stack creation failed. "
                                           "Please check your CloudFormation console. "
                                           "You may also need to `undeploy`.")

                count = 0
                for result in sr.paginate(StackName=name):
                    done = (1 for x in result['StackResourceSummaries']
                            if 'COMPLETE' in x['ResourceStatus'])
                    count += sum(done)
                if count:
                    # We can end up in a situation where we have more resources being created
                    # than anticipated.
                    if (count - current_resources) > 0:
                        progress.update(count - current_resources)
                current_resources = count
            progress.close()

        try:
            os.remove(template)
        except OSError:
            pass

        self.remove_from_s3(template, working_bucket)

    def stack_outputs(self, name):
        """
        Given a name, describes CloudFront stacks and returns dict of the stack Outputs
        , else returns an empty dict.
        """
        try:
            stack = self.cf_client.describe_stacks(StackName=name)['Stacks'][0]
            return {x['OutputKey']: x['OutputValue'] for x in stack['Outputs']}
        except botocore.client.ClientError:
            return {}


    def get_api_url(self, lambda_name, stage_name):
        """
        Given a lambda_name and stage_name, return a valid API URL.
        """
        api_id = self.get_api_id(lambda_name)
        if api_id:
            return "https://{}.execute-api.{}.amazonaws.com/{}".format(api_id, self.boto_session.region_name, stage_name)
        else:
            return None

    def get_api_id(self, lambda_name):
        """
        Given a lambda_name, return the API id.
        """
        try:
            response = self.cf_client.describe_stack_resource(StackName=lambda_name,
                                                              LogicalResourceId='Api')
            return response['StackResourceDetail'].get('PhysicalResourceId', None)
        except: # pragma: no cover
            try:
                # Try the old method (project was probably made on an older, non CF version)
                response = self.apigateway_client.get_rest_apis(limit=500)

                for item in response['items']:
                    if item['name'] == lambda_name:
                        return item['id']

                logger.exception('Could not get API ID.')
                return None
            except: # pragma: no cover
                # We don't even have an API deployed. That's okay!
                return None

    def create_domain_name(self,
                           domain_name,
                           certificate_name,
                           certificate_body,
                           certificate_private_key,
                           certificate_chain,
                           lambda_name,
                           stage):
        """
        Great the API GW domain.
        """

        agw_response = self.apigateway_client.create_domain_name(
            domainName=domain_name,
            certificateName=certificate_name,
            certificateBody=certificate_body,
            certificatePrivateKey=certificate_private_key,
            certificateChain=certificate_chain
        )

        dns_name = agw_response['distributionDomainName']
        zone_id = self.get_hosted_zone_id_for_domain(domain_name)

        api_id = self.get_api_id(lambda_name)
        if not api_id:
            raise LookupError("No API URL to certify found - did you deploy?")

        response = self.apigateway_client.create_base_path_mapping(
            domainName=domain_name,
            basePath='',
            restApiId=api_id,
            stage=stage
        )

        is_apex = self.route53.get_hosted_zone(Id=zone_id)['HostedZone']['Name'][:-1] == domain_name
        if is_apex:
            record_set = {
                'Name': domain_name,
                'Type': 'A',
                'AliasTarget': {
                    'HostedZoneId': 'Z2FDTNDATAQYW2',
                    'DNSName': dns_name,
                    'EvaluateTargetHealth': False
                }
            }
        else:
            record_set = {
                'Name': domain_name,
                'Type': 'CNAME',
                'ResourceRecords': [
                    {
                        'Value': dns_name
                    }
                ],
                'TTL': 60
            }

        # Related: https://github.com/boto/boto3/issues/157
        # and: http://docs.aws.amazon.com/Route53/latest/APIReference/CreateAliasRRSAPI.html
        # and policy: https://spin.atomicobject.com/2016/04/28/route-53-hosted-zone-managment/
        # pure_zone_id = zone_id.split('/hostedzone/')[1]

        # XXX: ClientError: An error occurred (InvalidChangeBatch) when calling the ChangeResourceRecordSets operation:
        # Tried to create an alias that targets d1awfeji80d0k2.cloudfront.net., type A in zone Z1XWOQP59BYF6Z,
        # but the alias target name does not lie within the target zone
        response = self.route53.change_resource_record_sets(
            HostedZoneId=zone_id,
            ChangeBatch={
                'Changes': [
                    {
                        'Action': 'UPSERT',
                        'ResourceRecordSet': record_set
                    }
                ]
            }
        )

        return response

    def update_domain_name(self,
                           domain_name,
                           certificate_name,
                           certificate_body,
                           certificate_private_key,
                           certificate_chain):
        """
        Update an IAM server cert and AGW domain name with it.
        """
        # Patch operations described here: https://tools.ietf.org/html/rfc6902#section-4
        # and here: http://boto3.readthedocs.io/en/latest/reference/services/apigateway.html#APIGateway.Client.update_domain_name

        new_cert_name = 'Zappa' + str(time.time())
        self.iam.create_server_certificate(
            ServerCertificateName=new_cert_name,
            CertificateBody=certificate_body,
            PrivateKey=certificate_private_key,
            CertificateChain=certificate_chain
        )
        self.apigateway_client.update_domain_name(
            domainName=domain_name,
            patchOperations=[
                {
                    'op': 'replace',
                    'path': '/certificateName',
                    'value': new_cert_name,
                }
            ]
        )

        return

    def get_domain_name(self, domain_name):
        """
        Scan our hosted zones for the record of a given name.

        Returns the record entry, else None.

        """
        try:

            zones = self.route53.list_hosted_zones()
            for zone in zones['HostedZones']:
                records = self.route53.list_resource_record_sets(HostedZoneId=zone['Id'])
                for record in records['ResourceRecordSets']:
                    if record['Type'] in ('CNAME', 'A') and record['Name'] == domain_name:
                        return record

        except Exception:
            return None

        # We may be in a position where Route53 doesn't have a domain, but the API Gateway does.
        # We need to delete this before we can create the new Route53.
        try:
            api_gateway_domain = self.apigateway_client.get_domain_name(domainName=domain_name)
            self.apigateway_client.delete_domain_name(domainName=domain_name)
        except Exception:
            pass

        return None

    ##
    # IAM
    ##

    def get_credentials_arn(self):
        """
        Given our role name, get and set the credentials_arn.

        """
        role = self.iam.Role(self.role_name)
        self.credentials_arn = role.arn
        return role, self.credentials_arn

    def create_iam_roles(self):
        """
        Create and defines the IAM roles and policies necessary for Zappa.

        If the IAM role already exists, it will be updated if necessary.
        """
        attach_policy_obj = json.loads(self.attach_policy)
        assume_policy_obj = json.loads(self.assume_policy)
        updated = False

        # Create the role if needed
        try:
            role, credentials_arn = self.get_credentials_arn()

        except botocore.client.ClientError:
            print("Creating " + self.role_name + " IAM Role..")

            role = self.iam.create_role(
                RoleName=self.role_name,
                AssumeRolePolicyDocument=self.assume_policy
            )
            self.credentials_arn = role.arn
            updated = True

        # create or update the role's policies if needed
        policy = self.iam.RolePolicy(self.role_name, 'zappa-permissions')
        try:
            if policy.policy_document != attach_policy_obj:
                print("Updating zappa-permissions policy on " + self.role_name + " IAM Role.")
                policy.put(PolicyDocument=self.attach_policy)
                updated = True

        except botocore.client.ClientError:
            print("Creating zappa-permissions policy on " + self.role_name + " IAM Role.")
            policy.put(PolicyDocument=self.attach_policy)
            updated = True

        if role.assume_role_policy_document != assume_policy_obj and \
                set(role.assume_role_policy_document['Statement'][0]['Principal']['Service']) != set(assume_policy_obj['Statement'][0]['Principal']['Service']):
            print("Updating assume role policy on " + self.role_name + " IAM Role.")
            self.iam_client.update_assume_role_policy(
                RoleName=self.role_name,
                PolicyDocument=self.assume_policy
            )
            updated = True

        return self.credentials_arn, updated

    ##
    # CloudWatch Events
    ##

    def create_event_permission(self, lambda_name, principal, source_arn):
        """
        Create permissions to link to an event.

        Related: http://docs.aws.amazon.com/lambda/latest/dg/with-s3-example-configure-event-source.html
        """
        logger.debug('Adding new permission to invoke Lambda function: {}'.format(lambda_name))
        permission_response = self.lambda_client.add_permission(
            FunctionName=lambda_name,
            StatementId=''.join(random.choice(string.ascii_uppercase + string.digits) for _ in range(8)),
            Action='lambda:InvokeFunction',
            Principal=principal,
            SourceArn=source_arn,
        )

        if permission_response['ResponseMetadata']['HTTPStatusCode'] != 201:
            print('Problem creating permission to invoke Lambda function')
            return None  # XXX: Raise?

        return permission_response

    def schedule_events(self, lambda_arn, lambda_name, events, default=True):
        """
        Given a Lambda ARN, name and a list of events, schedule this as CloudWatch Events.

        'events' is a list of dictionaries, where the dict must contains the string
        of a 'function' and the string of the event 'expression', and an optional 'name' and 'description'.

        Expressions can be in rate or cron format:
            http://docs.aws.amazon.com/lambda/latest/dg/tutorial-scheduled-events-schedule-expressions.html
        """

        # The two stream sources - DynamoDB and Kinesis - are working differently than the other services (pull vs push)
        # and do not require event permissions. They do require additional permissions on the Lambda roles though.
        # http://docs.aws.amazon.com/lambda/latest/dg/lambda-api-permissions-ref.html
        pull_services = ['dynamodb', 'kinesis']


        # XXX: Not available in Lambda yet.
        # We probably want to execute the latest code.
        # if default:
        #     lambda_arn = lambda_arn + ":$LATEST"

        self.unschedule_events(lambda_name=lambda_name, lambda_arn=lambda_arn, events=events,
                               excluded_source_services=pull_services)
        for event in events:
            function = event['function']
            expression = event.get('expression', None)
            event_source = event.get('event_source', None)
            name = self.get_scheduled_event_name(event, function, lambda_name)
            description = event.get('description', function)

            #   - If 'cron' or 'rate' in expression, use ScheduleExpression
            #   - Else, use EventPattern
            #       - ex https://github.com/awslabs/aws-lambda-ddns-function

            if not self.credentials_arn:
                self.get_credentials_arn()

            if expression:
                rule_response = self.events_client.put_rule(
                    Name=name,
                    ScheduleExpression=expression,
                    State='ENABLED',
                    Description=description,
                    RoleArn=self.credentials_arn
                )

                if 'RuleArn' in rule_response:
                    logger.debug('Rule created. ARN {}'.format(rule_response['RuleArn']))

                # Specific permissions are necessary for any trigger to work.
                self.create_event_permission(lambda_name, 'events.amazonaws.com', rule_response['RuleArn'])

                # Create the CloudWatch event ARN for this function.
                target_response = self.events_client.put_targets(
                    Rule=name,
                    Targets=[
                        {
                            'Id': 'Id' + ''.join(random.choice(string.digits) for _ in range(12)),
                            'Arn': lambda_arn,
                        }
                    ]
                )

                if target_response['ResponseMetadata']['HTTPStatusCode'] == 200:
                    print("Scheduled {}!".format(name))
                else:
                    print("Problem scheduling {}.".format(name))

            elif event_source:
                service = self.service_from_arn(event_source['arn'])

                if service not in pull_services:
                    svc = ','.join(event['event_source']['events'])
                    self.create_event_permission(
                        lambda_name,
                        service + '.amazonaws.com',
                        event['event_source']['arn']
                    )
                else:
                    svc = service

                rule_response = add_event_source(
                    event_source,
                    lambda_arn,
                    function,
                    self.boto_session
                )

                if rule_response == 'successful':
                    print("Created {} event schedule for {}!".format(svc, function))
                elif rule_response == 'failed':
                    print("Problem creating {} event schedule for {}!".format(svc, function))
                elif rule_response == 'exists':
                    print("{} event schedule for {} already exists - Nothing to do here.".format(svc, function))
                elif rule_response == 'dryrun':
                    print("Dryrun for creating {} event schedule for {}!!".format(svc, function))
            else:
                print("Could not create event {} - Please define either an expression or an event source".format(name))


    @staticmethod
    def get_scheduled_event_name(event, function, lambda_name):
        name = event.get('name', function)
        if name != function:
            # a custom event name has been provided, make sure function name is included as postfix,
            # otherwise zappa's handler won't be able to locate the function.
            name = '{}-{}'.format(name, function)
        # prefix scheduled event names with lambda name. So we can look them up later via the prefix.
        return Zappa.get_event_name(lambda_name, name)

    @staticmethod
    def get_event_name(lambda_name, name):
        """
        Returns an AWS-valid Lambda event name.

        """
        event_name = '{}-{}'.format(lambda_name, name)
        if len(event_name) > 64:
            if '.' in event_name: # leave the function name, but re-label to trim
                name, function = event_name.split('.', 1)
                function = "." + function
                name_len = len(function)
                name = name[:(64-len(function))]
                event_name = name + function
            else:
                event_name = event_name[:64]
        return event_name

    def delete_rule(self, rule_name):
        """
        Delete a CWE rule.

        This  deletes them, but they will still show up in the AWS console.
        Annoying.

        """
        logger.debug('Deleting existing rule {}'.format(rule_name))

        # All targets must be removed before
        # we can actually delete the rule.
        try:
            targets = self.events_client.list_targets_by_rule(Rule=rule_name)
        except botocore.exceptions.ClientError as e:
            # This avoids misbehavior if low permissions, related: https://github.com/Miserlou/Zappa/issues/286
            error_code = e.response['Error']['Code']
            if error_code == 'AccessDeniedException':
                raise
            else:
                logger.debug('No target found for this rule: {} {}'.format(rule_name, e))
                return

        if 'Targets' in targets and targets['Targets']:
            self.events_client.remove_targets(Rule=rule_name, Ids=[x['Id'] for x in targets['Targets']])
        else:  # pragma: no cover
            logger.debug('No target to delete')

        # Delete our rule.
        self.events_client.delete_rule(Name=rule_name)

    def get_event_rules_for_lambda(self, lambda_name):
        """
        Get all of the rules associated with this function.
        """
        rules = [r['Name'] for r in self.events_client.list_rules(NamePrefix=lambda_name)['Rules']]
        return [self.events_client.describe_rule(Name=r) for r in rules]

    def unschedule_events(self, events, lambda_arn=None, lambda_name=None, excluded_source_services=None):
        excluded_source_services = excluded_source_services or []
        """
        Given a list of events, unschedule these CloudWatch Events.

        'events' is a list of dictionaries, where the dict must contains the string
        of a 'function' and the string of the event 'expression', and an optional 'name' and 'description'.
        """
        self._clear_policy(lambda_name)

        rules = self.events_client.list_rules(NamePrefix=lambda_name)
        for rule in rules['Rules']:
            rule_name = rule['Name']
            self.delete_rule(rule_name)
            print('Unscheduled ' + rule_name + '.')

        non_cwe = [e for e in events if 'event_source' in e]
        for event in non_cwe:
            # TODO: This WILL miss non CW events that have been deployed but changed names. Figure out a way to remove
            # them no matter what.
            # These are non CWE event sources.
            function = event['function']
            name = event.get('name', function)
            event_source = event.get('event_source', function)
            service = self.service_from_arn(event_source['arn'])
            # DynamoDB and Kinesis streams take quite a while to setup after they are created and do not need to be
            # re-scheduled when a new Lambda function is deployed. Therefore, they should not be removed during zappa
            # update or zappa schedule.
            if service not in excluded_source_services:
                remove_event_source(
                    event_source,
                    lambda_arn,
                    function,
                    self.boto_session
                )
                print("Removed event " + name + ".")

    def _clear_policy(self, lambda_name):
        """
        Remove obsolete policy statements to prevent policy from bloating over the limit after repeated updates.
        """
        try:
            policy_response = self.lambda_client.get_policy(
                FunctionName=lambda_name
            )
            if policy_response['ResponseMetadata']['HTTPStatusCode'] == 200:
                statement = json.loads(policy_response['Policy'])['Statement']
                for s in statement:
                    delete_response = self.lambda_client.remove_permission(
                        FunctionName=lambda_name,
                        StatementId=s['Sid']
                    )
                    if delete_response['ResponseMetadata']['HTTPStatusCode'] != 204:
                        logger.error('Failed to delete an obsolete policy statement: {}'.format())
            else:
                logger.debug('Failed to load Lambda function policy: {}'.format(policy_response))
        except ClientError as e:
            if  'ResourceNotFoundException' in e.response:
                logger.debug('No policy found, must be first run.')
            else:
                logger.error('Unexpected client error {}'.format(e))

    ##
    # CloudWatch Logging
    ##

    def fetch_logs(self, lambda_name, filter_pattern='', limit=10000):
        """
        Fetch the CloudWatch logs for a given Lambda name.
        """
        log_name = '/aws/lambda/' + lambda_name
        streams = self.logs_client.describe_log_streams(
            logGroupName=log_name,
            descending=True,
            orderBy='LastEventTime'
        )

        all_streams = streams['logStreams']
        all_names = [stream['logStreamName'] for stream in all_streams]
        response = self.logs_client.filter_log_events(
            logGroupName=log_name,
            logStreamNames=all_names,
            filterPattern=filter_pattern,
            limit=limit
        )

        return response['events']

    def remove_log_group(self, group_name):
        """
        Filter all log groups that match the name given in log_filter.
        """
        print("Removing log group: {}".format(group_name))
        try:
            self.logs_client.delete_log_group(logGroupName=group_name)
        except botocore.exceptions.ClientError as e:
            print("Couldn't remove '{}' because of: {}".format(group_name, e))

    def remove_lambda_function_logs(self, lambda_function_name):
        """
        Remove all logs that are assigned to a given lambda function id.
        """
        self.remove_log_group('/aws/lambda/{}'.format(lambda_function_name))

    def remove_api_gateway_logs(self, project_name):
        """
        Removed all logs that are assigned to a given rest api id.
        """
        for rest_api in self.get_rest_apis(project_name):
            for stage in self.apigateway_client.get_stages(restApiId=rest_api['id'])['item']:
                self.remove_log_group('API-Gateway-Execution-Logs_{}/{}'.format(rest_api['id'], stage['stageName']))

    ##
    # Route53 Domain Name Entries
    ##

    def get_hosted_zone_id_for_domain(self, domain):
        """
        Get the Hosted Zone ID for a given domain.

        """
        all_zones = self.route53.list_hosted_zones()
        return self.get_best_match_zone(all_zones, domain)

    @staticmethod
    def get_best_match_zone(all_zones, domain):
        """Return zone id which name is closer matched with domain name."""

        # Related: https://github.com/Miserlou/Zappa/issues/459
        public_zones = [zone for zone in all_zones['HostedZones'] if not zone['Config']['PrivateZone']]

        zones = {zone['Name'][:-1]: zone['Id'] for zone in public_zones if zone['Name'][:-1] in domain}
        if zones:
            keys = max(zones.keys(), key=lambda a: len(a))  # get longest key -- best match.
            return zones[keys]
        else:
            return None

    def set_dns_challenge_txt(self, zone_id, domain, txt_challenge):
        """
        Set DNS challenge TXT.
        """
        print("Setting DNS challenge..")
        resp = self.route53.change_resource_record_sets(
            HostedZoneId=zone_id,
            ChangeBatch=self.get_dns_challenge_change_batch('UPSERT', domain, txt_challenge)
        )

        return resp

    def remove_dns_challenge_txt(self, zone_id, domain, txt_challenge):
        """
        Remove DNS challenge TXT.
        """
        print("Deleting DNS challenge..")
        resp = self.route53.change_resource_record_sets(
            HostedZoneId=zone_id,
            ChangeBatch=self.get_dns_challenge_change_batch('DELETE', domain, txt_challenge)
        )

        return resp

    @staticmethod
    def get_dns_challenge_change_batch(action, domain, txt_challenge):
        """
        Given action, domain and challege, return a change batch to use with
        route53 call.

        :param action: DELETE | UPSERT
        :param domain: domain name
        :param txt_challenge: challenge
        :return: change set for a given action, domain and TXT challenge.
        """
        return {
            'Changes': [{
                'Action': action,
                'ResourceRecordSet': {
                    'Name': '_acme-challenge.{0}'.format(domain),
                    'Type': 'TXT',
                    'TTL': 60,
                    'ResourceRecords': [{
                        'Value': '"{0}"'.format(txt_challenge)
                    }]
                }
            }]
        }

    ##
    # Utility
    ##

    def load_credentials(self, boto_session=None, profile_name=None):
        """
        Load AWS credentials.

        An optional boto_session can be provided, but that's usually for testing.

        An optional profile_name can be provided for config files that have multiple sets
        of credentials.
        """
        # Automatically load credentials from config or environment
        if not boto_session:

            # If provided, use the supplied profile name.
            if profile_name:
                self.boto_session = boto3.Session(profile_name=profile_name, region_name=self.aws_region)
            elif os.environ.get('AWS_ACCESS_KEY_ID') and os.environ.get('AWS_SECRET_ACCESS_KEY'):
                region_name = os.environ.get('AWS_DEFAULT_REGION') or self.aws_region
                self.boto_session = boto3.Session(
                    aws_access_key_id=os.environ.get('AWS_ACCESS_KEY_ID'),
                    aws_secret_access_key=os.environ.get('AWS_SECRET_ACCESS_KEY'),
                    region_name=region_name)
            else:
                self.boto_session = boto3.Session(region_name=self.aws_region)

            logger.debug("Loaded boto session from config: %s", boto_session)
        else:
            logger.debug("Using provided boto session: %s", boto_session)
            self.boto_session = boto_session

        # use provided session's region in case it differs
        self.aws_region = self.boto_session.region_name

        if self.boto_session.region_name not in LAMBDA_REGIONS:
            print("Warning! AWS Lambda may not be available in this AWS Region!")

        if self.boto_session.region_name not in API_GATEWAY_REGIONS:
            print("Warning! AWS API Gateway may not be available in this AWS Region!")

    @staticmethod
    def selection_pattern(status_code):
        """
        Generate a regex to match a given status code in a response.
        """
        pattern = ''

        if status_code in ['301', '302']:
            pattern = 'https://.*|/.*'
        elif status_code != '200':
            pattern = '\{"http_status": ' + str(status_code) + '.*'
            pattern = pattern.replace('+', r"\+")

        return pattern

    def human_size(self, num, suffix='B'):
        for unit in ['', 'Ki', 'Mi', 'Gi', 'Ti', 'Pi', 'Ei', 'Zi']:
            if abs(num) < 1024.0:
                return "{0:3.1f}{1!s}{2!s}".format(num, unit, suffix)
            num /= 1024.0
        return "{0:.1f}{1!s}{2!s}".format(num, 'Yi', suffix)

    @staticmethod
    def service_from_arn(arn):
        return arn.split(':')[2]<|MERGE_RESOLUTION|>--- conflicted
+++ resolved
@@ -396,14 +396,11 @@
         if os.sys.platform == 'win32':
             site_packages = os.path.join(venv, 'Lib', 'site-packages')
         else:
-<<<<<<< HEAD
             site_packages = os.path.join(venv, 'lib', 'python%s' % python_version,
                                          'site-packages')
-=======
-            site_packages = os.path.join(venv, 'lib', 'python2.7', 'site-packages')
+
         egg_links.extend(glob.glob(os.path.join(site_packages, '*.egg-link')))
 
->>>>>>> 1321ef62
         if minify:
             excludes = ZIP_EXCLUDES + exclude
             copytree(site_packages, temp_package_path, symlinks=False, ignore=shutil.ignore_patterns(*excludes))
