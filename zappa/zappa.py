--- conflicted
+++ resolved
@@ -1462,29 +1462,11 @@
     def create_domain_name(self,
                            domain_name,
                            certificate_name,
-<<<<<<< HEAD
-                           certificate_body,
-                           certificate_private_key,
-                           certificate_chain,
-                           api_name,
-                           stage):
-        """
-        Create the API GW domain and returns the resulting dns_name
-        """
-
-        agw_response = self.apigateway_client.create_domain_name(
-            domainName=domain_name,
-            certificateName=certificate_name,
-            certificateBody=certificate_body,
-            certificatePrivateKey=certificate_private_key,
-            certificateChain=certificate_chain
-        )
-=======
                            certificate_body=None,
                            certificate_private_key=None,
                            certificate_chain=None,
                            certificate_arn=None,
-                           lambda_name=None,
+                           api_name=None,
                            stage=None):
         """
         Creates the API GW domain and returns the resulting DNS name.
@@ -1506,7 +1488,6 @@
                 certificateName=certificate_name,
                 certificateArn=certificate_arn
             )
->>>>>>> 04d85aea
 
         api_id = self.get_api_id(api_name)
         if not api_id:
@@ -1579,7 +1560,7 @@
                            certificate_private_key=None,
                            certificate_chain=None,
                            certificate_arn=None,
-                           lambda_name=None,
+                           api_name=None,
                            stage=None,
                            route53=True):
         """
@@ -1614,7 +1595,7 @@
                            certificate_private_key,
                            certificate_chain,
                            certificate_arn,
-                           lambda_name,
+                           api_name,
                            stage)
         if route53:
             self.update_route53_records(domain_name, dns_name)
