--- conflicted
+++ resolved
@@ -1,18 +1,11 @@
-<<<<<<< HEAD
+import calendar
 from collections import namedtuple
-=======
-import calendar
 import datetime
 import durationpy
->>>>>>> 9c2d06d6
 import fnmatch
 from logging import getLogger
 import os
-<<<<<<< HEAD
-from os.path import abspath
-=======
 import re
->>>>>>> 9c2d06d6
 import requests
 import shlex
 import shutil
@@ -310,7 +303,6 @@
         return False
 
 
-<<<<<<< HEAD
 ##
 # Subprocess
 ##
@@ -318,7 +310,7 @@
 def call(command, path=None, env_vars=None, raise_on_error=True):
     if not env_vars:
         env_vars = {}
-    path = sys.prefix if path is None else abspath(path)
+    path = sys.prefix if path is None else os.path.abspath(path)
     p = Popen(shlex.split(command), cwd=path, stdout=PIPE, stderr=PIPE, env=env_vars)
     stdout, stderr = p.communicate()
     rc = p.returncode
@@ -331,7 +323,7 @@
         raise CalledProcessError(rc, command, "stdout: {0}\nstderr: {1}".format(stdout, stderr))
     Response = namedtuple('Response', ['stdout', 'stderr', 'rc'])
     return Response(stdout.decode('utf-8'), stderr.decode('utf-8'), int(rc))
-=======
+
 class InvalidAwsLambdaName(Exception):
     """Exception: proposed AWS Lambda name is invalid"""
     pass
@@ -364,5 +356,4 @@
     if not re.match("^[a-zA-Z0-9-_]+$", name):
         msg = "Name can only contain characters from a-z, A-Z, 0-9, _ and -"
         raise InvalidAwsLambdaName(msg)
-    return name
->>>>>>> 9c2d06d6
+    return name