#!/usr/bin/env python
"""
Create and install a Let's Encrypt cert for an API Gateway.

This file is a descendant of @diafygi's 'acme-tiny',
with http-01 replaced with dns-01 via AWS Route 53.

You must generate your own account.key:
openssl genrsa 2048 > account.key # Keep it secret, keep safe!

"""

import base64
import copy
import json
import hashlib
import logging
import re
import subprocess
import os
import time

import binascii
import textwrap
import requests

try:
    from urllib.request import urlopen  # Python 3
except ImportError:
    from urllib2 import urlopen  # Python 2

# Staging
# Amazon doesn't accept these though.
# DEFAULT_CA = "https://acme-staging.api.letsencrypt.org"

# Production
DEFAULT_CA = "https://acme-v01.api.letsencrypt.org"

LOGGER = logging.getLogger(__name__)
LOGGER.addHandler(logging.StreamHandler())


def get_cert_and_update_domain(
                                zappa_instance,
                                api_name,
                                api_stage,
                                domain=None,
                                clean_up=True,
                                manual=False,
                            ):
    """
    Main cert installer path.
    """

    try:
        create_domain_key()
        create_domain_csr(domain)
        get_cert(zappa_instance)
        create_chained_certificate()

        with open('/tmp/signed.crt') as f:
            certificate_body = f.read()

        with open('/tmp/domain.key') as f:
            certificate_private_key = f.read()

        with open('/tmp/intermediate.pem') as f:
            certificate_chain = f.read()

        if not manual:
            if domain:
                if not zappa_instance.get_domain_name(domain):
                    zappa_instance.create_domain_name(
<<<<<<< HEAD
                        domain,
                        domain + "-Zappa-LE-Cert",
                        certificate_body,
                        certificate_private_key,
                        certificate_chain,
                        api_name,
                        api_stage
=======
                        domain_name=domain,
                        certificate_name=domain + "-Zappa-LE-Cert",
                        certificate_body=certificate_body,
                        certificate_private_key=certificate_private_key,
                        certificate_chain=certificate_chain,
                        certificate_arn=None,
                        lambda_name=lambda_name,
                        stage=api_stage
>>>>>>> 600a5c7f
                    )
                    print("Created a new domain name. Please note that it can take up to 40 minutes for this domain to be created and propagated through AWS, but it requires no further work on your part.")
                else:
                    zappa_instance.update_domain_name(
<<<<<<< HEAD
                        domain,
                        domain + "-Zappa-LE-Cert",
                        certificate_body,
                        certificate_private_key,
                        certificate_chain,
                        api_name,
                        api_stage
=======
                        domain_name=domain,
                        certificate_name=domain + "-Zappa-LE-Cert",
                        certificate_body=certificate_body,
                        certificate_private_key=certificate_private_key,
                        certificate_chain=certificate_chain,
                        certificate_arn=None,
                        lambda_name=lambda_name,
                        stage=api_stage
>>>>>>> 600a5c7f
                    )
        else:
            print("Cerificate body:\n")
            print(certificate_body)

            print("\nCerificate private key:\n")
            print(certificate_private_key)

            print("\nCerificate chain:\n")
            print(certificate_chain)

    except Exception as e:
        print(e)
        return False

    if clean_up:
        cleanup()
    return True


def create_domain_key():
    """
    """
    proc = subprocess.Popen(
        ["openssl genrsa 2048 > /tmp/domain.key"],
        stdin=subprocess.PIPE,
        stdout=subprocess.PIPE,
        stderr=subprocess.PIPE,
        shell=True
    )
    out, err = proc.communicate()
    if proc.returncode != 0: # pragma: no cover
        raise IOError("OpenSSL Error: {0}".format(err))
    return True


def create_domain_csr(domain):
    subj = "/CN=" + domain
    cmd = 'openssl req -new -sha256 -key /tmp/domain.key -subj "{}"  > /tmp/domain.csr'.format(subj)
    proc = subprocess.Popen(
        [cmd],
        stdin=subprocess.PIPE, stdout=subprocess.PIPE, stderr=subprocess.PIPE, shell=True
    )
    out, err = proc.communicate()
    if proc.returncode != 0: # pragma: no cover
        raise IOError("OpenSSL Error: {0}".format(err))
    return True


def create_chained_certificate():
    cross_cert_url = "https://letsencrypt.org/certs/lets-encrypt-x3-cross-signed.pem"
    cert = requests.get(cross_cert_url)
    with open('/tmp/intermediate.pem', 'wb') as intermediate_pem:
        intermediate_pem.write(cert.content)

    proc = subprocess.Popen(
        ["cat /tmp/signed.crt /tmp/intermediate.pem > /tmp/chained.pem"],
        stdin=subprocess.PIPE, stdout=subprocess.PIPE, stderr=subprocess.PIPE, shell=True
    )
    out, err = proc.communicate()
    if proc.returncode != 0: # pragma: no cover
        raise IOError("Error: {0}".format(err))

    return True


def parse_account_key():
    """Parse account key to get public key"""
    LOGGER.info("Parsing account key...")
    proc = subprocess.Popen(
        ["openssl rsa -in /tmp/account.key -noout -text"],
        stdin=subprocess.PIPE, stdout=subprocess.PIPE, stderr=subprocess.PIPE, shell=True
    )
    out, err = proc.communicate()
    if proc.returncode != 0: # pragma: no cover
        raise IOError("OpenSSL Error: {0}".format(err))

    return out


def parse_csr():
    """
    Parse certificate signing request for domains
    """
    LOGGER.info("Parsing CSR...")
    csr_filename = '/tmp/domain.csr'
    proc = subprocess.Popen(
        ["openssl req -in {} -noout -text".format(csr_filename)],
        stdout=subprocess.PIPE, stderr=subprocess.PIPE, shell=True
    )
    out, err = proc.communicate()
    if proc.returncode != 0: # pragma: no cover
        raise IOError("Error loading {0}: {1}".format(csr_filename, err))
    domains = set([])
    common_name = re.search(r"Subject:.*? CN=([^\s,;/]+)", out.decode('utf8'))
    if common_name is not None:
        domains.add(common_name.group(1))
    subject_alt_names = re.search(r"X509v3 Subject Alternative Name: \n +([^\n]+)\n", out.decode('utf8'), re.MULTILINE | re.DOTALL)
    if subject_alt_names is not None:
        for san in subject_alt_names.group(1).split(", "):
            if san.startswith("DNS:"):
                domains.add(san[4:])

    return domains


def get_boulder_header(key_bytes):
    """
    Use regular expressions to find crypto values from parsed account key,
    and return a header we can send to our Boulder instance.
    """
    pub_hex, pub_exp = re.search(
        r"modulus:\n\s+00:([a-f0-9\:\s]+?)\npublicExponent: ([0-9]+)",
        key_bytes.decode('utf8'), re.MULTILINE | re.DOTALL).groups()
    pub_exp = "{0:x}".format(int(pub_exp))
    pub_exp = "0{0}".format(pub_exp) if len(pub_exp) % 2 else pub_exp
    header = {
        "alg": "RS256",
        "jwk": {
            "e": _b64(binascii.unhexlify(pub_exp.encode("utf-8"))),
            "kty": "RSA",
            "n": _b64(binascii.unhexlify(re.sub(r"(\s|:)", "", pub_hex).encode("utf-8"))),
        },
    }

    return header


def register_account():
    """
    Agree to LE TOS
    """
    LOGGER.info("Registering account...")
    code, result = _send_signed_request(DEFAULT_CA + "/acme/new-reg", {
        "resource": "new-reg",
        "agreement": "https://letsencrypt.org/documents/LE-SA-v1.1.1-August-1-2016.pdf",
    })
    if code == 201:  # pragma: no cover
        LOGGER.info("Registered!")
    elif code == 409:  # pragma: no cover
        LOGGER.info("Already registered!")
    else:  # pragma: no cover
        raise ValueError("Error registering: {0} {1}".format(code, result))


def get_cert(zappa_instance, log=LOGGER, CA=DEFAULT_CA):
    """
    Call LE to get a new signed CA.
    """
    out = parse_account_key()
    header = get_boulder_header(out)
    accountkey_json = json.dumps(header['jwk'], sort_keys=True, separators=(',', ':'))
    thumbprint = _b64(hashlib.sha256(accountkey_json.encode('utf8')).digest())

    # find domains
    domains = parse_csr()

    # get the certificate domains and expiration
    register_account()

    # verify each domain
    for domain in domains:
        log.info("Verifying {0}...".format(domain))

        # get new challenge
        code, result = _send_signed_request(CA + "/acme/new-authz", {
            "resource": "new-authz",
            "identifier": {"type": "dns", "value": domain},
        })
        if code != 201:
            raise ValueError("Error requesting challenges: {0} {1}".format(code, result))

        challenge = [ch for ch in json.loads(result.decode('utf8'))['challenges'] if ch['type'] == "dns-01"][0]
        token = re.sub(r"[^A-Za-z0-9_\-]", "_", challenge['token'])
        keyauthorization = "{0}.{1}".format(token, thumbprint)

        # sha256_b64
        digest = _b64(hashlib.sha256(keyauthorization).digest())

        zone_id = zappa_instance.get_hosted_zone_id_for_domain(domain)
        if not zone_id:
            raise ValueError("Could not find Zone ID for: " + domain)
        zappa_instance.set_dns_challenge_txt(zone_id, domain, digest)  # resp is unused

        print("Waiting for DNS to propagate..")

        # What's optimal here?
        # import time  # double import; import in loop; shadowed import
        time.sleep(45)

        # notify challenge are met
        code, result = _send_signed_request(challenge['uri'], {
            "resource": "challenge",
            "keyAuthorization": keyauthorization,
        })
        if code != 202:
            raise ValueError("Error triggering challenge: {0} {1}".format(code, result))

        # wait for challenge to be verified
        verify_challenge(challenge['uri'])

        # Challenge verified, clean up R53
        zappa_instance.remove_dns_challenge_txt(zone_id, domain, digest)

    # Sign
    result = sign_certificate()
    # Encode to PEM formate
    encode_certificate(result)

    return True


def verify_challenge(uri):
    """
    Loop until our challenge is verified, else fail.
    """
    while True:
        try:
            resp = urlopen(uri)
            challenge_status = json.loads(resp.read().decode('utf8'))
        except IOError as e:
            raise ValueError("Error checking challenge: {0} {1}".format(
                e.code, json.loads(e.read().decode('utf8'))))
        if challenge_status['status'] == "pending":
            time.sleep(2)
        elif challenge_status['status'] == "valid":
            LOGGER.info("Domain verified!")
            break
        else:
            raise ValueError("Domain challenge did not pass: {0}".format(
                challenge_status))


def sign_certificate():
    """
    Get the new certificate.
    Returns the signed bytes.

    """
    LOGGER.info("Signing certificate...")
    proc = subprocess.Popen(
        ["openssl req -in /tmp/domain.csr -outform DER"],
        stdout=subprocess.PIPE, stderr=subprocess.PIPE, shell=True
    )
    csr_der, err = proc.communicate()
    code, result = _send_signed_request(DEFAULT_CA + "/acme/new-cert", {
        "resource": "new-cert",
        "csr": _b64(csr_der),
    })
    if code != 201:
        raise ValueError("Error signing certificate: {0} {1}".format(code, result))
    LOGGER.info("Certificate signed!")

    return result


def encode_certificate(result):
    """
    Encode cert bytes to PEM encoded cert file.
    """
    cert_body = """-----BEGIN CERTIFICATE-----\n{0}\n-----END CERTIFICATE-----\n""".format(
        "\n".join(textwrap.wrap(base64.b64encode(result).decode('utf8'), 64)))
    signed_crt = open("/tmp/signed.crt", "w")
    signed_crt.write(cert_body)
    signed_crt.close()

    return True

##
# Request Utility
##


def _b64(b):
    """
    Helper function base64 encode for jose spec
    """
    return base64.urlsafe_b64encode(b).decode('utf8').replace("=", "")


def _send_signed_request(url, payload):
    """
    Helper function to make signed requests to Boulder
    """
    payload64 = _b64(json.dumps(payload).encode('utf8'))

    out = parse_account_key()
    header = get_boulder_header(out)

    protected = copy.deepcopy(header)
    protected["nonce"] = urlopen(DEFAULT_CA + "/directory").headers['Replay-Nonce']
    protected64 = _b64(json.dumps(protected).encode('utf8'))
    proc = subprocess.Popen(
        ["openssl dgst -sha256 -sign /tmp/account.key"],
        stdin=subprocess.PIPE, stdout=subprocess.PIPE, stderr=subprocess.PIPE, shell=True
    )
    out, err = proc.communicate("{0}.{1}".format(protected64, payload64).encode('utf8'))
    if proc.returncode != 0: # pragma: no cover
        raise IOError("OpenSSL Error: {0}".format(err))
    data = json.dumps({
        "header": header, "protected": protected64,
        "payload": payload64, "signature": _b64(out),
    })
    try:
        resp = urlopen(url, data.encode('utf8'))
        return resp.getcode(), resp.read()
    except IOError as e:
        return getattr(e, "code", None), getattr(e, "read", e.__str__)()

##
# File Utility
##


def cleanup():
    """
    Delete any temporary files.
    """
    filenames = [
        '/tmp/account.key',
        '/tmp/domain.key',
        '/tmp/key.key',
        '/tmp/domain.csr',
        '/tmp/signed.crt',
        '/tmp/intermediate.pem',
        '/tmp/chained.pem',
        '/tmp/lets-encrypt-x3-cross-signed.pem'
    ]

    for filename in filenames:
        try:
            os.remove(filename)
        except OSError:
            pass

    return True<|MERGE_RESOLUTION|>--- conflicted
+++ resolved
@@ -71,46 +71,26 @@
             if domain:
                 if not zappa_instance.get_domain_name(domain):
                     zappa_instance.create_domain_name(
-<<<<<<< HEAD
-                        domain,
-                        domain + "-Zappa-LE-Cert",
-                        certificate_body,
-                        certificate_private_key,
-                        certificate_chain,
-                        api_name,
-                        api_stage
-=======
                         domain_name=domain,
                         certificate_name=domain + "-Zappa-LE-Cert",
                         certificate_body=certificate_body,
                         certificate_private_key=certificate_private_key,
                         certificate_chain=certificate_chain,
                         certificate_arn=None,
-                        lambda_name=lambda_name,
+                        api_name=api_name,
                         stage=api_stage
->>>>>>> 600a5c7f
                     )
                     print("Created a new domain name. Please note that it can take up to 40 minutes for this domain to be created and propagated through AWS, but it requires no further work on your part.")
                 else:
                     zappa_instance.update_domain_name(
-<<<<<<< HEAD
-                        domain,
-                        domain + "-Zappa-LE-Cert",
-                        certificate_body,
-                        certificate_private_key,
-                        certificate_chain,
-                        api_name,
-                        api_stage
-=======
                         domain_name=domain,
                         certificate_name=domain + "-Zappa-LE-Cert",
                         certificate_body=certificate_body,
                         certificate_private_key=certificate_private_key,
                         certificate_chain=certificate_chain,
                         certificate_arn=None,
-                        lambda_name=lambda_name,
+                        api_name=api_name,
                         stage=api_stage
->>>>>>> 600a5c7f
                     )
         else:
             print("Cerificate body:\n")
