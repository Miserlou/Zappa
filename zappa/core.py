--- conflicted
+++ resolved
@@ -2196,7 +2196,6 @@
                 restApiId=api_id,
                 stage=stage
             )
-<<<<<<< HEAD
         
     def get_all_zones(self):
         """Same behaviour of list_host_zones, but transparently handling pagination."""
@@ -2209,9 +2208,6 @@
 
         zones['HostedZones'] += new_zones['HostedZones']
         return zones
-=======
->>>>>>> d00914f5
-
 
     def get_domain_name(self, domain_name, route53=True):
         """
