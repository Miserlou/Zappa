"""
Zappa core library. You may also want to look at `cli.py` and `util.py`.
"""

##
# Imports
##

from __future__ import print_function

import getpass
import glob
import hashlib
import json
import logging
import os
import random
import shutil
import string
import subprocess
import tarfile
import tempfile
import time
import uuid
import zipfile
from builtins import bytes, int
from distutils.dir_util import copy_tree
from io import open

import requests
from setuptools import find_packages

import boto3
import botocore
import troposphere
import troposphere.apigateway
from botocore.exceptions import ClientError
from lambda_packages import lambda_packages as lambda_packages_orig
from tqdm import tqdm

from .utilities import (add_event_source, conflicts_with_a_neighbouring_module,
                        contains_python_files_or_subdirs, copytree,
                        get_topic_name, get_venv_from_python_version,
                        human_size, remove_event_source)

try:
    unicode        # Python 2
except NameError:
    unicode = str  # Python 3

# We lower-case lambda package keys to match lower-cased keys in get_installed_packages()
lambda_packages = {package_name.lower(): val for package_name, val in lambda_packages_orig.items()}

##
# Logging Config
##

logging.basicConfig(format='%(levelname)s:%(message)s')
logger = logging.getLogger(__name__)
logger.setLevel(logging.INFO)

##
# Policies And Template Mappings
##

ASSUME_POLICY = """{
  "Version": "2012-10-17",
  "Statement": [
    {
      "Sid": "",
      "Effect": "Allow",
      "Principal": {
        "Service": [
          "apigateway.amazonaws.com",
          "lambda.amazonaws.com",
          "events.amazonaws.com"
        ]
      },
      "Action": "sts:AssumeRole"
    }
  ]
}"""

ATTACH_POLICY = """{
    "Version": "2012-10-17",
    "Statement": [
        {
            "Effect": "Allow",
            "Action": [
                "logs:*"
            ],
            "Resource": "arn:aws:logs:*:*:*"
        },
        {
            "Effect": "Allow",
            "Action": [
                "lambda:InvokeFunction"
            ],
            "Resource": [
                "*"
            ]
        },
        {
            "Effect": "Allow",
            "Action": [
                "xray:PutTraceSegments",
                "xray:PutTelemetryRecords"
            ],
            "Resource": [
                "*"
            ]
        },
        {
            "Effect": "Allow",
            "Action": [
                "ec2:AttachNetworkInterface",
                "ec2:CreateNetworkInterface",
                "ec2:DeleteNetworkInterface",
                "ec2:DescribeInstances",
                "ec2:DescribeNetworkInterfaces",
                "ec2:DetachNetworkInterface",
                "ec2:ModifyNetworkInterfaceAttribute",
                "ec2:ResetNetworkInterfaceAttribute"
            ],
            "Resource": "*"
        },
        {
            "Effect": "Allow",
            "Action": [
                "s3:*"
            ],
            "Resource": "arn:aws:s3:::*"
        },
        {
            "Effect": "Allow",
            "Action": [
                "kinesis:*"
            ],
            "Resource": "arn:aws:kinesis:*:*:*"
        },
        {
            "Effect": "Allow",
            "Action": [
                "sns:*"
            ],
            "Resource": "arn:aws:sns:*:*:*"
        },
        {
            "Effect": "Allow",
            "Action": [
                "sqs:*"
            ],
            "Resource": "arn:aws:sqs:*:*:*"
        },
        {
            "Effect": "Allow",
            "Action": [
                "dynamodb:*"
            ],
            "Resource": "arn:aws:dynamodb:*:*:*"
        },
        {
            "Effect": "Allow",
            "Action": [
                "route53:*"
            ],
            "Resource": "*"
        }
    ]
}"""

# Latest list: https://docs.aws.amazon.com/general/latest/gr/rande.html#apigateway_region
API_GATEWAY_REGIONS = ['us-east-1', 'us-east-2',
                       'us-west-1', 'us-west-2',
                       'eu-central-1',
                       'eu-west-1', 'eu-west-2', 'eu-west-3',
                       'ap-northeast-1', 'ap-northeast-2', 'ap-northeast-3',
                       'ap-southeast-1', 'ap-southeast-2',
                       'ap-south-1',
                       'ca-central-1',
                       'cn-north-1',
                       'cn-northwest-1',
                       'sa-east-1']

# Latest list: https://docs.aws.amazon.com/general/latest/gr/rande.html#lambda_region
LAMBDA_REGIONS = ['us-east-1', 'us-east-2',
                  'us-west-1', 'us-west-2',
                  'eu-central-1',
                  'eu-west-1', 'eu-west-2', 'eu-west-3',
                  'ap-northeast-1', 'ap-northeast-2', 'ap-northeast-3',
                  'ap-southeast-1', 'ap-southeast-2',
                  'ap-south-1',
                  'ca-central-1',
                  'cn-north-1',
                  'cn-northwest-1',
                  'sa-east-1',
                  'us-gov-west-1']

# We never need to include these.
# Related: https://github.com/Miserlou/Zappa/pull/56
# Related: https://github.com/Miserlou/Zappa/pull/581
ZIP_EXCLUDES = [
    '*.exe', '*.DS_Store', '*.Python', '*.git', '.git/*', '*.zip', '*.tar.gz',
    '*.hg', 'pip', 'docutils*', 'setuputils*', '__pycache__/*'
]

##
# Classes
##

class Zappa(object):
    """
    Zappa!

    Makes it easy to run Python web applications on AWS Lambda/API Gateway.

    """

    ##
    # Configurables
    ##

    http_methods = ['ANY']
    role_name = "ZappaLambdaExecution"
    extra_permissions = None
    assume_policy = ASSUME_POLICY
    attach_policy = ATTACH_POLICY
    apigateway_policy = None
    cloudwatch_log_levels = ['OFF', 'ERROR', 'INFO']
    xray_tracing = False

    ##
    # Credentials
    ##

    boto_session = None
    credentials_arn = None

    def __init__(self,
            boto_session=None,
            profile_name=None,
            aws_region=None,
            load_credentials=True,
            desired_role_name=None,
            desired_role_arn=None,
            runtime='python2.7', # Detected at runtime in CLI
            tags=(),
            endpoint_urls={},
            xray_tracing=False
        ):
        """
        Instantiate this new Zappa instance, loading any custom credentials if necessary.
        """

        # Set aws_region to None to use the system's region instead
        if aws_region is None:
            # https://github.com/Miserlou/Zappa/issues/413
            self.aws_region = boto3.Session().region_name
            logger.debug("Set region from boto: %s", self.aws_region)
        else:
            self.aws_region = aws_region

        if desired_role_name:
            self.role_name = desired_role_name

        if desired_role_arn:
            self.credentials_arn = desired_role_arn

        self.runtime = runtime

        if self.runtime == 'python2.7':
            self.manylinux_wheel_file_suffix = 'cp27mu-manylinux1_x86_64.whl'
        else:
            self.manylinux_wheel_file_suffix = 'cp36m-manylinux1_x86_64.whl'

        self.endpoint_urls = endpoint_urls
        self.xray_tracing = xray_tracing

        # Some common invocations, such as DB migrations,
        # can take longer than the default.

        # Note that this is set to 300s, but if connected to
        # APIGW, Lambda will max out at 30s.
        # Related: https://github.com/Miserlou/Zappa/issues/205
        long_config_dict = {
            'region_name': aws_region,
            'connect_timeout': 5,
            'read_timeout': 300
        }
        long_config = botocore.client.Config(**long_config_dict)

        if load_credentials:
            self.load_credentials(boto_session, profile_name)

            # Initialize clients
            self.s3_client = self.boto_client('s3')
            self.lambda_client = self.boto_client('lambda', config=long_config)
            self.events_client = self.boto_client('events')
            self.apigateway_client = self.boto_client('apigateway')
            # AWS ACM certificates need to be created from us-east-1 to be used by API gateway
            east_config = botocore.client.Config(region_name='us-east-1')
            self.acm_client = self.boto_client('acm', config=east_config)
            self.logs_client = self.boto_client('logs')
            self.iam_client = self.boto_client('iam')
            self.iam = self.boto_resource('iam')
            self.cloudwatch = self.boto_client('cloudwatch')
            self.route53 = self.boto_client('route53')
            self.sns_client = self.boto_client('sns')
            self.cf_client = self.boto_client('cloudformation')
            self.dynamodb_client = self.boto_client('dynamodb')
            self.cognito_client = self.boto_client('cognito-idp')
            self.sts_client = self.boto_client('sts')

        self.tags = tags
        self.cf_template = troposphere.Template()
        self.cf_api_resources = []
        self.cf_parameters = {}

    def configure_boto_session_method_kwargs(self, service, kw):
        """Allow for custom endpoint urls for non-AWS (testing and bootleg cloud) deployments"""
        if service in self.endpoint_urls and not 'endpoint_url' in kw:
            kw['endpoint_url'] = self.endpoint_urls[service]
        return kw

    def boto_client(self, service, *args, **kwargs):
        """A wrapper to apply configuration options to boto clients"""
        return self.boto_session.client(service, *args, **self.configure_boto_session_method_kwargs(service, kwargs))

    def boto_resource(self, service, *args, **kwargs):
        """A wrapper to apply configuration options to boto resources"""
        return self.boto_session.resource(service, *args, **self.configure_boto_session_method_kwargs(service, kwargs))

    def cache_param(self, value):
        '''Returns a troposphere Ref to a value cached as a parameter.'''

        if value not in self.cf_parameters:
            keyname = chr(ord('A') + len(self.cf_parameters))
            param = self.cf_template.add_parameter(troposphere.Parameter(
                keyname, Type="String", Default=value, tags=self.tags
            ))

            self.cf_parameters[value] = param

        return troposphere.Ref(self.cf_parameters[value])

    ##
    # Packaging
    ##

    def copy_editable_packages(self, egg_links, temp_package_path):
        """ """
        for egg_link in egg_links:
            with open(egg_link, 'rb') as df:
                egg_path = df.read().decode('utf-8').splitlines()[0].strip()
                pkgs = set([x.split(".")[0] for x in find_packages(egg_path, exclude=['test', 'tests'])])
                for pkg in pkgs:
                    copytree(os.path.join(egg_path, pkg), os.path.join(temp_package_path, pkg), metadata=False, symlinks=False)

        if temp_package_path:
            # now remove any egg-links as they will cause issues if they still exist
            for link in glob.glob(os.path.join(temp_package_path, "*.egg-link")):
                os.remove(link)

    def get_deps_list(self, pkg_name, installed_distros=None):
        """
        For a given package, returns a list of required packages. Recursive.
        """
        # https://github.com/Miserlou/Zappa/issues/1478.  Using `pkg_resources`
        # instead of `pip` is the recommended approach.  The usage is nearly
        # identical.
        import pkg_resources
        deps = []
        if not installed_distros:
            installed_distros = pkg_resources.WorkingSet()
        for package in installed_distros:
            if package.project_name.lower() == pkg_name.lower():
                deps = [(package.project_name, package.version)]
                for req in package.requires():
                    deps += self.get_deps_list(pkg_name=req.project_name, installed_distros=installed_distros)
        return list(set(deps))  # de-dupe before returning

    def create_handler_venv(self):
        """
        Takes the installed zappa and brings it into a fresh virtualenv-like folder. All dependencies are then downloaded.
        """
        import subprocess

        # We will need the currenv venv to pull Zappa from
        current_venv = self.get_current_venv()

        # Make a new folder for the handler packages
        ve_path = os.path.join(os.getcwd(), 'handler_venv')

        if os.sys.platform == 'win32':
            current_site_packages_dir = os.path.join(current_venv, 'Lib', 'site-packages')
            venv_site_packages_dir = os.path.join(ve_path, 'Lib', 'site-packages')
        else:
            current_site_packages_dir = os.path.join(current_venv, 'lib', get_venv_from_python_version(), 'site-packages')
            venv_site_packages_dir = os.path.join(ve_path, 'lib', get_venv_from_python_version(), 'site-packages')

        if not os.path.isdir(venv_site_packages_dir):
            os.makedirs(venv_site_packages_dir)

        # Copy zappa* to the new virtualenv
        zappa_things = [z for z in os.listdir(current_site_packages_dir) if z.lower()[:5] == 'zappa']
        for z in zappa_things:
            copytree(os.path.join(current_site_packages_dir, z), os.path.join(venv_site_packages_dir, z))

        # Use pip to download zappa's dependencies. Copying from current venv causes issues with things like PyYAML that installs as yaml
        zappa_deps = self.get_deps_list('zappa')
        pkg_list = ['{0!s}=={1!s}'.format(dep, version) for dep, version in zappa_deps]

        # Need to manually add setuptools
        pkg_list.append('setuptools')
        command = ["pip", "install", "--quiet", "--target", venv_site_packages_dir] + pkg_list

        # This is the recommended method for installing packages if you don't
        # to depend on `setuptools`
        # https://github.com/pypa/pip/issues/5240#issuecomment-381662679
        pip_process = subprocess.Popen(command, stdout=subprocess.PIPE)
        # Using communicate() to avoid deadlocks
        pip_process.communicate()
        pip_return_code = pip_process.returncode

        if pip_return_code:
          raise EnvironmentError("Pypi lookup failed")

        return ve_path

    # staticmethod as per https://github.com/Miserlou/Zappa/issues/780
    @staticmethod
    def get_current_venv():
        """
        Returns the path to the current virtualenv
        """
        if 'VIRTUAL_ENV' in os.environ:
            venv = os.environ['VIRTUAL_ENV']
        elif os.path.exists('.python-version'):  # pragma: no cover
            try:
                subprocess.check_output(['pyenv', 'help'], stderr=subprocess.STDOUT)
            except OSError:
                print("This directory seems to have pyenv's local venv, "
                      "but pyenv executable was not found.")
            with open('.python-version', 'r') as f:
                # minor fix in how .python-version is read
                # Related: https://github.com/Miserlou/Zappa/issues/921
                env_name = f.readline().strip()
            bin_path = subprocess.check_output(['pyenv', 'which', 'python']).decode('utf-8')
            venv = bin_path[:bin_path.rfind(env_name)] + env_name
        else:  # pragma: no cover
            return None
        return venv

    def create_lambda_zip(  self,
                            prefix='lambda_package',
                            handler_file=None,
                            slim_handler=False,
                            minify=True,
                            exclude=None,
                            use_precompiled_packages=True,
                            include=None,
                            venv=None,
                            output=None,
                            disable_progress=False,
                            archive_format='zip'
                        ):
        """
        Create a Lambda-ready zip file of the current virtualenvironment and working directory.

        Returns path to that file.

        """
        # Validate archive_format
        if archive_format not in ['zip', 'tarball']:
            raise KeyError("The archive format to create a lambda package must be zip or tarball")

        # Pip is a weird package.
        # Calling this function in some environments without this can cause.. funkiness.
        import pip

        if not venv:
            venv = self.get_current_venv()

        build_time = str(int(time.time()))
        cwd = os.getcwd()
        if not output:
            if archive_format == 'zip':
                archive_fname = prefix + '-' + build_time + '.zip'
            elif archive_format == 'tarball':
                archive_fname = prefix + '-' + build_time + '.tar.gz'
        else:
            archive_fname = output
        archive_path = os.path.join(cwd, archive_fname)

        # Files that should be excluded from the zip
        if exclude is None:
            exclude = list()

        # Exclude the zip itself
        exclude.append(archive_path)

        # Make sure that 'concurrent' is always forbidden.
        # https://github.com/Miserlou/Zappa/issues/827
        if not 'concurrent' in exclude:
            exclude.append('concurrent')

        def splitpath(path):
            parts = []
            (path, tail) = os.path.split(path)
            while path and tail:
                parts.append(tail)
                (path, tail) = os.path.split(path)
            parts.append(os.path.join(path, tail))
            return list(map(os.path.normpath, parts))[::-1]
        split_venv = splitpath(venv)
        split_cwd = splitpath(cwd)

        # Ideally this should be avoided automatically,
        # but this serves as an okay stop-gap measure.
        if split_venv[-1] == split_cwd[-1]:  # pragma: no cover
            print(
                "Warning! Your project and virtualenv have the same name! You may want "
                "to re-create your venv with a new name, or explicitly define a "
                "'project_name', as this may cause errors."
            )

        # First, do the project..
        temp_project_path = tempfile.mkdtemp(prefix='zappa-project')

        if not slim_handler:
            # Slim handler does not take the project files.
            if minify:
                # Related: https://github.com/Miserlou/Zappa/issues/744
                excludes = ZIP_EXCLUDES + exclude + [split_venv[-1]]
                copytree(cwd, temp_project_path, metadata=False, symlinks=False, ignore=shutil.ignore_patterns(*excludes))
            else:
                copytree(cwd, temp_project_path, metadata=False, symlinks=False)

        # If a handler_file is supplied, copy that to the root of the package,
        # because that's where AWS Lambda looks for it. It can't be inside a package.
        if handler_file:
            filename = handler_file.split(os.sep)[-1]
            shutil.copy(handler_file, os.path.join(temp_project_path, filename))

        # Create and populate package ID file and write to temp project path
        package_info = {}
        package_info['uuid'] = str(uuid.uuid4())
        package_info['build_time'] = build_time
        package_info['build_platform'] = os.sys.platform
        package_info['build_user'] = getpass.getuser()
        # TODO: Add git head and info?

        # Ex, from @scoates:
        # def _get_git_branch():
        #     chdir(DIR)
        #     out = check_output(['git', 'rev-parse', '--abbrev-ref', 'HEAD']).strip()
        #     lambci_branch = environ.get('LAMBCI_BRANCH', None)
        #     if out == "HEAD" and lambci_branch:
        #         out += " lambci:{}".format(lambci_branch)
        #     return out

        # def _get_git_hash():
        #     chdir(DIR)
        #     return check_output(['git', 'rev-parse', 'HEAD']).strip()

        # def _get_uname():
        #     return check_output(['uname', '-a']).strip()

        # def _get_user():
        #     return check_output(['whoami']).strip()

        # def set_id_info(zappa_cli):
        #     build_info = {
        #         'branch': _get_git_branch(),
        #         'hash': _get_git_hash(),
        #         'build_uname': _get_uname(),
        #         'build_user': _get_user(),
        #         'build_time': datetime.datetime.utcnow().isoformat(),
        #     }
        #     with open(path.join(DIR, 'id_info.json'), 'w') as f:
        #         json.dump(build_info, f)
        #     return True

        package_id_file = open(os.path.join(temp_project_path, 'package_info.json'), 'w')
        dumped = json.dumps(package_info, indent=4)
        try:
            package_id_file.write(dumped)
        except TypeError: # This is a Python 2/3 issue. TODO: Make pretty!
            package_id_file.write(unicode(dumped))
        package_id_file.close()

        # Then, do site site-packages..
        egg_links = []
        temp_package_path = tempfile.mkdtemp(prefix='zappa-packages')
        if os.sys.platform == 'win32':
            site_packages = os.path.join(venv, 'Lib', 'site-packages')
        else:
            site_packages = os.path.join(venv, 'lib', get_venv_from_python_version(), 'site-packages')
        egg_links.extend(glob.glob(os.path.join(site_packages, '*.egg-link')))

        if minify:
            excludes = ZIP_EXCLUDES + exclude
            copytree(site_packages, temp_package_path, metadata=False, symlinks=False, ignore=shutil.ignore_patterns(*excludes))
        else:
            copytree(site_packages, temp_package_path, metadata=False, symlinks=False)

        # We may have 64-bin specific packages too.
        site_packages_64 = os.path.join(venv, 'lib64', get_venv_from_python_version(), 'site-packages')
        if os.path.exists(site_packages_64):
            egg_links.extend(glob.glob(os.path.join(site_packages_64, '*.egg-link')))
            if minify:
                excludes = ZIP_EXCLUDES + exclude
                copytree(site_packages_64, temp_package_path, metadata = False, symlinks=False, ignore=shutil.ignore_patterns(*excludes))
            else:
                copytree(site_packages_64, temp_package_path, metadata = False, symlinks=False)

        if egg_links:
            self.copy_editable_packages(egg_links, temp_package_path)

        copy_tree(temp_package_path, temp_project_path, update=True)

        # Then the pre-compiled packages..
        if use_precompiled_packages:
            print("Downloading and installing dependencies..")
            installed_packages = self.get_installed_packages(site_packages, site_packages_64)

            try:
                for installed_package_name, installed_package_version in installed_packages.items():
                    if self.have_correct_lambda_package_version(installed_package_name, installed_package_version):
                        print(" - %s==%s: Using precompiled lambda package " % (installed_package_name, installed_package_version,))
                        self.extract_lambda_package(installed_package_name, temp_project_path)
                    else:
                        cached_wheel_path = self.get_cached_manylinux_wheel(installed_package_name, installed_package_version, disable_progress)
                        if cached_wheel_path:
                            # Otherwise try to use manylinux packages from PyPi..
                            # Related: https://github.com/Miserlou/Zappa/issues/398
                            shutil.rmtree(os.path.join(temp_project_path, installed_package_name), ignore_errors=True)
                            with zipfile.ZipFile(cached_wheel_path) as zfile:
                                zfile.extractall(temp_project_path)

                        elif self.have_any_lambda_package_version(installed_package_name):
                            # Finally see if we may have at least one version of the package in lambda packages
                            # Related: https://github.com/Miserlou/Zappa/issues/855
                            lambda_version = lambda_packages[installed_package_name][self.runtime]['version']
                            print(" - %s==%s: Warning! Using precompiled lambda package version %s instead!" % (installed_package_name, installed_package_version, lambda_version, ))
                            self.extract_lambda_package(installed_package_name, temp_project_path)

                # This is a special case!
                # SQLite3 is part of the _system_ Python, not a package. Still, it lives in `lambda-packages`.
                # Everybody on Python3 gets it!
                if self.runtime == "python3.6":
                    print(" - sqlite==python36: Using precompiled lambda package")
                    self.extract_lambda_package('sqlite3', temp_project_path)

            except Exception as e:
                print(e)
                # XXX - What should we do here?

        # Then archive it all up..
        if archive_format == 'zip':
            print("Packaging project as zip.")

            try:
                compression_method = zipfile.ZIP_DEFLATED
            except ImportError:  # pragma: no cover
                compression_method = zipfile.ZIP_STORED
            archivef = zipfile.ZipFile(archive_path, 'w', compression_method)

        elif archive_format == 'tarball':
            print("Packaging project as gzipped tarball.")
            archivef = tarfile.open(archive_path, 'w|gz')

        for root, dirs, files in os.walk(temp_project_path):

            for filename in files:

                # Skip .pyc files for Django migrations
                # https://github.com/Miserlou/Zappa/issues/436
                # https://github.com/Miserlou/Zappa/issues/464
                if filename[-4:] == '.pyc' and root[-10:] == 'migrations':
                    continue

                # If there is a .pyc file in this package,
                # we can skip the python source code as we'll just
                # use the compiled bytecode anyway..
                if filename[-3:] == '.py' and root[-10:] != 'migrations':
                    abs_filname = os.path.join(root, filename)
                    abs_pyc_filename = abs_filname + 'c'
                    if os.path.isfile(abs_pyc_filename):

                        # but only if the pyc is older than the py,
                        # otherwise we'll deploy outdated code!
                        py_time = os.stat(abs_filname).st_mtime
                        pyc_time = os.stat(abs_pyc_filename).st_mtime

                        if pyc_time > py_time:
                            continue

                # Make sure that the files are all correctly chmodded
                # Related: https://github.com/Miserlou/Zappa/issues/484
                # Related: https://github.com/Miserlou/Zappa/issues/682
                os.chmod(os.path.join(root, filename),  0o755)

                if archive_format == 'zip':
                    # Actually put the file into the proper place in the zip
                    # Related: https://github.com/Miserlou/Zappa/pull/716
                    zipi = zipfile.ZipInfo(os.path.join(root.replace(temp_project_path, '').lstrip(os.sep), filename))
                    zipi.create_system = 3
                    zipi.external_attr = 0o755 << int(16) # Is this P2/P3 functional?
                    with open(os.path.join(root, filename), 'rb') as f:
                        archivef.writestr(zipi, f.read(), compression_method)
                elif archive_format == 'tarball':
                    tarinfo = tarfile.TarInfo(os.path.join(root.replace(temp_project_path, '').lstrip(os.sep), filename))
                    tarinfo.mode = 0o755

                    stat = os.stat(os.path.join(root, filename))
                    tarinfo.mtime = stat.st_mtime
                    tarinfo.size = stat.st_size
                    with open(os.path.join(root, filename), 'rb') as f:
                        archivef.addfile(tarinfo, f)

            # Create python init file if it does not exist
            # Only do that if there are sub folders or python files and does not conflict with a neighbouring module
            # Related: https://github.com/Miserlou/Zappa/issues/766
            if not contains_python_files_or_subdirs(root):
                # if the directory does not contain any .py file at any level, we can skip the rest
                dirs[:] = [d for d in dirs if d != root]
            else:
                if '__init__.py' not in files and not conflicts_with_a_neighbouring_module(root):
                    tmp_init = os.path.join(temp_project_path, '__init__.py')
                    open(tmp_init, 'a').close()
                    os.chmod(tmp_init,  0o755)

                    arcname = os.path.join(root.replace(temp_project_path, ''),
                                           os.path.join(root.replace(temp_project_path, ''), '__init__.py'))
                    if archive_format == 'zip':
                        archivef.write(tmp_init, arcname)
                    elif archive_format == 'tarball':
                        archivef.add(tmp_init, arcname)

        # And, we're done!
        archivef.close()

        # Trash the temp directory
        shutil.rmtree(temp_project_path)
        shutil.rmtree(temp_package_path)
        if os.path.isdir(venv) and slim_handler:
            # Remove the temporary handler venv folder
            shutil.rmtree(venv)

        return archive_fname

    def extract_lambda_package(self, package_name, path):
        """
        Extracts the lambda package into a given path. Assumes the package exists in lambda packages.
        """
        lambda_package = lambda_packages[package_name][self.runtime]

        # Trash the local version to help with package space saving
        shutil.rmtree(os.path.join(path, package_name), ignore_errors=True)

        tar = tarfile.open(lambda_package['path'], mode="r:gz")
        for member in tar.getmembers():
            tar.extract(member, path)

    @staticmethod
    def get_installed_packages(site_packages, site_packages_64):
        """
        Returns a dict of installed packages that Zappa cares about.
        """
        import pkg_resources

        package_to_keep = []
        if os.path.isdir(site_packages):
            package_to_keep += os.listdir(site_packages)
        if os.path.isdir(site_packages_64):
            package_to_keep += os.listdir(site_packages_64)

        package_to_keep = [x.lower() for x in package_to_keep]

        installed_packages = {package.project_name.lower(): package.version for package in
                              pkg_resources.WorkingSet()
                              if package.project_name.lower() in package_to_keep
                              or package.location.lower() in [site_packages.lower(), site_packages_64.lower()]}

        return installed_packages

    def have_correct_lambda_package_version(self, package_name, package_version):
        """
        Checks if a given package version binary should be copied over from lambda packages.
        package_name should be lower-cased version of package name.
        """
        lambda_package_details = lambda_packages.get(package_name, {}).get(self.runtime)

        if lambda_package_details is None:
            return False

        # Binaries can be compiled for different package versions
        # Related: https://github.com/Miserlou/Zappa/issues/800
        if package_version != lambda_package_details['version']:
            return False

        return True

    def have_any_lambda_package_version(self, package_name):
        """
        Checks if a given package has any lambda package version. We can try and use it with a warning.
        package_name should be lower-cased version of package name.
        """
        return lambda_packages.get(package_name, {}).get(self.runtime) is not None

    @staticmethod
    def download_url_with_progress(url, stream, disable_progress):
        """
        Downloads a given url in chunks and writes to the provided stream (can be any io stream).
        Displays the progress bar for the download.
        """
        resp = requests.get(url, timeout=2, stream=True)
        resp.raw.decode_content = True

        progress = tqdm(unit="B", unit_scale=True, total=int(resp.headers.get('Content-Length', 0)), disable=disable_progress)
        for chunk in resp.iter_content(chunk_size=1024):
            if chunk:
                progress.update(len(chunk))
                stream.write(chunk)

        progress.close()

    def get_cached_manylinux_wheel(self, package_name, package_version, disable_progress=False):
        """
        Gets the locally stored version of a manylinux wheel. If one does not exist, the function downloads it.
        """
        cached_wheels_dir = os.path.join(tempfile.gettempdir(), 'cached_wheels')
        if not os.path.isdir(cached_wheels_dir):
            os.makedirs(cached_wheels_dir)

        wheel_file = '{0!s}-{1!s}-{2!s}'.format(package_name, package_version, self.manylinux_wheel_file_suffix)
        wheel_path = os.path.join(cached_wheels_dir, wheel_file)

        if not os.path.exists(wheel_path) or not zipfile.is_zipfile(wheel_path):
            # The file is not cached, download it.
            wheel_url = self.get_manylinux_wheel_url(package_name, package_version)
            if not wheel_url:
                return None

            print(" - {}=={}: Downloading".format(package_name, package_version))
            with open(wheel_path, 'wb') as f:
                self.download_url_with_progress(wheel_url, f, disable_progress)

            if not zipfile.is_zipfile(wheel_path):
                return None
        else:
            print(" - {}=={}: Using locally cached manylinux wheel".format(package_name, package_version))

        return wheel_path

    def get_manylinux_wheel_url(self, package_name, package_version):
        """
        For a given package name, returns a link to the download URL,
        else returns None.

        Related: https://github.com/Miserlou/Zappa/issues/398
        Examples here: https://gist.github.com/perrygeo/9545f94eaddec18a65fd7b56880adbae

        This function downloads metadata JSON of `package_name` from Pypi
        and examines if the package has a manylinux wheel. This function
        also caches the JSON file so that we don't have to poll Pypi
        every time.
        """
        cached_pypi_info_dir = os.path.join(tempfile.gettempdir(), 'cached_pypi_info')
        if not os.path.isdir(cached_pypi_info_dir):
            os.makedirs(cached_pypi_info_dir)
        # Even though the metadata is for the package, we save it in a
        # filename that includes the package's version. This helps in
        # invalidating the cached file if the user moves to a different
        # version of the package.
        # Related: https://github.com/Miserlou/Zappa/issues/899
        json_file = '{0!s}-{1!s}.json'.format(package_name, package_version)
        json_file_path = os.path.join(cached_pypi_info_dir, json_file)
        if os.path.exists(json_file_path):
            with open(json_file_path, 'rb') as metafile:
                data = json.load(metafile)
        else:
            url = 'https://pypi.python.org/pypi/{}/json'.format(package_name)
            try:
                res = requests.get(url, timeout=1.5)
                data = res.json()
            except Exception as e: # pragma: no cover
                return None
            with open(json_file_path, 'wb') as metafile:
                jsondata = json.dumps(data)
                metafile.write(bytes(jsondata, "utf-8"))

        if package_version not in data['releases']:
            return None

        for f in data['releases'][package_version]:
            if f['filename'].endswith(self.manylinux_wheel_file_suffix):
                return f['url']
        return None

    ##
    # S3
    ##

    def upload_to_s3(self, source_path, bucket_name, disable_progress=False):
        r"""
        Given a file, upload it to S3.
        Credentials should be stored in environment variables or ~/.aws/credentials (%USERPROFILE%\.aws\credentials on Windows).

        Returns True on success, false on failure.

        """
        try:
            self.s3_client.head_bucket(Bucket=bucket_name)
        except botocore.exceptions.ClientError:
            # This is really stupid S3 quirk. Technically, us-east-1 one has no S3,
            # it's actually "US Standard", or something.
            # More here: https://github.com/boto/boto3/issues/125
            if self.aws_region == 'us-east-1':
                self.s3_client.create_bucket(
                    Bucket=bucket_name,
                )
            else:
                self.s3_client.create_bucket(
                    Bucket=bucket_name,
                    CreateBucketConfiguration={'LocationConstraint': self.aws_region},
                )

            if self.tags:
                tags = {
                    'TagSet': [{'Key': key, 'Value': self.tags[key]} for key in self.tags.keys()]
                }
                self.s3_client.put_bucket_tagging(Bucket=bucket_name, Tagging=tags)

        if not os.path.isfile(source_path) or os.stat(source_path).st_size == 0:
            print("Problem with source file {}".format(source_path))
            return False

        dest_path = os.path.split(source_path)[1]
        try:
            source_size = os.stat(source_path).st_size
            print("Uploading {0} ({1})..".format(dest_path, human_size(source_size)))
            progress = tqdm(total=float(os.path.getsize(source_path)), unit_scale=True, unit='B', disable=disable_progress)

            # Attempt to upload to S3 using the S3 meta client with the progress bar.
            # If we're unable to do that, try one more time using a session client,
            # which cannot use the progress bar.
            # Related: https://github.com/boto/boto3/issues/611
            try:
                self.s3_client.upload_file(
                    source_path, bucket_name, dest_path,
                    Callback=progress.update
                )
            except Exception as e:  # pragma: no cover
                self.s3_client.upload_file(source_path, bucket_name, dest_path)

            progress.close()
        except (KeyboardInterrupt, SystemExit):  # pragma: no cover
            raise
        except Exception as e:  # pragma: no cover
            print(e)
            return False
        return True

    def copy_on_s3(self, src_file_name, dst_file_name, bucket_name):
        """
        Copies src file to destination within a bucket.
        """
        try:
            self.s3_client.head_bucket(Bucket=bucket_name)
        except botocore.exceptions.ClientError as e:  # pragma: no cover
            # If a client error is thrown, then check that it was a 404 error.
            # If it was a 404 error, then the bucket does not exist.
            error_code = int(e.response['Error']['Code'])
            if error_code == 404:
                return False

        copy_src = {
            "Bucket": bucket_name,
            "Key": src_file_name
        }
        try:
            self.s3_client.copy(
                CopySource=copy_src,
                Bucket=bucket_name,
                Key=dst_file_name
            )
            return True
        except botocore.exceptions.ClientError:  # pragma: no cover
            return False

    def remove_from_s3(self, file_name, bucket_name):
        """
        Given a file name and a bucket, remove it from S3.

        There's no reason to keep the file hosted on S3 once its been made into a Lambda function, so we can delete it from S3.

        Returns True on success, False on failure.

        """
        try:
            self.s3_client.head_bucket(Bucket=bucket_name)
        except botocore.exceptions.ClientError as e:  # pragma: no cover
            # If a client error is thrown, then check that it was a 404 error.
            # If it was a 404 error, then the bucket does not exist.
            error_code = int(e.response['Error']['Code'])
            if error_code == 404:
                return False

        try:
            self.s3_client.delete_object(Bucket=bucket_name, Key=file_name)
            return True
        except (botocore.exceptions.ParamValidationError, botocore.exceptions.ClientError):  # pragma: no cover
            return False

    ##
    # Lambda
    ##

    def create_lambda_function( self,
                                bucket=None,
                                function_name=None,
                                handler=None,
                                s3_key=None,
                                description='Zappa Deployment',
                                timeout=30,
                                memory_size=512,
                                publish=True,
                                vpc_config=None,
                                dead_letter_config=None,
                                runtime='python2.7',
                                aws_environment_variables=None,
                                aws_kms_key_arn=None,
                                xray_tracing=False,
                                local_zip=None
                            ):
        """
        Given a bucket and key (or a local path) of a valid Lambda-zip, a function name and a handler, register that Lambda function.
        """
        if not vpc_config:
            vpc_config = {}
        if not dead_letter_config:
            dead_letter_config = {}
        if not self.credentials_arn:
            self.get_credentials_arn()
        if not aws_environment_variables:
            aws_environment_variables = {}
        if not aws_kms_key_arn:
            aws_kms_key_arn = ''

        kwargs = dict(
            FunctionName=function_name,
            Runtime=runtime,
            Role=self.credentials_arn,
            Handler=handler,
            Description=description,
            Timeout=timeout,
            MemorySize=memory_size,
            Publish=publish,
            VpcConfig=vpc_config,
            DeadLetterConfig=dead_letter_config,
            Environment={'Variables': aws_environment_variables},
            KMSKeyArn=aws_kms_key_arn,
            TracingConfig={
                'Mode': 'Active' if self.xray_tracing else 'PassThrough'
            }
        )
        if local_zip:
            kwargs['Code'] = {
                'ZipFile': local_zip
            }
        else:
            kwargs['Code'] = {
                'S3Bucket': bucket,
                'S3Key': s3_key
            }

        response = self.lambda_client.create_function(**kwargs)

        resource_arn = response['FunctionArn']

        if self.tags:
            self.lambda_client.tag_resource(Resource=resource_arn, Tags=self.tags)

        return resource_arn

    def update_lambda_function(self, bucket, function_name, s3_key=None, publish=True, local_zip=None, num_revisions=None):
        """
        Given a bucket and key (or a local path) of a valid Lambda-zip, a function name and a handler, update that Lambda function's code.
        Optionally, delete previous versions if they exceed the optional limit.
        """
        print("Updating Lambda function code..")

        kwargs = dict(
            FunctionName=function_name,
            Publish=publish
        )
        if local_zip:
            kwargs['ZipFile'] = local_zip
        else:
            kwargs['S3Bucket'] = bucket
            kwargs['S3Key'] = s3_key

        response = self.lambda_client.update_function_code(**kwargs)

        if num_revisions:
            # Find the existing revision IDs for the given function
            # Related: https://github.com/Miserlou/Zappa/issues/1402
            versions_in_lambda = []
            versions = self.lambda_client.list_versions_by_function(FunctionName=function_name)
            for version in versions['Versions']:
                versions_in_lambda.append(version['Version'])
            while 'NextMarker' in versions:
                versions = self.lambda_client.list_versions_by_function(FunctionName=function_name,Marker=versions['NextMarker'])
                for version in versions['Versions']:
                    versions_in_lambda.append(version['Version'])
            versions_in_lambda.remove('$LATEST')
            # Delete older revisions if their number exceeds the specified limit
            for version in versions_in_lambda[::-1][num_revisions:]:
                self.lambda_client.delete_function(FunctionName=function_name,Qualifier=version)

        return response['FunctionArn']

    def update_lambda_configuration(    self,
                                        lambda_arn,
                                        function_name,
                                        handler,
                                        description='Zappa Deployment',
                                        timeout=30,
                                        memory_size=512,
                                        publish=True,
                                        vpc_config=None,
                                        runtime='python2.7',
                                        aws_environment_variables=None,
                                        aws_kms_key_arn=None
                                    ):
        """
        Given an existing function ARN, update the configuration variables.
        """
        print("Updating Lambda function configuration..")

        if not vpc_config:
            vpc_config = {}
        if not self.credentials_arn:
            self.get_credentials_arn()
        if not aws_kms_key_arn:
            aws_kms_key_arn = ''
        if not aws_environment_variables:
            aws_environment_variables = {}

        # Check if there are any remote aws lambda env vars so they don't get trashed.
        # https://github.com/Miserlou/Zappa/issues/987,  Related: https://github.com/Miserlou/Zappa/issues/765
        lambda_aws_config = self.lambda_client.get_function_configuration(FunctionName=function_name)
        if "Environment" in lambda_aws_config:
            lambda_aws_environment_variables = lambda_aws_config["Environment"].get("Variables", {})
            # Append keys that are remote but not in settings file
            for key, value in lambda_aws_environment_variables.items():
                if key not in aws_environment_variables:
                    aws_environment_variables[key] = value

        response = self.lambda_client.update_function_configuration(
            FunctionName=function_name,
            Runtime=runtime,
            Role=self.credentials_arn,
            Handler=handler,
            Description=description,
            Timeout=timeout,
            MemorySize=memory_size,
            VpcConfig=vpc_config,
            Environment={'Variables': aws_environment_variables},
            KMSKeyArn=aws_kms_key_arn,
            TracingConfig={
                'Mode': 'Active' if self.xray_tracing else 'PassThrough'
            }
        )

        resource_arn = response['FunctionArn']

        if self.tags:
            self.lambda_client.tag_resource(Resource=resource_arn, Tags=self.tags)

        return resource_arn

    def invoke_lambda_function( self,
                                function_name,
                                payload,
                                invocation_type='Event',
                                log_type='Tail',
                                client_context=None,
                                qualifier=None
                            ):
        """
        Directly invoke a named Lambda function with a payload.
        Returns the response.
        """
        return self.lambda_client.invoke(
            FunctionName=function_name,
            InvocationType=invocation_type,
            LogType=log_type,
            Payload=payload
        )

    def rollback_lambda_function_version(self, function_name, versions_back=1, publish=True):
        """
        Rollback the lambda function code 'versions_back' number of revisions.

        Returns the Function ARN.
        """
        response = self.lambda_client.list_versions_by_function(FunctionName=function_name)

        # Take into account $LATEST
        if len(response['Versions']) < versions_back + 1:
            print("We do not have {} revisions. Aborting".format(str(versions_back)))
            return False

        revisions = [int(revision['Version']) for revision in response['Versions'] if revision['Version'] != '$LATEST']
        revisions.sort(reverse=True)

        response = self.lambda_client.get_function(FunctionName='function:{}:{}'.format(function_name, revisions[versions_back]))
        response = requests.get(response['Code']['Location'])

        if response.status_code != 200:
            print("Failed to get version {} of {} code".format(versions_back, function_name))
            return False

        response = self.lambda_client.update_function_code(FunctionName=function_name, ZipFile=response.content, Publish=publish)  # pragma: no cover

        return response['FunctionArn']

    def get_lambda_function(self, function_name):
        """
        Returns the lambda function ARN, given a name

        This requires the "lambda:GetFunction" role.
        """
        response = self.lambda_client.get_function(
                FunctionName=function_name)
        return response['Configuration']['FunctionArn']

    def get_lambda_function_versions(self, function_name):
        """
        Simply returns the versions available for a Lambda function, given a function name.

        """
        try:
            response = self.lambda_client.list_versions_by_function(
                FunctionName=function_name
            )
            return response.get('Versions', [])
        except Exception:
            return []

    def delete_lambda_function(self, function_name):
        """
        Given a function name, delete it from AWS Lambda.

        Returns the response.

        """
        print("Deleting Lambda function..")

        return self.lambda_client.delete_function(
            FunctionName=function_name,
        )

    ##
    # API Gateway
    ##

    def create_api_gateway_routes(  self,
                                    lambda_arn,
                                    api_name=None,
                                    api_key_required=False,
                                    authorization_type='NONE',
                                    authorizer=None,
                                    cors_options=None,
                                    description=None
                                ):
        """
        Create the API Gateway for this Zappa deployment.

        Returns the new RestAPI CF resource.
        """

        restapi = troposphere.apigateway.RestApi('Api')
        restapi.Name = api_name or lambda_arn.split(':')[-1]
        if not description:
            description = 'Created automatically by Zappa.'
        restapi.Description = description
        if self.boto_session.region_name == "us-gov-west-1":
            endpoint = troposphere.apigateway.EndpointConfiguration()
            endpoint.Types = ["REGIONAL"]
            restapi.EndpointConfiguration = endpoint
        if self.apigateway_policy:
            restapi.Policy = json.loads(self.apigateway_policy)
        self.cf_template.add_resource(restapi)

        root_id = troposphere.GetAtt(restapi, 'RootResourceId')
        invocation_prefix = "aws" if self.boto_session.region_name != "us-gov-west-1" else "aws-us-gov"
        invocations_uri = 'arn:' + invocation_prefix + ':apigateway:' + self.boto_session.region_name + ':lambda:path/2015-03-31/functions/' + lambda_arn + '/invocations'

        ##
        # The Resources
        ##
        authorizer_resource = None
        if authorizer:
            authorizer_lambda_arn = authorizer.get('arn', lambda_arn)
            lambda_uri = 'arn:{invocation_prefix}:apigateway:{region_name}:lambda:path/2015-03-31/functions/{lambda_arn}/invocations'.format(
                invocation_prefix=invocation_prefix,
                region_name=self.boto_session.region_name,
                lambda_arn=authorizer_lambda_arn
            )
            authorizer_resource = self.create_authorizer(
                restapi, lambda_uri, authorizer
            )

        self.create_and_setup_methods(  restapi,
                                        root_id,
                                        api_key_required,
                                        invocations_uri,
                                        authorization_type,
                                        authorizer_resource,
                                        0
                                        )

        if cors_options:
            self.create_and_setup_cors( restapi,
                                        root_id,
                                        invocations_uri,
                                        0,
                                        cors_options
                                    )

        resource = troposphere.apigateway.Resource('ResourceAnyPathSlashed')
        self.cf_api_resources.append(resource.title)
        resource.RestApiId = troposphere.Ref(restapi)
        resource.ParentId = root_id
        resource.PathPart = "{proxy+}"
        self.cf_template.add_resource(resource)

        self.create_and_setup_methods(  restapi,
                                        resource,
                                        api_key_required,
                                        invocations_uri,
                                        authorization_type,
                                        authorizer_resource,
                                        1
                                    )  # pragma: no cover

        if cors_options:
            self.create_and_setup_cors( restapi,
                                        resource,
                                        invocations_uri,
                                        1,
                                        cors_options
                                    )  # pragma: no cover
        return restapi

    def create_authorizer(self, restapi, uri, authorizer):
        """
        Create Authorizer for API gateway
        """
        authorizer_type = authorizer.get("type", "TOKEN").upper()
        identity_validation_expression = authorizer.get('validation_expression', None)

        authorizer_resource = troposphere.apigateway.Authorizer("Authorizer")
        authorizer_resource.RestApiId = troposphere.Ref(restapi)
        authorizer_resource.Name = authorizer.get("name", "ZappaAuthorizer")
        authorizer_resource.Type = authorizer_type
        authorizer_resource.AuthorizerUri = uri
        authorizer_resource.IdentitySource = "method.request.header.%s" % authorizer.get('token_header', 'Authorization')
        if identity_validation_expression:
            authorizer_resource.IdentityValidationExpression = identity_validation_expression

        if authorizer_type == 'TOKEN':
            if not self.credentials_arn:
                self.get_credentials_arn()
            authorizer_resource.AuthorizerResultTtlInSeconds = authorizer.get('result_ttl', 300)
            authorizer_resource.AuthorizerCredentials = self.credentials_arn
        if authorizer_type == 'COGNITO_USER_POOLS':
            authorizer_resource.ProviderARNs = authorizer.get('provider_arns')

        self.cf_api_resources.append(authorizer_resource.title)
        self.cf_template.add_resource(authorizer_resource)

        return authorizer_resource

    def create_and_setup_methods(
                                    self,
                                    restapi,
                                    resource,
                                    api_key_required,
                                    uri,
                                    authorization_type,
                                    authorizer_resource,
                                    depth
                                ):
        """
        Set up the methods, integration responses and method responses for a given API Gateway resource.
        """
        for method_name in self.http_methods:
            method = troposphere.apigateway.Method(method_name + str(depth))
            method.RestApiId = troposphere.Ref(restapi)
            if type(resource) is troposphere.apigateway.Resource:
                method.ResourceId = troposphere.Ref(resource)
            else:
                method.ResourceId = resource
            method.HttpMethod = method_name.upper()
            method.AuthorizationType = authorization_type
            if authorizer_resource:
                method.AuthorizerId = troposphere.Ref(authorizer_resource)
            method.ApiKeyRequired = api_key_required
            method.MethodResponses = []
            self.cf_template.add_resource(method)
            self.cf_api_resources.append(method.title)

            if not self.credentials_arn:
                self.get_credentials_arn()
            credentials = self.credentials_arn  # This must be a Role ARN

            integration = troposphere.apigateway.Integration()
            integration.CacheKeyParameters = []
            integration.CacheNamespace = 'none'
            integration.Credentials = credentials
            integration.IntegrationHttpMethod = 'POST'
            integration.IntegrationResponses = []
            integration.PassthroughBehavior = 'NEVER'
            integration.Type = 'AWS_PROXY'
            integration.Uri = uri
            method.Integration = integration

    def create_and_setup_cors(self, restapi, resource, uri, depth, config):
        """
        Set up the methods, integration responses and method responses for a given API Gateway resource.
        """
        if config is True:
            config = {}
        method_name = "OPTIONS"
        method = troposphere.apigateway.Method(method_name + str(depth))
        method.RestApiId = troposphere.Ref(restapi)
        if type(resource) is troposphere.apigateway.Resource:
            method.ResourceId = troposphere.Ref(resource)
        else:
            method.ResourceId = resource
        method.HttpMethod = method_name.upper()
        method.AuthorizationType = "NONE"
        method_response = troposphere.apigateway.MethodResponse()
        method_response.ResponseModels = {
            "application/json": "Empty"
        }
        response_headers = {
            "Access-Control-Allow-Headers": "'%s'" % ",".join(config.get(
                "allowed_headers", ["Content-Type", "X-Amz-Date",
                                    "Authorization", "X-Api-Key",
                                    "X-Amz-Security-Token"])),
            "Access-Control-Allow-Methods": "'%s'" % ",".join(config.get(
                "allowed_methods", ["DELETE", "GET", "HEAD", "OPTIONS", "PATCH", "POST", "PUT"])),
            "Access-Control-Allow-Origin": "'%s'" % config.get(
                "allowed_origin", "*")
        }
        method_response.ResponseParameters = {
            "method.response.header.%s" % key: True for key in response_headers
        }
        method_response.StatusCode = "200"
        method.MethodResponses = [
            method_response
        ]
        self.cf_template.add_resource(method)
        self.cf_api_resources.append(method.title)

        integration = troposphere.apigateway.Integration()
        integration.Type = 'MOCK'
        integration.PassthroughBehavior = 'NEVER'
        integration.RequestTemplates = {
            "application/json": "{\"statusCode\": 200}"
        }
        integration_response = troposphere.apigateway.IntegrationResponse()
        integration_response.ResponseParameters = {
            "method.response.header.%s" % key: value for key, value in response_headers.items()
        }
        integration_response.ResponseTemplates = {
            "application/json": ""
        }
        integration_response.StatusCode = "200"
        integration.IntegrationResponses = [
            integration_response
        ]

        integration.Uri = uri
        method.Integration = integration

    def deploy_api_gateway( self,
                            api_id,
                            stage_name,
                            stage_description="",
                            description="",
                            cache_cluster_enabled=False,
                            cache_cluster_size='0.5',
                            variables=None,
                            cloudwatch_log_level='OFF',
                            cloudwatch_data_trace=False,
                            cloudwatch_metrics_enabled=False,
                            cache_cluster_ttl=300,
                            cache_cluster_encrypted=False
                        ):
        """
        Deploy the API Gateway!

        Return the deployed API URL.
        """
        print("Deploying API Gateway..")

        self.apigateway_client.create_deployment(
            restApiId=api_id,
            stageName=stage_name,
            stageDescription=stage_description,
            description=description,
            cacheClusterEnabled=cache_cluster_enabled,
            cacheClusterSize=cache_cluster_size,
            variables=variables or {}
        )

        if cloudwatch_log_level not in self.cloudwatch_log_levels:
            cloudwatch_log_level = 'OFF'

        self.apigateway_client.update_stage(
            restApiId=api_id,
            stageName=stage_name,
            patchOperations=[
                self.get_patch_op('logging/loglevel', cloudwatch_log_level),
                self.get_patch_op('logging/dataTrace', cloudwatch_data_trace),
                self.get_patch_op('metrics/enabled', cloudwatch_metrics_enabled),
                self.get_patch_op('caching/ttlInSeconds', str(cache_cluster_ttl)),
                self.get_patch_op('caching/dataEncrypted', cache_cluster_encrypted)
            ]
        )

        return "https://{}.execute-api.{}.amazonaws.com/{}".format(api_id, self.boto_session.region_name, stage_name)

    def add_binary_support(self, api_id, cors=False):
            """
            Add binary support
            """
            response = self.apigateway_client.get_rest_api(
                restApiId=api_id
            )
            if "binaryMediaTypes" not in response or "*/*" not in response["binaryMediaTypes"]:
                self.apigateway_client.update_rest_api(
                    restApiId=api_id,
                    patchOperations=[
                        {
                            'op': "add",
                            'path': '/binaryMediaTypes/*~1*'
                        }
                    ]
                )

            if cors:
                # fix for issue 699 and 1035, cors+binary support don't work together
                # go through each resource and update the contentHandling type
                response = self.apigateway_client.get_resources(restApiId=api_id)
                resource_ids = [
                    item['id'] for item in response['items']
                    if 'OPTIONS' in item.get('resourceMethods', {})
                ]

                for resource_id in resource_ids:
                    self.apigateway_client.update_integration(
                        restApiId=api_id,
                        resourceId=resource_id,
                        httpMethod='OPTIONS',
                        patchOperations=[
                            {
                                "op": "replace",
                                "path": "/contentHandling",
                                "value": "CONVERT_TO_TEXT"
                            }
                        ]
                    )

    def remove_binary_support(self, api_id, cors=False):
        """
        Remove binary support
        """
        response = self.apigateway_client.get_rest_api(
            restApiId=api_id
        )
        if "binaryMediaTypes" in response and "*/*" in response["binaryMediaTypes"]:
            self.apigateway_client.update_rest_api(
                restApiId=api_id,
                patchOperations=[
                    {
                        'op': 'remove',
                        'path': '/binaryMediaTypes/*~1*'
                    }
                ]
            )
        if cors:
            # go through each resource and change the contentHandling type
            response = self.apigateway_client.get_resources(restApiId=api_id)
            resource_ids = [
                item['id'] for item in response['items']
                if 'OPTIONS' in item.get('resourceMethods', {})
            ]

            for resource_id in resource_ids:
                self.apigateway_client.update_integration(
                    restApiId=api_id,
                    resourceId=resource_id,
                    httpMethod='OPTIONS',
                    patchOperations=[
                        {
                            "op": "replace",
                            "path": "/contentHandling",
                            "value": ""
                        }
                    ]
                )

    def add_api_compression(self, api_id, min_compression_size):
        """
        Add Rest API compression
        """
        self.apigateway_client.update_rest_api(
            restApiId=api_id,
            patchOperations=[
                {
                    'op': 'replace',
                    'path': '/minimumCompressionSize',
                    'value': str(min_compression_size)
                }
            ]
        )

    def remove_api_compression(self, api_id):
        """
        Remove Rest API compression
        """
        self.apigateway_client.update_rest_api(
            restApiId=api_id,
            patchOperations=[
                {
                    'op': 'replace',
                    'path': '/minimumCompressionSize',
                }
            ]
        )

    def get_api_keys(self, api_id, stage_name):
        """
        Generator that allows to iterate per API keys associated to an api_id and a stage_name.
        """
        response = self.apigateway_client.get_api_keys(limit=500)
        stage_key = '{}/{}'.format(api_id, stage_name)
        for api_key in response.get('items'):
            if stage_key in api_key.get('stageKeys'):
                yield api_key.get('id')

    def create_api_key(self, api_id, stage_name):
        """
        Create new API key and link it with an api_id and a stage_name
        """
        response = self.apigateway_client.create_api_key(
            name='{}_{}'.format(stage_name, api_id),
            description='Api Key for {}'.format(api_id),
            enabled=True,
            stageKeys=[
                {
                    'restApiId': '{}'.format(api_id),
                    'stageName': '{}'.format(stage_name)
                },
            ]
        )
        print('Created a new x-api-key: {}'.format(response['id']))

    def remove_api_key(self, api_id, stage_name):
        """
        Remove a generated API key for api_id and stage_name
        """
        response = self.apigateway_client.get_api_keys(
            limit=1,
            nameQuery='{}_{}'.format(stage_name, api_id)
        )
        for api_key in response.get('items'):
            self.apigateway_client.delete_api_key(
                apiKey="{}".format(api_key['id'])
            )

    def add_api_stage_to_api_key(self, api_key, api_id, stage_name):
        """
        Add api stage to Api key
        """
        self.apigateway_client.update_api_key(
            apiKey=api_key,
            patchOperations=[
                {
                    'op': 'add',
                    'path': '/stages',
                    'value': '{}/{}'.format(api_id, stage_name)
                }
            ]
        )

    def get_patch_op(self, keypath, value, op='replace'):
        """
        Return an object that describes a change of configuration on the given staging.
        Setting will be applied on all available HTTP methods.
        """
        if isinstance(value, bool):
            value = str(value).lower()
        return {'op': op, 'path': '/*/*/{}'.format(keypath), 'value': value}

    def get_rest_apis(self, project_name):
        """
        Generator that allows to iterate per every available apis.
        """
        all_apis = self.apigateway_client.get_rest_apis(
            limit=500
        )

        for api in all_apis['items']:
            if api['name'] != project_name:
                continue
            yield api

    def undeploy_api_gateway(self, lambda_name, domain_name=None, base_path=None):
        """
        Delete a deployed REST API Gateway.
        """
        print("Deleting API Gateway..")

        api_id = self.get_api_id(lambda_name)

        if domain_name:

            # XXX - Remove Route53 smartly here?
            # XXX - This doesn't raise, but doesn't work either.

            try:
                self.apigateway_client.delete_base_path_mapping(
                    domainName=domain_name,
                    basePath='(none)' if base_path is None else base_path
                )
            except Exception as e:
                # We may not have actually set up the domain.
                pass

        was_deleted = self.delete_stack(lambda_name, wait=True)

        if not was_deleted:
            # try erasing it with the older method
            for api in self.get_rest_apis(lambda_name):
                self.apigateway_client.delete_rest_api(
                    restApiId=api['id']
                )

    def update_stage_config(    self,
                                project_name,
                                stage_name,
                                cloudwatch_log_level,
                                cloudwatch_data_trace,
                                cloudwatch_metrics_enabled
                            ):
        """
        Update CloudWatch metrics configuration.
        """
        if cloudwatch_log_level not in self.cloudwatch_log_levels:
            cloudwatch_log_level = 'OFF'

        for api in self.get_rest_apis(project_name):
            self.apigateway_client.update_stage(
                restApiId=api['id'],
                stageName=stage_name,
                patchOperations=[
                    self.get_patch_op('logging/loglevel', cloudwatch_log_level),
                    self.get_patch_op('logging/dataTrace', cloudwatch_data_trace),
                    self.get_patch_op('metrics/enabled', cloudwatch_metrics_enabled),
                ]
            )

    def update_cognito(self, lambda_name, user_pool, lambda_configs, lambda_arn):
        LambdaConfig = {}
        for config in lambda_configs:
            LambdaConfig[config] = lambda_arn
        description = self.cognito_client.describe_user_pool(UserPoolId=user_pool)
        description_kwargs = {}
        for key, value in description['UserPool'].items():
            if key in ('UserPoolId', 'Policies', 'AutoVerifiedAttributes', 'SmsVerificationMessage',
                       'EmailVerificationMessage', 'EmailVerificationSubject', 'VerificationMessageTemplate',
                       'SmsAuthenticationMessage', 'MfaConfiguration', 'DeviceConfiguration',
                       'EmailConfiguration', 'SmsConfiguration', 'UserPoolTags',
                       'AdminCreateUserConfig'):
                description_kwargs[key] = value
            elif key is 'LambdaConfig':
                for lckey, lcvalue in value.items():
                    if lckey in LambdaConfig:
                        value[lckey] = LambdaConfig[lckey]
                print("value", value)
                description_kwargs[key] = value
        if 'LambdaConfig' not in description_kwargs:
            description_kwargs['LambdaConfig'] = LambdaConfig
        result = self.cognito_client.update_user_pool(UserPoolId=user_pool, **description_kwargs)
        if result['ResponseMetadata']['HTTPStatusCode'] != 200:
            print("Cognito:  Failed to update user pool", result)

        # Now we need to add a policy to the IAM that allows cognito access
        result = self.create_event_permission(lambda_name,
                                              'cognito-idp.amazonaws.com',
                                              'arn:aws:cognito-idp:{}:{}:userpool/{}'.
                                              format(self.aws_region,
                                                     self.sts_client.get_caller_identity().get('Account'),
                                                     user_pool)
                                              )
        if result['ResponseMetadata']['HTTPStatusCode'] != 201:
            print("Cognito:  Failed to update lambda permission", result)

    def delete_stack(self, name, wait=False):
        """
        Delete the CF stack managed by Zappa.
        """
        try:
            stack = self.cf_client.describe_stacks(StackName=name)['Stacks'][0]
        except: # pragma: no cover
            print('No Zappa stack named {0}'.format(name))
            return False

        tags = {x['Key']:x['Value'] for x in stack['Tags']}
        if tags.get('ZappaProject') == name:
            self.cf_client.delete_stack(StackName=name)
            if wait:
                waiter = self.cf_client.get_waiter('stack_delete_complete')
                print('Waiting for stack {0} to be deleted..'.format(name))
                waiter.wait(StackName=name)
            return True
        else:
            print('ZappaProject tag not found on {0}, doing nothing'.format(name))
            return False

    def create_stack_template(  self,
                                lambda_arn,
                                lambda_name,
                                api_key_required,
                                iam_authorization,
                                authorizer,
                                cors_options=None,
                                description=None
                            ):
        """
        Build the entire CF stack.
        Just used for the API Gateway, but could be expanded in the future.
        """

        auth_type = "NONE"
        if iam_authorization and authorizer:
            logger.warn("Both IAM Authorization and Authorizer are specified, this is not possible. "
                        "Setting Auth method to IAM Authorization")
            authorizer = None
            auth_type = "AWS_IAM"
        elif iam_authorization:
            auth_type = "AWS_IAM"
        elif authorizer:
            auth_type = authorizer.get("type", "CUSTOM")

        # build a fresh template
        self.cf_template = troposphere.Template()
        self.cf_template.add_description('Automatically generated with Zappa')
        self.cf_api_resources = []
        self.cf_parameters = {}

        restapi = self.create_api_gateway_routes(
                                            lambda_arn,
                                            api_name=lambda_name,
                                            api_key_required=api_key_required,
                                            authorization_type=auth_type,
                                            authorizer=authorizer,
                                            cors_options=cors_options,
                                            description=description
                                        )
        return self.cf_template

    def update_stack(self, name, working_bucket, wait=False, update_only=False, disable_progress=False):
        """
        Update or create the CF stack managed by Zappa.
        """
        capabilities = []

        template = name + '-template-' + str(int(time.time())) + '.json'
        with open(template, 'wb') as out:
            out.write(bytes(self.cf_template.to_json(indent=None, separators=(',',':')), "utf-8"))

        self.upload_to_s3(template, working_bucket, disable_progress=disable_progress)
        if self.boto_session.region_name == "us-gov-west-1":
            url = 'https://s3-us-gov-west-1.amazonaws.com/{0}/{1}'.format(working_bucket, template)
        else:
            url = 'https://s3.amazonaws.com/{0}/{1}'.format(working_bucket, template)

        tags = [{'Key': key, 'Value': self.tags[key]}
                for key in self.tags.keys()
                if key != 'ZappaProject']
        tags.append({'Key':'ZappaProject','Value':name})
        update = True

        try:
            self.cf_client.describe_stacks(StackName=name)
        except botocore.client.ClientError:
            update = False

        if update_only and not update:
            print('CloudFormation stack missing, re-deploy to enable updates')
            return

        if not update:
            self.cf_client.create_stack(StackName=name,
                                        Capabilities=capabilities,
                                        TemplateURL=url,
                                        Tags=tags)
            print('Waiting for stack {0} to create (this can take a bit)..'.format(name))
        else:
            try:
                self.cf_client.update_stack(StackName=name,
                                            Capabilities=capabilities,
                                            TemplateURL=url,
                                            Tags=tags)
                print('Waiting for stack {0} to update..'.format(name))
            except botocore.client.ClientError as e:
                if e.response['Error']['Message'] == 'No updates are to be performed.':
                    wait = False
                else:
                    raise

        if wait:
            total_resources = len(self.cf_template.resources)
            current_resources = 0
            sr = self.cf_client.get_paginator('list_stack_resources')
            progress = tqdm(total=total_resources, unit='res', disable=disable_progress)
            while True:
                time.sleep(3)
                result = self.cf_client.describe_stacks(StackName=name)
                if not result['Stacks']:
                    continue  # might need to wait a bit

                if result['Stacks'][0]['StackStatus'] in ['CREATE_COMPLETE', 'UPDATE_COMPLETE']:
                    break

                # Something has gone wrong.
                # Is raising enough? Should we also remove the Lambda function?
                if result['Stacks'][0]['StackStatus'] in [
                                                            'DELETE_COMPLETE',
                                                            'DELETE_IN_PROGRESS',
                                                            'ROLLBACK_IN_PROGRESS',
                                                            'UPDATE_ROLLBACK_COMPLETE_CLEANUP_IN_PROGRESS',
                                                            'UPDATE_ROLLBACK_COMPLETE'
                                                        ]:
                    raise EnvironmentError("Stack creation failed. "
                                           "Please check your CloudFormation console. "
                                           "You may also need to `undeploy`.")

                count = 0
                for result in sr.paginate(StackName=name):
                    done = (1 for x in result['StackResourceSummaries']
                            if 'COMPLETE' in x['ResourceStatus'])
                    count += sum(done)
                if count:
                    # We can end up in a situation where we have more resources being created
                    # than anticipated.
                    if (count - current_resources) > 0:
                        progress.update(count - current_resources)
                current_resources = count
            progress.close()

        try:
            os.remove(template)
        except OSError:
            pass

        self.remove_from_s3(template, working_bucket)

    def stack_outputs(self, name):
        """
        Given a name, describes CloudFront stacks and returns dict of the stack Outputs
        , else returns an empty dict.
        """
        try:
            stack = self.cf_client.describe_stacks(StackName=name)['Stacks'][0]
            return {x['OutputKey']: x['OutputValue'] for x in stack['Outputs']}
        except botocore.client.ClientError:
            return {}


    def get_api_url(self, lambda_name, stage_name):
        """
        Given a lambda_name and stage_name, return a valid API URL.
        """
        api_id = self.get_api_id(lambda_name)
        if api_id:
            return "https://{}.execute-api.{}.amazonaws.com/{}".format(api_id, self.boto_session.region_name, stage_name)
        else:
            return None

    def get_api_id(self, lambda_name):
        """
        Given a lambda_name, return the API id.
        """
        try:
            response = self.cf_client.describe_stack_resource(StackName=lambda_name,
                                                              LogicalResourceId='Api')
            return response['StackResourceDetail'].get('PhysicalResourceId', None)
        except: # pragma: no cover
            try:
                # Try the old method (project was probably made on an older, non CF version)
                response = self.apigateway_client.get_rest_apis(limit=500)

                for item in response['items']:
                    if item['name'] == lambda_name:
                        return item['id']

                logger.exception('Could not get API ID.')
                return None
            except: # pragma: no cover
                # We don't even have an API deployed. That's okay!
                return None

    def create_domain_name(self,
                           domain_name,
                           certificate_name,
                           certificate_body=None,
                           certificate_private_key=None,
                           certificate_chain=None,
                           certificate_arn=None,
                           lambda_name=None,
                           stage=None,
                           base_path=None):
        """
        Creates the API GW domain and returns the resulting DNS name.
        """

        # This is a Let's Encrypt or custom certificate
        if not certificate_arn:
            agw_response = self.apigateway_client.create_domain_name(
                domainName=domain_name,
                certificateName=certificate_name,
                certificateBody=certificate_body,
                certificatePrivateKey=certificate_private_key,
                certificateChain=certificate_chain
            )
        # This is an AWS ACM-hosted Certificate
        else:
            agw_response = self.apigateway_client.create_domain_name(
                domainName=domain_name,
                certificateName=certificate_name,
                certificateArn=certificate_arn
            )

        api_id = self.get_api_id(lambda_name)
        if not api_id:
            raise LookupError("No API URL to certify found - did you deploy?")

        self.apigateway_client.create_base_path_mapping(
            domainName=domain_name,
            basePath='' if base_path is None else base_path,
            restApiId=api_id,
            stage=stage
        )

        return agw_response['distributionDomainName']

    def update_route53_records(self, domain_name, dns_name):
        """
        Updates Route53 Records following GW domain creation
        """
        zone_id = self.get_hosted_zone_id_for_domain(domain_name)

        is_apex = self.route53.get_hosted_zone(Id=zone_id)['HostedZone']['Name'][:-1] == domain_name
        if is_apex:
            record_set = {
                'Name': domain_name,
                'Type': 'A',
                'AliasTarget': {
                    'HostedZoneId': 'Z2FDTNDATAQYW2', # This is a magic value that means "CloudFront"
                    'DNSName': dns_name,
                    'EvaluateTargetHealth': False
                }
            }
        else:
            record_set = {
                'Name': domain_name,
                'Type': 'CNAME',
                'ResourceRecords': [
                    {
                        'Value': dns_name
                    }
                ],
                'TTL': 60
            }

        # Related: https://github.com/boto/boto3/issues/157
        # and: http://docs.aws.amazon.com/Route53/latest/APIReference/CreateAliasRRSAPI.html
        # and policy: https://spin.atomicobject.com/2016/04/28/route-53-hosted-zone-managment/
        # pure_zone_id = zone_id.split('/hostedzone/')[1]

        # XXX: ClientError: An error occurred (InvalidChangeBatch) when calling the ChangeResourceRecordSets operation:
        # Tried to create an alias that targets d1awfeji80d0k2.cloudfront.net., type A in zone Z1XWOQP59BYF6Z,
        # but the alias target name does not lie within the target zone
        response = self.route53.change_resource_record_sets(
            HostedZoneId=zone_id,
            ChangeBatch={
                'Changes': [
                    {
                        'Action': 'UPSERT',
                        'ResourceRecordSet': record_set
                    }
                ]
            }
        )

        return response

    def update_domain_name(self,
                           domain_name,
                           certificate_name=None,
                           certificate_body=None,
                           certificate_private_key=None,
                           certificate_chain=None,
                           certificate_arn=None,
                           lambda_name=None,
                           stage=None,
                           route53=True,
                           base_path=None):
        """
        This updates your certificate information for an existing domain,
        with similar arguments to boto's update_domain_name API Gateway api.

        It returns the resulting new domain information including the new certificate's ARN
        if created during this process.

        Previously, this method involved downtime that could take up to 40 minutes
        because the API Gateway api only allowed this by deleting, and then creating it.

        Related issues:     https://github.com/Miserlou/Zappa/issues/590
                            https://github.com/Miserlou/Zappa/issues/588
                            https://github.com/Miserlou/Zappa/pull/458
                            https://github.com/Miserlou/Zappa/issues/882
                            https://github.com/Miserlou/Zappa/pull/883
        """

        print("Updating domain name!")

        certificate_name = certificate_name + str(time.time())

        api_gateway_domain = self.apigateway_client.get_domain_name(domainName=domain_name)
        if not certificate_arn\
           and certificate_body and certificate_private_key and certificate_chain:
            acm_certificate = self.acm_client.import_certificate(Certificate=certificate_body,
                                                                 PrivateKey=certificate_private_key,
                                                                 CertificateChain=certificate_chain)
            certificate_arn = acm_certificate['CertificateArn']

        self.update_domain_base_path_mapping(domain_name, lambda_name, stage, base_path)

        return self.apigateway_client.update_domain_name(domainName=domain_name,
                                                         patchOperations=[
                                                             {"op" : "replace",
                                                              "path" : "/certificateName",
                                                              "value" : certificate_name},
                                                             {"op" : "replace",
                                                              "path" : "/certificateArn",
                                                              "value" : certificate_arn}
                                                         ])

    def update_domain_base_path_mapping(self, domain_name, lambda_name, stage, base_path):
        """
        Update domain base path mapping on API Gateway if it was changed
        """
        api_id = self.get_api_id(lambda_name)
        if not api_id:
            print("Warning! Can't update base path mapping!")
            return
        base_path_mappings = self.apigateway_client.get_base_path_mappings(domainName=domain_name)
        found = False
        for base_path_mapping in base_path_mappings['items']:
            if base_path_mapping['restApiId'] == api_id and base_path_mapping['stage'] == stage:
                found = True
                if base_path_mapping['basePath'] != base_path:
                    self.apigateway_client.update_base_path_mapping(domainName=domain_name,
                                                                    basePath=base_path_mapping['basePath'],
                                                                    patchOperations=[
                                                                        {"op" : "replace",
                                                                         "path" : "/basePath",
                                                                         "value" : '' if base_path is None else base_path}
                                                                    ])
        if not found:
            self.apigateway_client.create_base_path_mapping(
                domainName=domain_name,
                basePath='' if base_path is None else base_path,
                restApiId=api_id,
                stage=stage
            )
        
    def get_all_zones(self):
        """Same behaviour of list_host_zones, but transparently handling pagination."""
        zones = {'HostedZones': []}

        new_zones = self.route53.list_hosted_zones(MaxItems='100')
        while new_zones['IsTruncated']:
            zones['HostedZones'] += new_zones['HostedZones']
            new_zones = self.route53.list_hosted_zones(Marker=new_zones['NextMarker'], MaxItems='100')

        zones['HostedZones'] += new_zones['HostedZones']
        return zones

    def get_domain_name(self, domain_name, route53=True):
        """
        Scan our hosted zones for the record of a given name.

        Returns the record entry, else None.

        """
        # Make sure api gateway domain is present
        try:
            self.apigateway_client.get_domain_name(domainName=domain_name)
        except Exception:
            return None

        if not route53:
            return True

        try:
            zones = self.get_all_zones()
            for zone in zones['HostedZones']:
                records = self.route53.list_resource_record_sets(HostedZoneId=zone['Id'])
                for record in records['ResourceRecordSets']:
                    if record['Type'] in ('CNAME', 'A') and record['Name'][:-1] == domain_name:
                        return record

        except Exception as e:
            return None

        ##
        # Old, automatic logic.
        # If re-introduced, should be moved to a new function.
        # Related ticket: https://github.com/Miserlou/Zappa/pull/458
        ##

        # We may be in a position where Route53 doesn't have a domain, but the API Gateway does.
        # We need to delete this before we can create the new Route53.
        # try:
        #     api_gateway_domain = self.apigateway_client.get_domain_name(domainName=domain_name)
        #     self.apigateway_client.delete_domain_name(domainName=domain_name)
        # except Exception:
        #     pass

        return None

    ##
    # IAM
    ##

    def get_credentials_arn(self):
        """
        Given our role name, get and set the credentials_arn.

        """
        role = self.iam.Role(self.role_name)
        self.credentials_arn = role.arn
        return role, self.credentials_arn

    def create_iam_roles(self):
        """
        Create and defines the IAM roles and policies necessary for Zappa.

        If the IAM role already exists, it will be updated if necessary.
        """
        attach_policy_obj = json.loads(self.attach_policy)
        assume_policy_obj = json.loads(self.assume_policy)

        if self.extra_permissions:
            for permission in self.extra_permissions:
                attach_policy_obj['Statement'].append(dict(permission))
            self.attach_policy = json.dumps(attach_policy_obj)

        updated = False

        # Create the role if needed
        try:
            role, credentials_arn = self.get_credentials_arn()

        except botocore.client.ClientError:
            print("Creating " + self.role_name + " IAM Role..")

            role = self.iam.create_role(
                RoleName=self.role_name,
                AssumeRolePolicyDocument=self.assume_policy
            )
            self.credentials_arn = role.arn
            updated = True

        # create or update the role's policies if needed
        policy = self.iam.RolePolicy(self.role_name, 'zappa-permissions')
        try:
            if policy.policy_document != attach_policy_obj:
                print("Updating zappa-permissions policy on " + self.role_name + " IAM Role.")

                policy.put(PolicyDocument=self.attach_policy)
                updated = True

        except botocore.client.ClientError:
            print("Creating zappa-permissions policy on " + self.role_name + " IAM Role.")
            policy.put(PolicyDocument=self.attach_policy)
            updated = True

        if role.assume_role_policy_document != assume_policy_obj and \
                set(role.assume_role_policy_document['Statement'][0]['Principal']['Service']) != set(assume_policy_obj['Statement'][0]['Principal']['Service']):
            print("Updating assume role policy on " + self.role_name + " IAM Role.")
            self.iam_client.update_assume_role_policy(
                RoleName=self.role_name,
                PolicyDocument=self.assume_policy
            )
            updated = True

        return self.credentials_arn, updated

    def _clear_policy(self, lambda_name):
        """
        Remove obsolete policy statements to prevent policy from bloating over the limit after repeated updates.
        """
        try:
            policy_response = self.lambda_client.get_policy(
                FunctionName=lambda_name
            )
            if policy_response['ResponseMetadata']['HTTPStatusCode'] == 200:
                statement = json.loads(policy_response['Policy'])['Statement']
                for s in statement:
                    delete_response = self.lambda_client.remove_permission(
                        FunctionName=lambda_name,
                        StatementId=s['Sid']
                    )
                    if delete_response['ResponseMetadata']['HTTPStatusCode'] != 204:
                        logger.error('Failed to delete an obsolete policy statement: {}'.format(policy_response))
            else:
                logger.debug('Failed to load Lambda function policy: {}'.format(policy_response))
        except ClientError as e:
            if e.args[0].find('ResourceNotFoundException') > -1:
                logger.debug('No policy found, must be first run.')
            else:
                logger.error('Unexpected client error {}'.format(e.args[0]))

    ##
    # CloudWatch Events
    ##

    def create_event_permission(self, lambda_name, principal, source_arn):
        """
        Create permissions to link to an event.

        Related: http://docs.aws.amazon.com/lambda/latest/dg/with-s3-example-configure-event-source.html
        """
        logger.debug('Adding new permission to invoke Lambda function: {}'.format(lambda_name))
        permission_response = self.lambda_client.add_permission(
            FunctionName=lambda_name,
            StatementId=''.join(random.choice(string.ascii_uppercase + string.digits) for _ in range(8)),
            Action='lambda:InvokeFunction',
            Principal=principal,
            SourceArn=source_arn,
        )

        if permission_response['ResponseMetadata']['HTTPStatusCode'] != 201:
            print('Problem creating permission to invoke Lambda function')
            return None  # XXX: Raise?

        return permission_response

    def schedule_events(self, lambda_arn, lambda_name, events, default=True):
        """
        Given a Lambda ARN, name and a list of events, schedule this as CloudWatch Events.

        'events' is a list of dictionaries, where the dict must contains the string
        of a 'function' and the string of the event 'expression', and an optional 'name' and 'description'.

        Expressions can be in rate or cron format:
            http://docs.aws.amazon.com/lambda/latest/dg/tutorial-scheduled-events-schedule-expressions.html
        """

        # The stream sources - DynamoDB, Kinesis and SQS - are working differently than the other services (pull vs push)
        # and do not require event permissions. They do require additional permissions on the Lambda roles though.
        # http://docs.aws.amazon.com/lambda/latest/dg/lambda-api-permissions-ref.html
        pull_services = ['dynamodb', 'kinesis', 'sqs']

        # XXX: Not available in Lambda yet.
        # We probably want to execute the latest code.
        # if default:
        #     lambda_arn = lambda_arn + ":$LATEST"

        self.unschedule_events(lambda_name=lambda_name, lambda_arn=lambda_arn, events=events,
                               excluded_source_services=pull_services)
        for event in events:
            function = event['function']
            expression = event.get('expression', None) # single expression
            expressions = event.get('expressions', None) # multiple expression
            kwargs = event.get('kwargs', {}) # optional dict of keyword arguments for the event
            event_source = event.get('event_source', None)
            description = event.get('description', function)

            #   - If 'cron' or 'rate' in expression, use ScheduleExpression
            #   - Else, use EventPattern
            #       - ex https://github.com/awslabs/aws-lambda-ddns-function

            if not self.credentials_arn:
                self.get_credentials_arn()

            if expression:
                expressions = [expression] # same code for single and multiple expression

            if expressions:
                for index, expression in enumerate(expressions):
                    name = self.get_scheduled_event_name(event, function, lambda_name, index)
                    # if it's possible that we truncated name, generate a unique, shortened name
                    # https://github.com/Miserlou/Zappa/issues/970
                    if len(name) >= 64:
                        rule_name = self.get_hashed_rule_name(event, function, lambda_name)
                    else:
                        rule_name = name

                    rule_response = self.events_client.put_rule(
                        Name=rule_name,
                        ScheduleExpression=expression,
                        State='ENABLED',
                        Description=description,
                        RoleArn=self.credentials_arn
                    )

                    if 'RuleArn' in rule_response:
                        logger.debug('Rule created. ARN {}'.format(rule_response['RuleArn']))

                    # Specific permissions are necessary for any trigger to work.
                    self.create_event_permission(lambda_name, 'events.amazonaws.com', rule_response['RuleArn'])

                    # Overwriting the input, supply the original values and add kwargs
                    input_template = '{"time": <time>, ' \
                                     '"detail-type": <detail-type>, ' \
                                     '"source": <source>,' \
                                     '"account": <account>, ' \
                                     '"region": <region>,' \
                                     '"detail": <detail>, ' \
                                     '"version": <version>,' \
                                     '"resources": <resources>,' \
                                     '"id": <id>,' \
                                     '"kwargs": %s' \
                                     '}' % json.dumps(kwargs)

                    # Create the CloudWatch event ARN for this function.
                    # https://github.com/Miserlou/Zappa/issues/359
                    target_response = self.events_client.put_targets(
                        Rule=rule_name,
                        Targets=[
                            {
                                'Id': 'Id' + ''.join(random.choice(string.digits) for _ in range(12)),
                                'Arn': lambda_arn,
                                'InputTransformer': {
                                    'InputPathsMap': {
                                        'time': '$.time',
                                        'detail-type': '$.detail-type',
                                        'source': '$.source',
                                        'account': '$.account',
                                        'region': '$.region',
                                        'detail': '$.detail',
                                        'version': '$.version',
                                        'resources': '$.resources',
                                        'id': '$.id'
                                    },
                                    'InputTemplate': input_template
                                }
                            }
                        ]
                    )

                    if target_response['ResponseMetadata']['HTTPStatusCode'] == 200:
                        print("Scheduled {} with expression {}!".format(rule_name, expression))
                    else:
                        print("Problem scheduling {} with expression {}.".format(rule_name, expression))

            elif event_source:
                service = self.service_from_arn(event_source['arn'])

                if service not in pull_services:
                    svc = ','.join(event['event_source']['events'])
                    self.create_event_permission(
                        lambda_name,
                        service + '.amazonaws.com',
                        event['event_source']['arn']
                    )
                else:
                    svc = service

                rule_response = add_event_source(
                    event_source,
                    lambda_arn,
                    function,
                    self.boto_session
                )

                if rule_response == 'successful':
                    print("Created {} event schedule for {}!".format(svc, function))
                elif rule_response == 'failed':
                    print("Problem creating {} event schedule for {}!".format(svc, function))
                elif rule_response == 'exists':
                    print("{} event schedule for {} already exists - Nothing to do here.".format(svc, function))
                elif rule_response == 'dryrun':
                    print("Dryrun for creating {} event schedule for {}!!".format(svc, function))
            else:
                print("Could not create event {} - Please define either an expression or an event source".format(name))


    @staticmethod
    def get_scheduled_event_name(event, function, lambda_name, index=0):
        name = event.get('name', function)
        if name != function:
            # a custom event name has been provided, make sure function name is included as postfix,
            # otherwise zappa's handler won't be able to locate the function.
            name = '{}-{}'.format(name, function)
        if index:
            # to ensure unique cloudwatch rule names in the case of multiple expressions
            # prefix all entries bar the first with the index
            # Related: https://github.com/Miserlou/Zappa/pull/1051
            name = '{}-{}'.format(index, name)
        # prefix scheduled event names with lambda name. So we can look them up later via the prefix.
        return Zappa.get_event_name(lambda_name, name)

    @staticmethod
    def get_event_name(lambda_name, name):
        """
        Returns an AWS-valid Lambda event name.

        """
        return '{prefix:.{width}}-{postfix}'.format(prefix=lambda_name, width=max(0, 63 - len(name)), postfix=name)[:64]

    @staticmethod
    def get_hashed_rule_name(event, function, lambda_name):
        """
        Returns an AWS-valid CloudWatch rule name using a digest of the event name, lambda name, and function.
        This allows support for rule names that may be longer than the 64 char limit.
        """
        event_name = event.get('name', function)
        name_hash = hashlib.sha1('{}-{}'.format(lambda_name, event_name).encode('UTF-8')).hexdigest()
        return Zappa.get_event_name(name_hash, function)

    def delete_rule(self, rule_name):
        """
        Delete a CWE rule.

        This  deletes them, but they will still show up in the AWS console.
        Annoying.

        """
        logger.debug('Deleting existing rule {}'.format(rule_name))

        # All targets must be removed before
        # we can actually delete the rule.
        try:
            targets = self.events_client.list_targets_by_rule(Rule=rule_name)
        except botocore.exceptions.ClientError as e:
            # This avoids misbehavior if low permissions, related: https://github.com/Miserlou/Zappa/issues/286
            error_code = e.response['Error']['Code']
            if error_code == 'AccessDeniedException':
                raise
            else:
                logger.debug('No target found for this rule: {} {}'.format(rule_name, e.args[0]))
                return

        if 'Targets' in targets and targets['Targets']:
            self.events_client.remove_targets(Rule=rule_name, Ids=[x['Id'] for x in targets['Targets']])
        else:  # pragma: no cover
            logger.debug('No target to delete')

        # Delete our rule.
        self.events_client.delete_rule(Name=rule_name)

    def get_event_rule_names_for_lambda(self, lambda_arn):
        """
        Get all of the rule names associated with a lambda function.
        """
        response = self.events_client.list_rule_names_by_target(TargetArn=lambda_arn)
        rule_names = response['RuleNames']
        # Iterate when the results are paginated
        while 'NextToken' in response:
            response = self.events_client.list_rule_names_by_target(TargetArn=lambda_arn,
                                                                    NextToken=response['NextToken'])
            rule_names.extend(response['RuleNames'])
        return rule_names

    def get_event_rules_for_lambda(self, lambda_arn):
        """
        Get all of the rule details associated with this function.
        """
        rule_names = self.get_event_rule_names_for_lambda(lambda_arn=lambda_arn)
        return [self.events_client.describe_rule(Name=r) for r in rule_names]

    def unschedule_events(self, events, lambda_arn=None, lambda_name=None, excluded_source_services=None):
        excluded_source_services = excluded_source_services or []
        """
        Given a list of events, unschedule these CloudWatch Events.

        'events' is a list of dictionaries, where the dict must contains the string
        of a 'function' and the string of the event 'expression', and an optional 'name' and 'description'.
        """
        self._clear_policy(lambda_name)

        rule_names = self.get_event_rule_names_for_lambda(lambda_arn=lambda_arn)
        for rule_name in rule_names:
            self.delete_rule(rule_name)
            print('Unscheduled ' + rule_name + '.')

        non_cwe = [e for e in events if 'event_source' in e]
        for event in non_cwe:
            # TODO: This WILL miss non CW events that have been deployed but changed names. Figure out a way to remove
            # them no matter what.
            # These are non CWE event sources.
            function = event['function']
            name = event.get('name', function)
            event_source = event.get('event_source', function)
            service = self.service_from_arn(event_source['arn'])
            # DynamoDB and Kinesis streams take quite a while to setup after they are created and do not need to be
            # re-scheduled when a new Lambda function is deployed. Therefore, they should not be removed during zappa
            # update or zappa schedule.
            if service not in excluded_source_services:
                remove_event_source(
                    event_source,
                    lambda_arn,
                    function,
                    self.boto_session
                )
                print("Removed event {}{}.".format(
                        name,
                        " ({})".format(str(event_source['events'])) if 'events' in event_source else '')
                )

    ###
    # Async / SNS
    ##

    def create_async_sns_topic(self, lambda_name, lambda_arn):
        """
        Create the SNS-based async topic.
        """
        topic_name = get_topic_name(lambda_name)
        # Create SNS topic
        topic_arn = self.sns_client.create_topic(
            Name=topic_name)['TopicArn']
        # Create subscription
        self.sns_client.subscribe(
            TopicArn=topic_arn,
            Protocol='lambda',
            Endpoint=lambda_arn
        )
        # Add Lambda permission for SNS to invoke function
        self.create_event_permission(
            lambda_name=lambda_name,
            principal='sns.amazonaws.com',
            source_arn=topic_arn
        )
        # Add rule for SNS topic as a event source
        add_event_source(
            event_source={
                "arn": topic_arn,
                "events": ["sns:Publish"]
            },
            lambda_arn=lambda_arn,
            target_function="zappa.async.route_task",
            boto_session=self.boto_session
        )
        return topic_arn

    def remove_async_sns_topic(self, lambda_name):
        """
        Remove the async SNS topic.
        """
        topic_name = get_topic_name(lambda_name)
        removed_arns = []
        for sub in self.sns_client.list_subscriptions()['Subscriptions']:
            if topic_name in sub['TopicArn']:
                self.sns_client.delete_topic(TopicArn=sub['TopicArn'])
                removed_arns.append(sub['TopicArn'])
        return removed_arns


    ###
    # Async / DynamoDB
    ##

    def _set_async_dynamodb_table_ttl(self, table_name):
        self.dynamodb_client.update_time_to_live(
            TableName=table_name,
            TimeToLiveSpecification={
                'Enabled': True,
                'AttributeName': 'ttl'
            }
        )


    def create_async_dynamodb_table(self, table_name, read_capacity, write_capacity):
        """
        Create the DynamoDB table for async task return values
        """
        try:
            dynamodb_table = self.dynamodb_client.describe_table(TableName=table_name)
            return False, dynamodb_table

        # catch this exception (triggered if the table doesn't exist)
        except botocore.exceptions.ClientError:
            dynamodb_table = self.dynamodb_client.create_table(
                AttributeDefinitions=[
                    {
                        'AttributeName': 'id',
                        'AttributeType': 'S'
                    }
                ],
                TableName=table_name,
                KeySchema=[
                    {
                        'AttributeName': 'id',
                        'KeyType': 'HASH'
                    },
                ],
                ProvisionedThroughput = {
                    'ReadCapacityUnits': read_capacity,
                    'WriteCapacityUnits': write_capacity
                }
            )
            if dynamodb_table:
                try:
                    self._set_async_dynamodb_table_ttl(table_name)
                except botocore.exceptions.ClientError:
                    # this fails because the operation is async, so retry
                    time.sleep(10)
                    self._set_async_dynamodb_table_ttl(table_name)

        return True, dynamodb_table


    def remove_async_dynamodb_table(self, table_name):
        """
        Remove the DynamoDB Table used for async return values
        """
<<<<<<< HEAD

        topic_name = get_topic_name(table_name)
        removed_arns = []
        for sub in self.sns_client.list_subscriptions()['Subscriptions']:
            if topic_name in sub['TopicArn']:
                self.sns_client.delete_topic(TopicArn=sub['TopicArn'])
                removed_arns.append(sub['TopicArn'])
        return removed_arns
=======
        self.dynamodb_client.delete_table(TableName=table_name)
>>>>>>> 4cf80b2a

    ##
    # CloudWatch Logging
    ##

    def fetch_logs(self, lambda_name, filter_pattern='', limit=10000, start_time=0):
        """
        Fetch the CloudWatch logs for a given Lambda name.
        """
        log_name = '/aws/lambda/' + lambda_name
        streams = self.logs_client.describe_log_streams(
            logGroupName=log_name,
            descending=True,
            orderBy='LastEventTime'
        )

        all_streams = streams['logStreams']
        all_names = [stream['logStreamName'] for stream in all_streams]

        events = []
        response = {}
        while not response or 'nextToken' in response:
            extra_args = {}
            if 'nextToken' in response:
                extra_args['nextToken'] = response['nextToken']

            # Amazon uses millisecond epoch for some reason.
            # Thanks, Jeff.
            start_time = start_time * 1000
            end_time = int(time.time()) * 1000

            response = self.logs_client.filter_log_events(
                logGroupName=log_name,
                logStreamNames=all_names,
                startTime=start_time,
                endTime=end_time,
                filterPattern=filter_pattern,
                limit=limit,
                interleaved=True, # Does this actually improve performance?
                **extra_args
            )
            if response and 'events' in response:
                events += response['events']

        return sorted(events, key=lambda k: k['timestamp'])

    def remove_log_group(self, group_name):
        """
        Filter all log groups that match the name given in log_filter.
        """
        print("Removing log group: {}".format(group_name))
        try:
            self.logs_client.delete_log_group(logGroupName=group_name)
        except botocore.exceptions.ClientError as e:
            print("Couldn't remove '{}' because of: {}".format(group_name, e))

    def remove_lambda_function_logs(self, lambda_function_name):
        """
        Remove all logs that are assigned to a given lambda function id.
        """
        self.remove_log_group('/aws/lambda/{}'.format(lambda_function_name))

    def remove_api_gateway_logs(self, project_name):
        """
        Removed all logs that are assigned to a given rest api id.
        """
        for rest_api in self.get_rest_apis(project_name):
            for stage in self.apigateway_client.get_stages(restApiId=rest_api['id'])['item']:
                self.remove_log_group('API-Gateway-Execution-Logs_{}/{}'.format(rest_api['id'], stage['stageName']))

    ##
    # Route53 Domain Name Entries
    ##

    def get_hosted_zone_id_for_domain(self, domain):
        """
        Get the Hosted Zone ID for a given domain.

        """
        all_zones = self.get_all_zones()
        return self.get_best_match_zone(all_zones, domain)

    @staticmethod
    def get_best_match_zone(all_zones, domain):
        """Return zone id which name is closer matched with domain name."""

        # Related: https://github.com/Miserlou/Zappa/issues/459
        public_zones = [zone for zone in all_zones['HostedZones'] if not zone['Config']['PrivateZone']]

        zones = {zone['Name'][:-1]: zone['Id'] for zone in public_zones if zone['Name'][:-1] in domain}
        if zones:
            keys = max(zones.keys(), key=lambda a: len(a))  # get longest key -- best match.
            return zones[keys]
        else:
            return None

    def set_dns_challenge_txt(self, zone_id, domain, txt_challenge):
        """
        Set DNS challenge TXT.
        """
        print("Setting DNS challenge..")
        resp = self.route53.change_resource_record_sets(
            HostedZoneId=zone_id,
            ChangeBatch=self.get_dns_challenge_change_batch('UPSERT', domain, txt_challenge)
        )

        return resp

    def remove_dns_challenge_txt(self, zone_id, domain, txt_challenge):
        """
        Remove DNS challenge TXT.
        """
        print("Deleting DNS challenge..")
        resp = self.route53.change_resource_record_sets(
            HostedZoneId=zone_id,
            ChangeBatch=self.get_dns_challenge_change_batch('DELETE', domain, txt_challenge)
        )

        return resp

    @staticmethod
    def get_dns_challenge_change_batch(action, domain, txt_challenge):
        """
        Given action, domain and challenge, return a change batch to use with
        route53 call.

        :param action: DELETE | UPSERT
        :param domain: domain name
        :param txt_challenge: challenge
        :return: change set for a given action, domain and TXT challenge.
        """
        return {
            'Changes': [{
                'Action': action,
                'ResourceRecordSet': {
                    'Name': '_acme-challenge.{0}'.format(domain),
                    'Type': 'TXT',
                    'TTL': 60,
                    'ResourceRecords': [{
                        'Value': '"{0}"'.format(txt_challenge)
                    }]
                }
            }]
        }

    ##
    # Utility
    ##

    def shell(self):
        """
        Spawn a PDB shell.
        """
        import pdb
        pdb.set_trace()

    def load_credentials(self, boto_session=None, profile_name=None):
        """
        Load AWS credentials.

        An optional boto_session can be provided, but that's usually for testing.

        An optional profile_name can be provided for config files that have multiple sets
        of credentials.
        """
        # Automatically load credentials from config or environment
        if not boto_session:

            # If provided, use the supplied profile name.
            if profile_name:
                self.boto_session = boto3.Session(profile_name=profile_name, region_name=self.aws_region)
            elif os.environ.get('AWS_ACCESS_KEY_ID') and os.environ.get('AWS_SECRET_ACCESS_KEY'):
                region_name = os.environ.get('AWS_DEFAULT_REGION') or self.aws_region
                session_kw = {
                    "aws_access_key_id": os.environ.get('AWS_ACCESS_KEY_ID'),
                    "aws_secret_access_key": os.environ.get('AWS_SECRET_ACCESS_KEY'),
                    "region_name": region_name,
                }

                # If we're executing in a role, AWS_SESSION_TOKEN will be present, too.
                if os.environ.get("AWS_SESSION_TOKEN"):
                    session_kw["aws_session_token"] = os.environ.get("AWS_SESSION_TOKEN")

                self.boto_session = boto3.Session(**session_kw)
            else:
                self.boto_session = boto3.Session(region_name=self.aws_region)

            logger.debug("Loaded boto session from config: %s", boto_session)
        else:
            logger.debug("Using provided boto session: %s", boto_session)
            self.boto_session = boto_session

        # use provided session's region in case it differs
        self.aws_region = self.boto_session.region_name

        if self.boto_session.region_name not in LAMBDA_REGIONS:
            print("Warning! AWS Lambda may not be available in this AWS Region!")

        if self.boto_session.region_name not in API_GATEWAY_REGIONS:
            print("Warning! AWS API Gateway may not be available in this AWS Region!")

    @staticmethod
    def service_from_arn(arn):
        return arn.split(':')[2]<|MERGE_RESOLUTION|>--- conflicted
+++ resolved
@@ -2741,18 +2741,7 @@
         """
         Remove the DynamoDB Table used for async return values
         """
-<<<<<<< HEAD
-
-        topic_name = get_topic_name(table_name)
-        removed_arns = []
-        for sub in self.sns_client.list_subscriptions()['Subscriptions']:
-            if topic_name in sub['TopicArn']:
-                self.sns_client.delete_topic(TopicArn=sub['TopicArn'])
-                removed_arns.append(sub['TopicArn'])
-        return removed_arns
-=======
         self.dynamodb_client.delete_table(TableName=table_name)
->>>>>>> 4cf80b2a
 
     ##
     # CloudWatch Logging
