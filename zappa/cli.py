--- conflicted
+++ resolved
@@ -1467,12 +1467,8 @@
                     certificate_body,
                     certificate_private_key,
                     certificate_chain,
-<<<<<<< HEAD
+                    cert_arn,
                     self.api_name,
-=======
-                    cert_arn,
-                    self.lambda_name,
->>>>>>> 04d85aea
                     self.api_stage
                 )
                 if self.stage_config.get('route53_enabled', True):
@@ -1487,7 +1483,7 @@
                     certificate_private_key,
                     certificate_chain,
                     cert_arn,
-                    self.lambda_name,
+                    self.api_name,
                     self.api_stage,
                     self.stage_config.get('route53_enabled', True)
                 )
