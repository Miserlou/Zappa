#!/usr/bin/env python
# -*- coding: utf-8 -*-

"""
Zappa CLI

Deploy arbitrary Python programs as serverless Zappa applications.

"""

from __future__ import unicode_literals
from __future__ import division
from past.builtins import basestring
from builtins import input, bytes

import argcomplete
import argparse
import base64
import pkgutil
import botocore
import click
import collections
import hjson as json
import inspect
import importlib
import logging
import os
import pkg_resources
import random
import re
import requests
import slugify
import string
import sys
import tempfile
import time
import toml
import yaml
import zipfile

from click import Context, BaseCommand
from click.exceptions import ClickException
from click.globals import push_context
from dateutil import parser
from datetime import datetime, timedelta
from shutil import copyfile

from .core import Zappa, logger, API_GATEWAY_REGIONS
from .utilities import (check_new_version_available, detect_django_settings,
                  detect_flask_apps, parse_s3_url, human_size,
                  validate_name, InvalidAwsLambdaName,
                  get_runtime_from_python_version, string_to_timestamp)


CUSTOM_SETTINGS = [
    'assume_policy',
    'attach_policy',
    'aws_region',
    'delete_local_zip',
    'delete_s3_zip',
    'exclude',
    'extra_permissions',
    'include',
    'role_name',
    'touch',
]

BOTO3_CONFIG_DOCS_URL = 'https://boto3.readthedocs.io/en/latest/guide/quickstart.html#configuration'

##
# Main Input Processing
##

class ZappaCLI(object):
    """
    ZappaCLI object is responsible for loading the settings,
    handling the input arguments and executing the calls to the core library.

    """

    # CLI
    vargs = None
    command = None
    stage_env = None

    # Zappa settings
    zappa = None
    zappa_settings = None
    load_credentials = True
    disable_progress = False

    # Specific settings
    api_stage = None
    app_function = None
    aws_region = None
    debug = None
    prebuild_script = None
    project_name = None
    profile_name = None
    lambda_arn = None
    lambda_name = None
    lambda_description = None
    s3_bucket_name = None
    settings_file = None
    zip_path = None
    handler_path = None
    vpc_config = None
    memory_size = None
    use_apigateway = None
    lambda_handler = None
    django_settings = None
    manage_roles = True
    exception_handler = None
    environment_variables = None
    authorizer = None
    xray_tracing = False
    aws_kms_key_arn = ''
    context_header_mappings = None
    tags = []

    stage_name_env_pattern = re.compile('^[a-zA-Z0-9_]+$')

    def __init__(self):
        self._stage_config_overrides = {}  # change using self.override_stage_config_setting(key, val)

    @property
    def stage_config(self):
        """
        A shortcut property for settings of a stage.
        """

        def get_stage_setting(stage, extended_stages=None):
            if extended_stages is None:
                extended_stages = []

            if stage in extended_stages:
                raise RuntimeError(stage + " has already been extended to these settings. "
                                           "There is a circular extends within the settings file.")
            extended_stages.append(stage)

            try:
                stage_settings = dict(self.zappa_settings[stage].copy())
            except KeyError:
                raise ClickException("Cannot extend settings for undefined stage '" + stage + "'.")

            extends_stage = self.zappa_settings[stage].get('extends', None)
            if not extends_stage:
                return stage_settings
            extended_settings = get_stage_setting(stage=extends_stage, extended_stages=extended_stages)
            extended_settings.update(stage_settings)
            return extended_settings

        settings = get_stage_setting(stage=self.api_stage)

        # Backwards compatible for delete_zip setting that was more explicitly named delete_local_zip
        if u'delete_zip' in settings:
            settings[u'delete_local_zip'] = settings.get(u'delete_zip')

        settings.update(self.stage_config_overrides)

        return settings

    @property
    def stage_config_overrides(self):
        """
        Returns zappa_settings we forcefully override for the current stage
        set by `self.override_stage_config_setting(key, value)`
        """
        return getattr(self, '_stage_config_overrides', {}).get(self.api_stage, {})

    def override_stage_config_setting(self, key, val):
        """
        Forcefully override a setting set by zappa_settings (for the current stage only)
        :param key: settings key
        :param val: value
        """
        self._stage_config_overrides = getattr(self, '_stage_config_overrides', {})
        self._stage_config_overrides.setdefault(self.api_stage, {})[key] = val

    def handle(self, argv=None):
        """
        Main function.

        Parses command, load settings and dispatches accordingly.

        """

        desc = ('Zappa - Deploy Python applications to AWS Lambda'
                ' and API Gateway.\n')
        parser = argparse.ArgumentParser(description=desc)
        parser.add_argument(
            '-v', '--version', action='version',
            version=pkg_resources.get_distribution("zappa").version,
            help='Print the zappa version'
        )
        parser.add_argument(
            '--color', default='auto', choices=['auto','never','always']
        )

        env_parser = argparse.ArgumentParser(add_help=False)
        me_group = env_parser.add_mutually_exclusive_group()
        all_help = ('Execute this command for all of our defined '
                    'Zappa stages.')
        me_group.add_argument('--all', action='store_true', help=all_help)
        me_group.add_argument('stage_env', nargs='?')

        group = env_parser.add_argument_group()
        group.add_argument(
            '-a', '--app_function', help='The WSGI application function.'
        )
        group.add_argument(
            '-s', '--settings_file', help='The path to a Zappa settings file.'
        )
        group.add_argument(
            '-q', '--quiet', action='store_true', help='Silence all output.'
        )
        # https://github.com/Miserlou/Zappa/issues/407
        # Moved when 'template' command added.
        # Fuck Terraform.
        group.add_argument(
            '-j', '--json', action='store_true', help='Make the output of this command be machine readable.'
        )
        # https://github.com/Miserlou/Zappa/issues/891
        group.add_argument(
            '--disable_progress', action='store_true', help='Disable progress bars.'
        )

        ##
        # Certify
        ##
        subparsers = parser.add_subparsers(title='subcommands', dest='command')
        cert_parser = subparsers.add_parser(
            'certify', parents=[env_parser],
            help='Create and install SSL certificate'
        )
        cert_parser.add_argument(
            '--domain-name',
            dest='domain_name',
            required=True,
            help=("The domain name to certify.")
        )
        cert_parser.add_argument(
            '--no-cleanup', action='store_true',
            help=("Don't remove certificate files from /tmp during certify."
                  " Dangerous.")
        )
        cert_parser.add_argument(
            '--manual', action='store_true',
            help=("Gets new Let's Encrypt certificates, but prints them to console."
                "Does not update API Gateway domains.")
        )
        cert_parser.add_argument(
            '-y', '--yes', action='store_true', help='Auto confirm yes.'
        )

        ##
        # Deploy
        ##
        deploy_parser = subparsers.add_parser(
            'deploy', parents=[env_parser], help='Deploy application.'
        )
        deploy_parser.add_argument(
            '-z', '--zip', help='Deploy Lambda with specific local or S3 hosted zip package'
        )

        ##
        # Init
        ##
        init_parser = subparsers.add_parser('init', help='Initialize Zappa app.')

        ##
        # Package
        ##
        package_parser = subparsers.add_parser(
            'package', parents=[env_parser], help='Build the application zip package locally.'
        )
        package_parser.add_argument(
            '-o', '--output', help='Name of file to output the package to.'
        )

        ##
        # Template
        ##
        template_parser = subparsers.add_parser(
            'template', parents=[env_parser], help='Create a CloudFormation template for this API Gateway.'
        )
        template_parser.add_argument(
            '-l', '--lambda-arn', required=True, help='ARN of the Lambda function to template to.'
        )
        template_parser.add_argument(
            '-r', '--role-arn', required=True, help='ARN of the Role to template with.'
        )
        template_parser.add_argument(
            '-o', '--output', help='Name of file to output the template to.'
        )

        ##
        # Invocation
        ##
        invoke_parser = subparsers.add_parser(
            'invoke', parents=[env_parser],
            help='Invoke remote function.'
        )
        invoke_parser.add_argument(
            '--raw', action='store_true',
            help=('When invoking remotely, invoke this python as a string,'
                  ' not as a modular path.')
        )
        invoke_parser.add_argument(
            '--no-color', action='store_true',
            help=("Don't color the output")
        )
        invoke_parser.add_argument('command_rest')

        ##
        # Manage
        ##
        manage_parser = subparsers.add_parser(
            'manage',
            help='Invoke remote Django manage.py commands.'
        )
        rest_help = ("Command in the form of <env> <command>. <env> is not "
                     "required if --all is specified")
        manage_parser.add_argument('--all', action='store_true', help=all_help)
        manage_parser.add_argument('command_rest', nargs='+', help=rest_help)
        manage_parser.add_argument(
            '--no-color', action='store_true',
            help=("Don't color the output")
        )
        # This is explicitly added here because this is the only subcommand that doesn't inherit from env_parser
        # https://github.com/Miserlou/Zappa/issues/1002
        manage_parser.add_argument(
            '-s', '--settings_file', help='The path to a Zappa settings file.'
        )

        ##
        # Rollback
        ##
        def positive_int(s):
            """ Ensure an arg is positive """
            i = int(s)
            if i < 0:
                msg = "This argument must be positive (got {})".format(s)
                raise argparse.ArgumentTypeError(msg)
            return i

        rollback_parser = subparsers.add_parser(
            'rollback', parents=[env_parser],
            help='Rollback deployed code to a previous version.'
        )
        rollback_parser.add_argument(
            '-n', '--num-rollback', type=positive_int, default=1,
            help='The number of versions to rollback.'
        )

        ##
        # Scheduling
        ##
        subparsers.add_parser(
            'schedule', parents=[env_parser],
            help='Schedule functions to occur at regular intervals.'
        )

        ##
        # Status
        ##
        status_parser = subparsers.add_parser(
            'status', parents=[env_parser],
            help='Show deployment status and event schedules.'
        )

        ##
        # Log Tailing
        ##
        tail_parser = subparsers.add_parser(
            'tail', parents=[env_parser], help='Tail deployment logs.'
        )
        tail_parser.add_argument(
            '--no-color', action='store_true',
            help="Don't color log tail output."
        )
        tail_parser.add_argument(
            '--http', action='store_true',
            help='Only show HTTP requests in tail output.'
        )
        tail_parser.add_argument(
            '--non-http', action='store_true',
            help='Only show non-HTTP requests in tail output.'
        )
        tail_parser.add_argument(
            '--since', type=str, default="100000s",
            help="Only show lines since a certain timeframe."
        )
        tail_parser.add_argument(
            '--filter', type=str, default="",
            help="Apply a filter pattern to the logs."
        )
        tail_parser.add_argument(
            '--force-color', action='store_true',
            help='Force coloring log tail output even if coloring support is not auto-detected. (example: piping)'
        )

        ##
        # Undeploy
        ##
        undeploy_parser = subparsers.add_parser(
            'undeploy', parents=[env_parser], help='Undeploy application.'
        )
        undeploy_parser.add_argument(
            '--remove-logs', action='store_true',
            help=('Removes log groups of api gateway and lambda task'
                  ' during the undeployment.'),
        )
        undeploy_parser.add_argument(
            '-y', '--yes', action='store_true', help='Auto confirm yes.'
        )

        ##
        # Unschedule
        ##
        subparsers.add_parser('unschedule', parents=[env_parser],
                              help='Unschedule functions.')

        ##
        # Updating
        ##
        update_parser = subparsers.add_parser(
            'update', parents=[env_parser], help='Update deployed application.'
        )
        update_parser.add_argument(
            '-z', '--zip', help='Update Lambda with specific local or S3 hosted zip package'
        )
        update_parser.add_argument(
            '-n', '--no-upload', help="Update configuration where appropriate, but don't upload new code"
        )

        ##
        # Debug
        ##
        subparsers.add_parser(
            'shell', parents=[env_parser], help='A debug shell with a loaded Zappa object.'
        )

        argcomplete.autocomplete(parser)
        args = parser.parse_args(argv)
        self.vargs = vars(args)

        if args.color == 'never':
            disable_click_colors()
        elif args.color == 'always':
            #TODO: Support aggressive coloring like "--force-color" on all commands
            pass
        elif args.color == 'auto':
            pass

        # Parse the input
        # NOTE(rmoe): Special case for manage command
        # The manage command can't have both stage_env and command_rest
        # arguments. Since they are both positional arguments argparse can't
        # differentiate the two. This causes problems when used with --all.
        # (e.g. "manage --all showmigrations admin" argparse thinks --all has
        # been specified AND that stage_env='showmigrations')
        # By having command_rest collect everything but --all we can split it
        # apart here instead of relying on argparse.
        if args.command == 'manage' and not self.vargs.get('all'):
            self.stage_env = self.vargs['command_rest'].pop(0)
        else:
            self.stage_env = self.vargs.get('stage_env')

        if args.command == 'package':
            self.load_credentials = False

        self.command = args.command

        self.disable_progress = self.vargs.get('disable_progress')
        if self.vargs.get('quiet'):
            self.silence()

        # We don't have any settings yet, so make those first!
        # (Settings-based interactions will fail
        # before a project has been initialized.)
        if self.command == 'init':
            self.init()
            return

        # Make sure there isn't a new version available
        if not self.vargs.get('json'):
            self.check_for_update()

        # Load and Validate Settings File
        self.load_settings_file(self.vargs.get('settings_file'))

        # Should we execute this for all stages, or just one?
        all_stages = self.vargs.get('all')
        stages = []

        if all_stages: # All stages!
            stages = self.zappa_settings.keys()
        else: # Just one env.
            if not self.stage_env:
                # If there's only one stage defined in the settings,
                # use that as the default.
                if len(self.zappa_settings.keys()) == 1:
                    stages.append(list(self.zappa_settings.keys())[0])
                else:
                    parser.error("Please supply a stage to interact with.")
            else:
                stages.append(self.stage_env)

        for stage in stages:
            try:
                self.dispatch_command(self.command, stage)
            except ClickException as e:
                # Discussion on exit codes: https://github.com/Miserlou/Zappa/issues/407
                e.show()
                sys.exit(e.exit_code)

    def dispatch_command(self, command, stage):
        """
        Given a command to execute and stage,
        execute that command.
        """

        self.api_stage = stage

        if command not in ['status', 'manage']:
            if not self.vargs['json']:
                click.echo("Calling " + click.style(command, fg="green", bold=True) + " for stage " +
                           click.style(self.api_stage, bold=True) + ".." )

        # Explicity define the app function.
        # Related: https://github.com/Miserlou/Zappa/issues/832
        if self.vargs.get('app_function', None):
            self.app_function = self.vargs['app_function']

        # Load our settings, based on api_stage.
        try:
            self.load_settings(self.vargs.get('settings_file'))
        except ValueError as e:
            print("Error: {}".format(e.message))
            sys.exit(-1)
        self.callback('settings')

        # Hand it off
        if command == 'deploy': # pragma: no cover
            self.deploy(self.vargs['zip'])
        if command == 'package': # pragma: no cover
            self.package(self.vargs['output'])
        if command == 'template': # pragma: no cover
            self.template(      self.vargs['lambda_arn'],
                                self.vargs['role_arn'],
                                output=self.vargs['output'],
                                json=self.vargs['json']
                            )
        elif command == 'update': # pragma: no cover
            self.update(self.vargs['zip'], self.vargs['no_upload'])
        elif command == 'rollback': # pragma: no cover
            self.rollback(self.vargs['num_rollback'])
        elif command == 'invoke': # pragma: no cover

            if not self.vargs.get('command_rest'):
                print("Please enter the function to invoke.")
                return

            self.invoke(
                self.vargs['command_rest'],
                raw_python=self.vargs['raw'],
                no_color=self.vargs['no_color'],
            )
        elif command == 'manage': # pragma: no cover

            if not self.vargs.get('command_rest'):
                print("Please enter the management command to invoke.")
                return

            if not self.django_settings:
                print("This command is for Django projects only!")
                print("If this is a Django project, please define django_settings in your zappa_settings.")
                return

            command_tail = self.vargs.get('command_rest')
            if len(command_tail) > 1:
                command = " ".join(command_tail) # ex: zappa manage dev "shell --version"
            else:
                command = command_tail[0] # ex: zappa manage dev showmigrations admin

            self.invoke(
                command,
                command="manage",
                no_color=self.vargs['no_color'],
            )

        elif command == 'tail': # pragma: no cover
            self.tail(
                colorize=(not self.vargs['no_color']),
                http=self.vargs['http'],
                non_http=self.vargs['non_http'],
                since=self.vargs['since'],
                filter_pattern=self.vargs['filter'],
                force_colorize=self.vargs['force_color'] or None,
            )
        elif command == 'undeploy': # pragma: no cover
            self.undeploy(
                no_confirm=self.vargs['yes'],
                remove_logs=self.vargs['remove_logs']
            )
        elif command == 'schedule': # pragma: no cover
            self.schedule()
        elif command == 'unschedule': # pragma: no cover
            self.unschedule()
        elif command == 'status': # pragma: no cover
            self.status(return_json=self.vargs['json'])
        elif command == 'certify': # pragma: no cover
            self.certify(
                self.vargs['domain_name'],
                no_cleanup=self.vargs['no_cleanup'],
                no_confirm=self.vargs['yes'],
                manual=self.vargs['manual']
            )
        elif command == 'shell': # pragma: no cover
            self.shell()

    ##
    # The Commands
    ##

    def package(self, output=None):
        """
        Only build the package
        """
        # Make sure we're in a venv.
        self.check_venv()

        # force not to delete the local zip
        self.override_stage_config_setting('delete_local_zip', False)
        # Execute the prebuild script
        if self.prebuild_script:
            self.execute_prebuild_script()
        # Create the Lambda Zip
        self.create_package(output)
        self.callback('zip')
        size = human_size(os.path.getsize(self.zip_path))
        click.echo(click.style("Package created", fg="green", bold=True) + ": " + click.style(self.zip_path, bold=True) + " (" + size + ")")

    def template(self, lambda_arn, role_arn, output=None, json=False):
        """
        Only build the template file.
        """

        if not lambda_arn:
            raise ClickException("Lambda ARN is required to template.")

        if not role_arn:
            raise ClickException("Role ARN is required to template.")

        self.zappa.credentials_arn = role_arn

        # Create the template!
        template = self.zappa.create_stack_template(
                                            lambda_arn=lambda_arn,
                                            lambda_name=self.lambda_name,
                                            api_key_required=self.api_key_required,
                                            iam_authorization=self.iam_authorization,
                                            authorizer=self.authorizer,
                                            cors_options=self.cors,
                                            description=self.apigateway_description
                                        )

        if not output:
            template_file = self.lambda_name + '-template-' + str(int(time.time())) + '.json'
        else:
            template_file = output
        with open(template_file, 'wb') as out:
            out.write(bytes(template.to_json(indent=None, separators=(',',':')), "utf-8"))

        if not json:
            click.echo(click.style("Template created", fg="green", bold=True) + ": " + click.style(template_file, bold=True))
        else:
            with open(template_file, 'r') as out:
                print(out.read())

    def deploy(self, source_zip=None):
        """
        Package your project, upload it to S3, register the Lambda function
        and create the API Gateway routes.

        """

        if not source_zip:
            # Make sure we're in a venv.
            self.check_venv()

            # Execute the prebuild script
            if self.prebuild_script:
                self.execute_prebuild_script()

            # Make sure this isn't already deployed.
            deployed_versions = self.zappa.get_lambda_function_versions(self.lambda_name)
            if len(deployed_versions) > 0:
                raise ClickException("This application is " + click.style("already deployed", fg="red") +
                                     " - did you mean to call " + click.style("update", bold=True) + "?")

            # Make sure the necessary IAM execution roles are available
            if self.manage_roles:
                try:
                    self.zappa.create_iam_roles()
                except botocore.client.ClientError:
                    raise ClickException(
                        click.style("Failed", fg="red") + " to " + click.style("manage IAM roles", bold=True) + "!\n" +
                        "You may " + click.style("lack the necessary AWS permissions", bold=True) +
                        " to automatically manage a Zappa execution role.\n" +
                        "To fix this, see here: " +
                        click.style("https://github.com/Miserlou/Zappa#using-custom-aws-iam-roles-and-policies", bold=True)
                        + '\n')

            # Create the Lambda Zip
            self.create_package()
            self.callback('zip')

            # Upload it to S3
            success = self.zappa.upload_to_s3(
                    self.zip_path, self.s3_bucket_name, disable_progress=self.disable_progress)
            if not success: # pragma: no cover
                raise ClickException("Unable to upload to S3. Quitting.")

            # If using a slim handler, upload it to S3 and tell lambda to use this slim handler zip
            if self.stage_config.get('slim_handler', False):
                # https://github.com/Miserlou/Zappa/issues/510
                success = self.zappa.upload_to_s3(self.handler_path, self.s3_bucket_name, disable_progress=self.disable_progress)
                if not success:  # pragma: no cover
                    raise ClickException("Unable to upload handler to S3. Quitting.")

                # Copy the project zip to the current project zip
                current_project_name = '{0!s}_{1!s}_current_project.tar.gz'.format(self.api_stage, self.project_name)
                success = self.zappa.copy_on_s3(src_file_name=self.zip_path, dst_file_name=current_project_name,
                                                bucket_name=self.s3_bucket_name)
                if not success:  # pragma: no cover
                    raise ClickException("Unable to copy the zip to be the current project. Quitting.")

                handler_file = self.handler_path
            else:
                handler_file = self.zip_path

        # Fixes https://github.com/Miserlou/Zappa/issues/613
        try:
            self.lambda_arn = self.zappa.get_lambda_function(
                function_name=self.lambda_name)
        except botocore.client.ClientError:
            # Register the Lambda function with that zip as the source
            # You'll also need to define the path to your lambda_handler code.
            kwargs = dict(
                handler=self.lambda_handler,
                description=self.lambda_description,
                vpc_config=self.vpc_config,
                dead_letter_config=self.dead_letter_config,
                timeout=self.timeout_seconds,
                memory_size=self.memory_size,
                runtime=self.runtime,
                aws_environment_variables=self.aws_environment_variables,
                aws_kms_key_arn=self.aws_kms_key_arn
            )
            if source_zip and source_zip.startswith('s3://'):
                bucket, key_name = parse_s3_url(source_zip)
                kwargs['function_name'] = self.lambda_name
                kwargs['bucket'] = bucket
                kwargs['s3_key'] = key_name
            elif source_zip and not source_zip.startswith('s3://'):
                with open(source_zip, mode='rb') as fh:
                    byte_stream = fh.read()
                kwargs['function_name'] = self.lambda_name
                kwargs['local_zip'] = byte_stream
            else:
                kwargs['function_name'] = self.lambda_name
                kwargs['bucket'] = self.s3_bucket_name
                kwargs['s3_key'] = handler_file

            self.lambda_arn = self.zappa.create_lambda_function(**kwargs)

        # Schedule events for this deployment
        self.schedule()

        endpoint_url = ''
        deployment_string = click.style("Deployment complete", fg="green", bold=True) + "!"
        if self.use_apigateway:

            # Create and configure the API Gateway
            template = self.zappa.create_stack_template(
                                                        lambda_arn=self.lambda_arn,
                                                        lambda_name=self.lambda_name,
                                                        api_key_required=self.api_key_required,
                                                        iam_authorization=self.iam_authorization,
                                                        authorizer=self.authorizer,
                                                        cors_options=self.cors,
                                                        description=self.apigateway_description
                                                    )

            self.zappa.update_stack(
                                    self.lambda_name,
                                    self.s3_bucket_name,
                                    wait=True,
                                    disable_progress=self.disable_progress
                                )

            api_id = self.zappa.get_api_id(self.lambda_name)

            # Add binary support
            if self.binary_support:
                self.zappa.add_binary_support(api_id=api_id, cors=self.cors)

            # Deploy the API!
            endpoint_url = self.deploy_api_gateway(api_id)
            deployment_string = deployment_string + ": {}".format(endpoint_url)

            # Create/link API key
            if self.api_key_required:
                if self.api_key is None:
                    self.zappa.create_api_key(api_id=api_id, stage_name=self.api_stage)
                else:
                    self.zappa.add_api_stage_to_api_key(api_key=self.api_key, api_id=api_id, stage_name=self.api_stage)

            if self.stage_config.get('touch', True):
                requests.get(endpoint_url)

        # Finally, delete the local copy our zip package
        if not source_zip:
            if self.stage_config.get('delete_local_zip', True):
                self.remove_local_zip()

        # Remove the project zip from S3.
        if not source_zip:
            self.remove_uploaded_zip()

        self.callback('post')

        click.echo(deployment_string)

    def update(self, source_zip=None, no_upload=False):
        """
        Repackage and update the function code.
        """

        if not source_zip:
            # Make sure we're in a venv.
            self.check_venv()

            # Execute the prebuild script
            if self.prebuild_script:
                self.execute_prebuild_script()

            # Temporary version check
            try:
                updated_time = 1472581018
                function_response = self.zappa.lambda_client.get_function(FunctionName=self.lambda_name)
                conf = function_response['Configuration']
                last_updated = parser.parse(conf['LastModified'])
                last_updated_unix = time.mktime(last_updated.timetuple())
            except botocore.exceptions.BotoCoreError as e:
                click.echo(click.style(type(e).__name__, fg="red") + ": " + e.args[0])
                sys.exit(-1)
            except Exception as e:
                click.echo(click.style("Warning!", fg="red") + " Couldn't get function " + self.lambda_name +
                           " in " + self.zappa.aws_region + " - have you deployed yet?")
                sys.exit(-1)

            if last_updated_unix <= updated_time:
                click.echo(click.style("Warning!", fg="red") +
                           " You may have upgraded Zappa since deploying this application. You will need to " +
                           click.style("redeploy", bold=True) + " for this deployment to work properly!")

            # Make sure the necessary IAM execution roles are available
            if self.manage_roles:
                try:
                    self.zappa.create_iam_roles()
                except botocore.client.ClientError:
                    click.echo(click.style("Failed", fg="red") + " to " + click.style("manage IAM roles", bold=True) + "!")
                    click.echo("You may " + click.style("lack the necessary AWS permissions", bold=True) +
                               " to automatically manage a Zappa execution role.")
                    click.echo("To fix this, see here: " +
                               click.style("https://github.com/Miserlou/Zappa#using-custom-aws-iam-roles-and-policies",
                                           bold=True))
                    sys.exit(-1)

            # Create the Lambda Zip,
            if not no_upload:
                self.create_package()
                self.callback('zip')

            # Upload it to S3
            if not no_upload:
                success = self.zappa.upload_to_s3(self.zip_path, self.s3_bucket_name, disable_progress=self.disable_progress)
                if not success:  # pragma: no cover
                    raise ClickException("Unable to upload project to S3. Quitting.")

                # If using a slim handler, upload it to S3 and tell lambda to use this slim handler zip
                if self.stage_config.get('slim_handler', False):
                    # https://github.com/Miserlou/Zappa/issues/510
                    success = self.zappa.upload_to_s3(self.handler_path, self.s3_bucket_name, disable_progress=self.disable_progress)
                    if not success:  # pragma: no cover
                        raise ClickException("Unable to upload handler to S3. Quitting.")

                    # Copy the project zip to the current project zip
                    current_project_name = '{0!s}_{1!s}_current_project.tar.gz'.format(self.api_stage, self.project_name)
                    success = self.zappa.copy_on_s3(src_file_name=self.zip_path, dst_file_name=current_project_name,
                                                    bucket_name=self.s3_bucket_name)
                    if not success:  # pragma: no cover
                        raise ClickException("Unable to copy the zip to be the current project. Quitting.")

                    handler_file = self.handler_path
                else:
                    handler_file = self.zip_path

        # Register the Lambda function with that zip as the source
        # You'll also need to define the path to your lambda_handler code.
        if source_zip and source_zip.startswith('s3://'):
            bucket, key_name = parse_s3_url(source_zip)
            self.lambda_arn = self.zappa.update_lambda_function(
                                            bucket,
                                            self.lambda_name,
                                            key_name
                                        )
        elif source_zip and not source_zip.startswith('s3://'):
            with open(source_zip, mode='rb') as fh:
                byte_stream = fh.read()
            self.lambda_arn = self.zappa.update_lambda_function(
                                            self.s3_bucket_name,
                                            self.lambda_name,
                                            local_zip=byte_stream
                                        )
        else:
            if not no_upload:
                self.lambda_arn = self.zappa.update_lambda_function(
                                                self.s3_bucket_name,
                                                self.lambda_name,
                                                handler_file
                                            )

        # Remove the uploaded zip from S3, because it is now registered..
        if not source_zip and not no_upload:
            self.remove_uploaded_zip()

        # Update the configuration, in case there are changes.
        self.lambda_arn = self.zappa.update_lambda_configuration(
                                                        lambda_arn=self.lambda_arn,
                                                        function_name=self.lambda_name,
                                                        handler=self.lambda_handler,
                                                        description=self.lambda_description,
                                                        vpc_config=self.vpc_config,
                                                        timeout=self.timeout_seconds,
                                                        memory_size=self.memory_size,
                                                        runtime=self.runtime,
                                                        aws_environment_variables=self.aws_environment_variables,
                                                        aws_kms_key_arn=self.aws_kms_key_arn
                                                    )

        # Finally, delete the local copy our zip package
        if not source_zip and not no_upload:
            if self.stage_config.get('delete_local_zip', True):
                self.remove_local_zip()

        if self.use_apigateway:

            self.zappa.create_stack_template(
                                            lambda_arn=self.lambda_arn,
                                            lambda_name=self.lambda_name,
                                            api_key_required=self.api_key_required,
                                            iam_authorization=self.iam_authorization,
                                            authorizer=self.authorizer,
                                            cors_options=self.cors,
                                            description=self.apigateway_description
                                        )
            self.zappa.update_stack(
                                    self.lambda_name,
                                    self.s3_bucket_name,
                                    wait=True,
                                    update_only=True,
                                    disable_progress=self.disable_progress)

            api_id = self.zappa.get_api_id(self.lambda_name)

            # Update binary support
            if self.binary_support:
                self.zappa.add_binary_support(api_id=api_id, cors=self.cors)
            else:
                self.zappa.remove_binary_support(api_id=api_id, cors=self.cors)

            # It looks a bit like we might actually be using this just to get the URL,
            # but we're also updating a few of the APIGW settings.
            endpoint_url = self.deploy_api_gateway(api_id)

<<<<<<< HEAD
            #if self.stage_config.get('domains', None):
            #    endpoint_url = self.stage_config.get('domain')
=======
            if self.stage_config.get('domain', None):
                endpoint_url = self.stage_config.get('domain')
>>>>>>> f7a78535

        else:
            endpoint_url = None

        self.schedule()

        self.callback('post')

        #if endpoint_url and 'https://' not in endpoint_url:
        #    endpoint_url = 'https://' + endpoint_url
        custom_domain_urls = []
        for domain in self.domains:
            url = domain['name']
            if not url.startswith('https://'):
                url = 'https://{url}'.format(url=url)
            custom_domain_urls.append(url)

        deployed_string = "Your updated Zappa deployment is: " + click.style("live", fg='green', bold=True) + "!"
        if self.use_apigateway:
            deployed_string = deployed_string + ": " + click.style("{}".format(endpoint_url), bold=True)
        click.echo(deployed_string)

        # The expected apigateway url
        apigateway_url = self.zappa.get_api_url(
            self.lambda_name,
            self.api_stage)

        # We have custom domains, and endpoint url is probably a filefront
        # distribution.
        if custom_domain_urls and endpoint_url != apigateway_url:
            for url in custom_domain_urls:
                click.echo("{url} ({endpoint_url})".format(
                    url=click.style(url, fg='magenta', bold=True),
                    endpoint_url=endpoint_url,
                ))

        # Request any urls if specified
        if self.stage_config.get('touch', True):
            urls_to_touch = set([
                apigateway_url,
                endpoint_url,
            ] + custom_domain_urls)
            for url in urls_to_touch:
                requests.get(url)

    def rollback(self, revision):
        """
        Rollsback the currently deploy lambda code to a previous revision.
        """

        print("Rolling back..")

        self.zappa.rollback_lambda_function_version(
            self.lambda_name, versions_back=revision)
        print("Done!")

    def tail(self, since, filter_pattern, limit=10000, keep_open=True, colorize=True, http=False, non_http=False, force_colorize=False):
        """
        Tail this function's logs.

        if keep_open, do so repeatedly, printing any new logs
        """

        try:
            since_stamp = string_to_timestamp(since)

            last_since = since_stamp
            while True:
                new_logs = self.zappa.fetch_logs(
                    self.lambda_name,
                    start_time=since_stamp,
                    limit=limit,
                    filter_pattern=filter_pattern,
                    )

                new_logs = [ e for e in new_logs if e['timestamp'] > last_since ]
                self.print_logs(new_logs, colorize, http, non_http, force_colorize)

                if not keep_open:
                    break
                if new_logs:
                    last_since = new_logs[-1]['timestamp']
                time.sleep(1)
        except KeyboardInterrupt: # pragma: no cover
            # Die gracefully
            try:
                sys.exit(0)
            except SystemExit:
                os._exit(130)

    def undeploy(self, no_confirm=False, remove_logs=False):
        """
        Tear down an existing deployment.
        """

        if not no_confirm: # pragma: no cover
            confirm = input("Are you sure you want to undeploy? [y/n] ")
            if confirm != 'y':
                return

        if self.use_apigateway:
            if remove_logs:
                self.zappa.remove_api_gateway_logs(self.lambda_name)

            domain_names = map(
                lambda x: x['name'],
                self.domains,
            )

            # Only remove the api key when not specified
            if self.api_key_required and self.api_key is None:
                api_id = self.zappa.get_api_id(self.lambda_name)
                self.zappa.remove_api_key(api_id, self.api_stage)

            gateway_id = self.zappa.undeploy_api_gateway(
                self.lambda_name,
                domain_names=domain_names
            )

        self.unschedule()  # removes event triggers, including warm up event.

        self.zappa.delete_lambda_function(self.lambda_name)
        if remove_logs:
            self.zappa.remove_lambda_function_logs(self.lambda_name)

        click.echo(click.style("Done", fg="green", bold=True) + "!")

    def schedule(self):
        """
        Given a a list of functions and a schedule to execute them,
        setup up regular execution.

        """
        events = self.stage_config.get('events', [])

        if events:
            if not isinstance(events, list): # pragma: no cover
                print("Events must be supplied as a list.")
                return

        for event in events:
            self.collision_warning(event.get('function'))

        if self.stage_config.get('keep_warm', True):
            if not events:
                events = []

            keep_warm_rate = self.stage_config.get('keep_warm_expression', "rate(4 minutes)")
            events.append({'name': 'zappa-keep-warm',
                           'function': 'handler.keep_warm_callback',
                           'expression': keep_warm_rate,
                           'description': 'Zappa Keep Warm - {}'.format(self.lambda_name)})

        if events:
            try:
                function_response = self.zappa.lambda_client.get_function(FunctionName=self.lambda_name)
            except botocore.exceptions.ClientError as e: # pragma: no cover
                click.echo(click.style("Function does not exist", fg="yellow") + ", please " +
                           click.style("deploy", bold=True) + "first. Ex:" +
                           click.style("zappa deploy {}.".format(self.api_stage), bold=True))
                sys.exit(-1)

            print("Scheduling..")
            self.zappa.schedule_events(
                lambda_arn=function_response['Configuration']['FunctionArn'],
                lambda_name=self.lambda_name,
                events=events
            )

        # Add async tasks SNS
        if self.stage_config.get('async_source', None) == 'sns' \
           and self.stage_config.get('async_resources', True):
            self.lambda_arn = self.zappa.get_lambda_function(
                function_name=self.lambda_name)
            topic_arn = self.zappa.create_async_sns_topic(
                lambda_name=self.lambda_name,
                lambda_arn=self.lambda_arn
            )
            click.echo('SNS Topic created: %s' % topic_arn)

        # Add async tasks DynamoDB
        table_name = self.stage_config.get('async_response_table', False)
        read_capacity = self.stage_config.get('async_response_table_read_capacity', 1)
        write_capacity = self.stage_config.get('async_response_table_write_capacity', 1)
        if table_name and self.stage_config.get('async_resources', True):
            created, response_table = self.zappa.create_async_dynamodb_table(
                table_name, read_capacity, write_capacity)
            if created:
                click.echo('DynamoDB table created: %s' % table_name)
            else:
                click.echo('DynamoDB table exists: %s' % table_name)
                provisioned_throughput = response_table['Table']['ProvisionedThroughput']
                if provisioned_throughput['ReadCapacityUnits'] != read_capacity or \
                    provisioned_throughput['WriteCapacityUnits'] != write_capacity:
                        click.echo(click.style(
                            "\nWarning! Existing DynamoDB table ({}) does not match configured capacity.\n".format(table_name),
                            fg='red'
                        ))

    def unschedule(self):
        """
        Given a a list of scheduled functions,
        tear down their regular execution.

        """

        # Run even if events are not defined to remove previously existing ones (thus default to []).
        events = self.stage_config.get('events', [])

        if not isinstance(events, list): # pragma: no cover
            print("Events must be supplied as a list.")
            return

        function_arn = None
        try:
            function_response = self.zappa.lambda_client.get_function(FunctionName=self.lambda_name)
            function_arn = function_response['Configuration']['FunctionArn']
        except botocore.exceptions.ClientError as e: # pragma: no cover
            raise ClickException("Function does not exist, you should deploy first. Ex: zappa deploy {}. "
                  "Proceeding to unschedule CloudWatch based events.".format(self.api_stage))

        print("Unscheduling..")
        self.zappa.unschedule_events(
            lambda_name=self.lambda_name,
            lambda_arn=function_arn,
            events=events,
            )

        # Remove async task SNS
        if self.stage_config.get('async_source', None) == 'sns' \
           and self.stage_config.get('async_resources', True):
            removed_arns = self.zappa.remove_async_sns_topic(self.lambda_name)
            click.echo('SNS Topic removed: %s' % ', '.join(removed_arns))

    def invoke(self, function_name, raw_python=False, command=None, no_color=False):
        """
        Invoke a remote function.
        """

        # There are three likely scenarios for 'command' here:
        #   command, which is a modular function path
        #   raw_command, which is a string of python to execute directly
        #   manage, which is a Django-specific management command invocation
        key = command if command is not None else 'command'
        if raw_python:
            command = {'raw_command': function_name}
        else:
            command = {key: function_name}

        # Can't use hjson
        import json as json

        response = self.zappa.invoke_lambda_function(
            self.lambda_name,
            json.dumps(command),
            invocation_type='RequestResponse',
        )

        if 'LogResult' in response:
            if no_color:
                print(base64.b64decode(response['LogResult']))
            else:
                decoded = base64.b64decode(response['LogResult']).decode()
                formatted = self.format_invoke_command(decoded)
                colorized = self.colorize_invoke_command(formatted)
                print(colorized)
        else:
            print(response)

    def format_invoke_command(self, string):
        """
        Formats correctly the string ouput from the invoke() method,
        replacing line breaks and tabs when necessary.
        """

        string = string.replace('\\n', '\n')

        formated_response = ''
        for line in string.splitlines():
            if line.startswith('REPORT'):
                line = line.replace('\t', '\n')
            if line.startswith('[DEBUG]'):
                line = line.replace('\t', ' ')
            formated_response += line + '\n'
        formated_response = formated_response.replace('\n\n', '\n')

        return formated_response

    def colorize_invoke_command(self, string):
        """
        Apply various heuristics to return a colorized version the invoke
        comman string. If these fail, simply return the string in plaintext.

        Inspired by colorize_log_entry().
        """

        final_string = string

        try:

            # Line headers
            try:
                for token in ['START', 'END', 'REPORT', '[DEBUG]']:
                    if token in final_string:
                        format_string = '[{}]'
                        # match whole words only
                        pattern = r'\b{}\b'
                        if token == '[DEBUG]':
                            format_string = '{}'
                            pattern = re.escape(token)
                        repl = click.style(
                            format_string.format(token),
                            bold=True,
                            fg='cyan'
                        )
                        final_string = re.sub(
                            pattern.format(token), repl, final_string
                        )
            except Exception: # pragma: no cover
                pass

            # Green bold Tokens
            try:
                for token in [
                    'Zappa Event:',
                    'RequestId:',
                    'Version:',
                    'Duration:',
                    'Billed',
                    'Memory Size:',
                    'Max Memory Used:'
                ]:
                    if token in final_string:
                        final_string = final_string.replace(token, click.style(
                            token,
                            bold=True,
                            fg='green'
                        ))
            except Exception: # pragma: no cover
                pass

            # UUIDs
            for token in final_string.replace('\t', ' ').split(' '):
                try:
                    if token.count('-') is 4 and token.replace('-', '').isalnum():
                        final_string = final_string.replace(
                            token,
                            click.style(token, fg='magenta')
                        )
                except Exception: # pragma: no cover
                    pass

            return final_string
        except Exception:
            return string

    def status(self, return_json=False):
        """
        Describe the status of the current deployment.
        """

        def tabular_print(title, value):
            """
            Convience function for priting formatted table items.
            """
            click.echo('%-*s%s' % (32, click.style("\t" + title, fg='green') + ':', str(value)))
            return

        # Lambda Env Details
        lambda_versions = self.zappa.get_lambda_function_versions(self.lambda_name)

        if not lambda_versions:
            raise ClickException(click.style("No Lambda %s detected in %s - have you deployed yet?" %
                                             (self.lambda_name, self.zappa.aws_region), fg='red'))

        status_dict = collections.OrderedDict()
        status_dict["Lambda Versions"] = len(lambda_versions)
        function_response = self.zappa.lambda_client.get_function(FunctionName=self.lambda_name)
        conf = function_response['Configuration']
        self.lambda_arn = conf['FunctionArn']
        status_dict["Lambda Name"] = self.lambda_name
        status_dict["Lambda ARN"] = self.lambda_arn
        status_dict["Lambda Role ARN"] = conf['Role']
        status_dict["Lambda Handler"] = conf['Handler']
        status_dict["Lambda Code Size"] = conf['CodeSize']
        status_dict["Lambda Version"] = conf['Version']
        status_dict["Lambda Last Modified"] = conf['LastModified']
        status_dict["Lambda Memory Size"] = conf['MemorySize']
        status_dict["Lambda Timeout"] = conf['Timeout']
        status_dict["Lambda Runtime"] = conf['Runtime']
        if 'VpcConfig' in conf.keys():
            status_dict["Lambda VPC ID"] = conf.get('VpcConfig', {}).get('VpcId', 'Not assigned')
        else:
            status_dict["Lambda VPC ID"] = None

        # Calculated statistics
        try:
            function_invocations = self.zappa.cloudwatch.get_metric_statistics(
                                       Namespace='AWS/Lambda',
                                       MetricName='Invocations',
                                       StartTime=datetime.utcnow()-timedelta(days=1),
                                       EndTime=datetime.utcnow(),
                                       Period=1440,
                                       Statistics=['Sum'],
                                       Dimensions=[{'Name': 'FunctionName',
                                                    'Value': '{}'.format(self.lambda_name)}]
                                       )['Datapoints'][0]['Sum']
        except Exception as e:
            function_invocations = 0
        try:
            function_errors = self.zappa.cloudwatch.get_metric_statistics(
                                       Namespace='AWS/Lambda',
                                       MetricName='Errors',
                                       StartTime=datetime.utcnow()-timedelta(days=1),
                                       EndTime=datetime.utcnow(),
                                       Period=1440,
                                       Statistics=['Sum'],
                                       Dimensions=[{'Name': 'FunctionName',
                                                    'Value': '{}'.format(self.lambda_name)}]
                                       )['Datapoints'][0]['Sum']
        except Exception as e:
            function_errors = 0

        try:
            error_rate = "{0:.2f}%".format(function_errors / function_invocations * 100)
        except:
            error_rate = "Error calculating"
        status_dict["Invocations (24h)"] = int(function_invocations)
        status_dict["Errors (24h)"] = int(function_errors)
        status_dict["Error Rate (24h)"] = error_rate

        # URLs
        if self.use_apigateway:
            api_url = self.zappa.get_api_url(
                self.lambda_name,
                self.api_stage)

            status_dict["API Gateway URL"] = api_url

            # Api Keys
            api_id = self.zappa.get_api_id(self.lambda_name)
            for api_key in self.zappa.get_api_keys(api_id, self.api_stage):
                status_dict["API Gateway x-api-key"] = api_key

            # There literally isn't a better way to do this.
<<<<<<< HEAD
            # AWS provides no way to tie a APIGW domain name to its Lambda funciton.
            domain_urls = map(
                lambda x: 'https://{}'.format(x['name']),
                self.domains,
            )
            if domain_urls:
                for index, domain_url in enumerate(domain_urls):
                    status_dict["Domain URL {}".format(index)] = domain_url
=======
            # AWS provides no way to tie a APIGW domain name to its Lambda function.
            domain_url = self.stage_config.get('domain', None)
            if domain_url:
                status_dict["Domain URL"] = 'https://' + domain_url
>>>>>>> f7a78535
            else:
                status_dict["Domain URL"] = "None Supplied"

        # Scheduled Events
        event_rules = self.zappa.get_event_rules_for_lambda(lambda_arn=self.lambda_arn)
        status_dict["Num. Event Rules"] = len(event_rules)
        if len(event_rules) > 0:
            status_dict['Events'] = []
        for rule in event_rules:
            event_dict = {}
            rule_name = rule['Name']
            event_dict["Event Rule Name"] = rule_name
            event_dict["Event Rule Schedule"] = rule.get(u'ScheduleExpression', None)
            event_dict["Event Rule State"] = rule.get(u'State', None).title()
            event_dict["Event Rule ARN"] = rule.get(u'Arn', None)
            status_dict['Events'].append(event_dict)

        if return_json:
            # Putting the status in machine readable format
            # https://github.com/Miserlou/Zappa/issues/407
            print(json.dumpsJSON(status_dict))
        else:
            click.echo("Status for " + click.style(self.lambda_name, bold=True) + ": ")
            for k, v in status_dict.items():
                if k == 'Events':
                    # Events are a list of dicts
                    for event in v:
                        for item_k, item_v in event.items():
                            tabular_print(item_k, item_v)
                else:
                    tabular_print(k, v)

        # TODO: S3/SQS/etc. type events?

        return True

    def check_stage_name(self, stage_name):
        """
        Make sure the stage name matches the AWS-allowed pattern

        (calls to apigateway_client.create_deployment, will fail with error
        message "ClientError: An error occurred (BadRequestException) when
        calling the CreateDeployment operation: Stage name only allows
        a-zA-Z0-9_" if the pattern does not match)
        """
        if self.stage_name_env_pattern.match(stage_name):
            return True
        raise ValueError("AWS requires stage name to match a-zA-Z0-9_")

    def check_environment(self, environment):
        """
        Make sure the environment contains only strings

        (since putenv needs a string)
        """

        non_strings = []
        for (k,v) in environment.items():
            if not isinstance(v, basestring):
                non_strings.append(k)
        if non_strings:
            raise ValueError("The following environment variables are not strings: {}".format(", ".join(non_strings)))
        else:
            return True

    def init(self, settings_file="zappa_settings.json"):
        """
        Initialize a new Zappa project by creating a new zappa_settings.json in a guided process.

        This should probably be broken up into few separate componants once it's stable.
        Testing these inputs requires monkeypatching with mock, which isn't pretty.

        """

        # Make sure we're in a venv.
        self.check_venv()

        # Ensure that we don't already have a zappa_settings file.
        if os.path.isfile(settings_file):
            raise ClickException("This project already has a " + click.style("{0!s} file".format(settings_file), fg="red", bold=True) + "!")

        # Explain system.
        click.echo(click.style(u"""\n███████╗ █████╗ ██████╗ ██████╗  █████╗
╚══███╔╝██╔══██╗██╔══██╗██╔══██╗██╔══██╗
  ███╔╝ ███████║██████╔╝██████╔╝███████║
 ███╔╝  ██╔══██║██╔═══╝ ██╔═══╝ ██╔══██║
███████╗██║  ██║██║     ██║     ██║  ██║
╚══════╝╚═╝  ╚═╝╚═╝     ╚═╝     ╚═╝  ╚═╝\n""", fg='green', bold=True))

        click.echo(click.style("Welcome to ", bold=True) + click.style("Zappa", fg='green', bold=True) + click.style("!\n", bold=True))
        click.echo(click.style("Zappa", bold=True) + " is a system for running server-less Python web applications"
                                                     " on AWS Lambda and AWS API Gateway.")
        click.echo("This `init` command will help you create and configure your new Zappa deployment.")
        click.echo("Let's get started!\n")

        # Create Env
        while True:
            click.echo("Your Zappa configuration can support multiple production stages, like '" +
                       click.style("dev", bold=True)  + "', '" + click.style("staging", bold=True)  + "', and '" +
                       click.style("production", bold=True)  + "'.")
            env = input("What do you want to call this environment (default 'dev'): ") or "dev"
            try:
                self.check_stage_name(env)
                break
            except ValueError:
                click.echo(click.style("Stage names must match a-zA-Z0-9_", fg="red"))

        # Detect AWS profiles and regions
        # If anyone knows a more straightforward way to easily detect and parse AWS profiles I'm happy to change this, feels like a hack
        session = botocore.session.Session()
        config  = session.full_config
        profiles = config.get("profiles", {})
        profile_names = list(profiles.keys())

        click.echo("\nAWS Lambda and API Gateway are only available in certain regions. "\
                   "Let's check to make sure you have a profile set up in one that will work.")

        if not profile_names:
            profile_name, profile = None, None
            click.echo("We couldn't find an AWS profile to use. Before using Zappa, you'll need to set one up. See here for more info: {}"
                       .format(click.style(BOTO3_CONFIG_DOCS_URL, fg="blue", underline=True)))
        elif len(profile_names) == 1:
            profile_name = profile_names[0]
            profile = profiles[profile_name]
            click.echo("Okay, using profile {}!".format(click.style(profile_name, bold=True)))
        else:
            if "default" in profile_names:
                default_profile = [p for p in profile_names if p == "default"][0]
            else:
                default_profile = profile_names[0]

            while True:
                profile_name = input("We found the following profiles: {}, and {}. "\
                                         "Which would you like us to use? (default '{}'): "
                                         .format(
                                             ', '.join(profile_names[:-1]),
                                             profile_names[-1],
                                             default_profile
                                         )) or default_profile
                if profile_name in profiles:
                    profile = profiles[profile_name]
                    break
                else:
                    click.echo("Please enter a valid name for your AWS profile.")

        profile_region = profile.get("region") if profile else None

        # Create Bucket
        click.echo("\nYour Zappa deployments will need to be uploaded to a " + click.style("private S3 bucket", bold=True)  + ".")
        click.echo("If you don't have a bucket yet, we'll create one for you too.")
        default_bucket = "zappa-" + ''.join(random.choice(string.ascii_lowercase + string.digits) for _ in range(9))
        bucket = input("What do you want call your bucket? (default '%s'): " % default_bucket) or default_bucket

        # Detect Django/Flask
        try: # pragma: no cover
            import django
            has_django = True
        except ImportError as e:
            has_django = False

        try: # pragma: no cover
            import flask
            has_flask = True
        except ImportError as e:
            has_flask = False

        print('')
        # App-specific
        if has_django: # pragma: no cover
            click.echo("It looks like this is a " + click.style("Django", bold=True)  + " application!")
            click.echo("What is the " + click.style("module path", bold=True)  + " to your projects's Django settings?")
            django_settings = None

            matches = detect_django_settings()
            while django_settings in [None, '']:
                if matches:
                    click.echo("We discovered: " + click.style(', '.join('{}'.format(i) for v, i in enumerate(matches)), bold=True))
                    django_settings = input("Where are your project's settings? (default '%s'): " % matches[0]) or matches[0]
                else:
                    click.echo("(This will likely be something like 'your_project.settings')")
                    django_settings = input("Where are your project's settings?: ")
            django_settings = django_settings.replace("'", "")
            django_settings = django_settings.replace('"', "")
        else:
            matches = None
            if has_flask:
                click.echo("It looks like this is a " + click.style("Flask", bold=True)  + " application.")
                matches = detect_flask_apps()
            click.echo("What's the " + click.style("modular path", bold=True)  + " to your app's function?")
            click.echo("This will likely be something like 'your_module.app'.")
            app_function = None
            while app_function in [None, '']:
                if matches:
                    click.echo("We discovered: " + click.style(', '.join('{}'.format(i) for v, i in enumerate(matches)), bold=True))
                    app_function = input("Where is your app's function? (default '%s'): " % matches[0]) or matches[0]
                else:
                    app_function = input("Where is your app's function?: ")
            app_function = app_function.replace("'", "")
            app_function = app_function.replace('"', "")

        # TODO: Create VPC?
        # Memory size? Time limit?
        # Domain? LE keys? Region?
        # 'Advanced Settings' mode?

        # Globalize
        click.echo("\nYou can optionally deploy to " + click.style("all available regions", bold=True)  + " in order to provide fast global service.")
        click.echo("If you are using Zappa for the first time, you probably don't want to do this!")
        global_deployment = False
        while True:
            global_type = input("Would you like to deploy this application " + click.style("globally", bold=True)  + "? (default 'n') [y/n/(p)rimary]: ")
            if not global_type:
                break
            if global_type.lower() in ["y", "yes", "p", "primary"]:
                global_deployment = True
                break
            if global_type.lower() in ["n", "no"]:
                global_deployment = False
                break

        # The given environment name
        zappa_settings = {
            env: {
                'profile_name': profile_name,
                'aws_region': profile_region,
                's3_bucket': bucket,
                'runtime': 'python3.6' if sys.version_info[0] == 3 else 'python2.7',
                'project_name': self.get_project_name()
            }
        }
        if has_django:
            zappa_settings[env]['django_settings'] = django_settings
        else:
            zappa_settings[env]['app_function'] = app_function

        # Global Region Deployment
        if global_deployment:
            additional_regions = [r for r in API_GATEWAY_REGIONS if r != profile_region]
            # Create additional stages
            if global_type.lower() in ["p", "primary"]:
                additional_regions = [r for r in additional_regions if '-1' in r]

            for region in additional_regions:
                env_name = env + '_' + region.replace('-', '_')
                g_env = {
                    env_name: {
                        'extends': env,
                        'aws_region': region
                    }
                }
                zappa_settings.update(g_env)

        import json as json # hjson is fine for loading, not fine for writing.
        zappa_settings_json = json.dumps(zappa_settings, sort_keys=True, indent=4)

        click.echo("\nOkay, here's your " + click.style("zappa_settings.json", bold=True) + ":\n")
        click.echo(click.style(zappa_settings_json, fg="yellow", bold=False))

        confirm = input("\nDoes this look " + click.style("okay", bold=True, fg="green")  + "? (default 'y') [y/n]: ") or 'yes'
        if confirm[0] not in ['y', 'Y', 'yes', 'YES']:
            click.echo("" + click.style("Sorry", bold=True, fg='red') + " to hear that! Please init again.")
            return

        # Write
        with open("zappa_settings.json", "w") as zappa_settings_file:
            zappa_settings_file.write(zappa_settings_json)

        if global_deployment:
            click.echo("\n" + click.style("Done", bold=True) + "! You can also " + click.style("deploy all", bold=True)  + " by executing:\n")
            click.echo(click.style("\t$ zappa deploy --all", bold=True))

            click.echo("\nAfter that, you can " + click.style("update", bold=True) + " your application code with:\n")
            click.echo(click.style("\t$ zappa update --all", bold=True))
        else:
            click.echo("\n" + click.style("Done", bold=True) + "! Now you can " + click.style("deploy", bold=True)  + " your Zappa application by executing:\n")
            click.echo(click.style("\t$ zappa deploy %s" % env, bold=True))

            click.echo("\nAfter that, you can " + click.style("update", bold=True) + " your application code with:\n")
            click.echo(click.style("\t$ zappa update %s" % env, bold=True))

        click.echo("\nTo learn more, check out our project page on " + click.style("GitHub", bold=True) +
                   " here: " + click.style("https://github.com/Miserlou/Zappa", fg="cyan", bold=True))
        click.echo("and stop by our " + click.style("Slack", bold=True) + " channel here: " +
                   click.style("https://slack.zappa.io", fg="cyan", bold=True))
        click.echo("\nEnjoy!,")
        click.echo(" ~ Team " + click.style("Zappa", bold=True) + "!")

        return

    def certify(self, domain_name, no_cleanup=False, no_confirm=True, manual=False):
        """
        Register or update a domain certificate for this env.
        """
        if not self.domains:
            raise ClickException("Can't certify a domain without " + click.style("domains", fg="red", bold=True) + " configured!")


        domains = dict((domain['name'], domain) for domain in self.domains)
        if domain_name not in domains.keys():
            raise ClickException("You cannot certify a domain that is not "
                "configured in {setting}!".format(
                    setting=click.style("domains", fg="red", bold=True)
                )
            )

        domain_settings = domains[domain_name]

        if not no_confirm: # pragma: no cover
            confirm = input("Are you sure you want to certify? [y/n] ")
            if confirm != 'y':
                return

        # TODO(cleanup this no_cleanup/clean_up)
        # Give warning on --no-cleanup
        if no_cleanup:
            clean_up = False
            click.echo(click.style("Warning!", fg="red", bold=True) + " You are calling certify with " +
                       click.style("--no-cleanup", bold=True) +
                       ". Your certificate files will remain in the system temporary directory after this command executes!")
        else:
            clean_up = True

        # Make sure this isn't already deployed.
        deployed_versions = self.zappa.get_lambda_function_versions(self.lambda_name)
        if len(deployed_versions) == 0:
            raise ClickException("This application " + click.style("isn't deployed yet", fg="red") +
                                 " - did you mean to call " + click.style("deploy", bold=True) + "?")

        self._create_or_update_domain(
            domain_settings,
            clean_up,
            manual,
        )

    def _create_or_update_domain(self, domain_dict,clean_up,manual):
        domain_name = domain_dict['name']

        lets_encrypt_key = domain_dict.get('lets_encrypt_key', None)
        cert_location = domain_dict.get('certificate', None)
        cert_key_location = domain_dict.get('certificate_key', None)
        cert_chain_location = domain_dict.get('certificate_chain', None)
        cert_arn = domain_dict.get('certificate_arn', None)

        # Prepare for custom Let's Encrypt
        if not cert_location and not cert_arn and not lets_encrypt_key:
            raise ClickException("Can't certify a domain "
                "without {} or {} or {} configured!".format(
                    click.style("lets_encrypt_key", fg="red", bold=True),
                    click.style("certificate", fg="red", bold=True),
                    click.style("certificate_arn", fg="red", bold=True),
                )
            )
        
        click.echo(
            "Certifying domain {domain_name} ..".format(
                domain_name=click.style(domain_name, fg="green", bold=True),
            )
        )

        # Lets Encrypt
        if lets_encrypt_key:
            # Get install account_key to /tmp/account_key.pem
            if lets_encrypt_key.startswith('s3://'):
                bucket, key_name = parse_s3_url(lets_encrypt_key)
                self.zappa.s3_client.download_file(bucket, key_name, '{}/account.key'.format(tempfile.gettempdir()))
            else:
                copyfile(lets_encrypt_key, '{}/account.key'.format(tempfile.gettempdir()))
            cert_success = self._lets_encrypt(
                domain_name=domain_name,
                clean_up=clean_up,
                manual=manual,
                route53_enabled=self.stage_config.get('route53_enabled', True),
            )

        else:
            # Prepare for Custom SSL
            if not cert_arn and(
                not cert_location or
                not cert_key_location or
                not cert_chain_location
            ):
                raise ClickException(
                    "Can't certify a domain without {} configured!".format(
                        click.style("certificate, certificate_key and "
                            "certificate_chain",
                            fg="red",
                            bold=True,
                        ),
                    )
                )

            # These are sensitive
            certificate_body = None
            certificate_private_key = None
            certificate_chain = None

            if not cert_arn:
                # Read the supplied certificates.
                with open(cert_location) as f:
                    certificate_body = f.read()

                with open(cert_key_location) as f:
                    certificate_private_key = f.read()

                with open(cert_chain_location) as f:
                    certificate_chain = f.read()

            cert_success = self._update_domain(
                domain_name=domain_name,
                cert_arn=cert_arn,
                certificate_body=certificate_body,
                certificate_private_key=certificate_private_key,
                certificate_chain=certificate_chain,
            )


        if cert_success:
            click.echo("Certificate " + click.style("updated", fg="green", bold=True) + "!")
        else:
            click.echo(click.style("Failed", fg="red", bold=True) + " to generate or install certificate! :(")
            click.echo("\n==============\n")
            shamelessly_promote()

    def _lets_encrypt(
        self,
        domain_name,
        clean_up,
        manual,
        route53_enabled,
    ):
        from .letsencrypt import get_cert_and_update_domain, cleanup
        cert_success = get_cert_and_update_domain(
                self.zappa,
                self.lambda_name,
                self.api_stage,
                domain_name,
                clean_up,
                manual,
                route53_enabled,
            )

        # Deliberately undocumented feature (for now, at least.)
        # We are giving the user the ability to shoot themselves in the foot.
        # _This is probably not a good idea._
        # However, I am sick and tired of hitting the Let's Encrypt cert
        # limit while testing.
        if clean_up:
            cleanup()

        return cert_success

    def _update_domain(
        self,
        domain_name=None,
        cert_arn=None,
        certificate_body=None,
        certificate_private_key=None,
        certificate_chain=None,
    ):
        if not self.zappa.get_apigateway_domain(domain_name):
            dns_name = self.zappa.create_domain_name(
                domain_name=domain_name,
                certificate_name=domain_name + "-Zappa-Cert",
                certificate_body=certificate_body,
                certificate_private_key=certificate_private_key,
                certificate_chain=certificate_chain,
                certificate_arn=cert_arn,
                lambda_name=self.lambda_name,
                stage=self.api_stage,
            )
            print("Created a new domain name with supplied certificate. Please note that it can take up to 40 minutes for this domain to be "
                  "created and propagated through AWS, but it requires no further work on your part.")
        else:
            dns_name = self.zappa.update_domain_name(
                domain_name=domain_name,
                certificate_name=domain_name + "-Zappa-Cert",
                certificate_body=certificate_body,
                certificate_private_key=certificate_private_key,
                certificate_chain=certificate_chain,
                certificate_arn=cert_arn,
                lambda_name=self.lambda_name,
                stage=self.api_stage,
                route53=self.stage_config.get('route53_enabled', True)
            )
        if self.stage_config.get('route53_enabled', True):
            self.zappa.update_route53_records(domain_name, dns_name)

        return True

    ##
    # Shell
    ##
    def shell(self):
        """
        Spawn a debug shell.
        """
        click.echo(click.style("NOTICE!", fg="yellow", bold=True) + " This is a " + click.style("local", fg="green", bold=True) + " shell, inside a " + click.style("Zappa", bold=True) + " object!")
        self.zappa.shell()
        return

    ##
    # Utility
    ##

    def callback(self, position):
        """
        Allows the execution of custom code between creation of the zip file and deployment to AWS.

        :return: None
        """

        callbacks = self.stage_config.get('callbacks', {})
        callback = callbacks.get(position)

        if callback:
            (mod_path, cb_func_name) = callback.rsplit('.', 1)

            try:  # Prefer callback in working directory
                if mod_path.count('.') >= 1:  # Callback function is nested in a folder
                    (mod_folder_path, mod_name) = mod_path.rsplit('.', 1)
                    mod_folder_path_fragments = mod_folder_path.split('.')
                    working_dir = os.path.join(os.getcwd(), *mod_folder_path_fragments)
                else:
                    mod_name = mod_path
                    working_dir = os.getcwd()

                working_dir_importer = pkgutil.get_importer(working_dir)
                module_ = working_dir_importer.find_module(mod_name).load_module(mod_name)

            except (ImportError, AttributeError):

                try: # Callback func might be in virtualenv
                    module_ = importlib.import_module(mod_path)
                except ImportError: # pragma: no cover
                    raise ClickException(click.style("Failed ", fg="red") + 'to ' + click.style(
                        "import {position} callback ".format(position=position),
                        bold=True) + 'module: "{mod_path}"'.format(mod_path=click.style(mod_path, bold=True)))

            if not hasattr(module_, cb_func_name): # pragma: no cover
                raise ClickException(click.style("Failed ", fg="red") + 'to ' + click.style(
                    "find {position} callback ".format(position=position), bold=True) + 'function: "{cb_func_name}" '.format(
                    cb_func_name=click.style(cb_func_name, bold=True)) + 'in module "{mod_path}"'.format(mod_path=mod_path))


            cb_func = getattr(module_, cb_func_name)
            cb_func(self) # Call the function passing self

    def check_for_update(self):
        """
        Print a warning if there's a new Zappa version available.
        """
        try:
            version = pkg_resources.require("zappa")[0].version
            updateable = check_new_version_available(version)
            if updateable:
                click.echo(click.style("Important!", fg="yellow", bold=True) +
                           " A new version of " + click.style("Zappa", bold=True) + " is available!")
                click.echo("Upgrade with: " + click.style("pip install zappa --upgrade", bold=True))
                click.echo("Visit the project page on GitHub to see the latest changes: " +
                           click.style("https://github.com/Miserlou/Zappa", bold=True))
        except Exception as e: # pragma: no cover
            print(e)
            return

    def load_settings(self, settings_file=None, session=None):
        """
        Load the local zappa_settings file.

        An existing boto session can be supplied, though this is likely for testing purposes.

        Returns the loaded Zappa object.
        """

        # Ensure we're passed a valid settings file.
        if not settings_file:
            settings_file = self.get_json_or_yaml_settings()
        if not os.path.isfile(settings_file):
            raise ClickException("Please configure your zappa_settings file.")

        # Load up file
        self.load_settings_file(settings_file)

        # Make sure that the stages are valid names:
        for stage_name in self.zappa_settings.keys():
            try:
                self.check_stage_name(stage_name)
            except ValueError:
                raise ValueError("API stage names must match a-zA-Z0-9_ ; '{0!s}' does not.".format(stage_name))

        # Make sure that this stage is our settings
        if self.api_stage not in self.zappa_settings.keys():
            raise ClickException("Please define stage '{0!s}' in your Zappa settings.".format(self.api_stage))

        # We need a working title for this project. Use one if supplied, else cwd dirname.
        if 'project_name' in self.stage_config: # pragma: no cover
            # If the name is invalid, this will throw an exception with message up stack
            self.project_name = validate_name(self.stage_config['project_name'])
        else:
            self.project_name = self.get_project_name()

        # The name of the actual AWS Lambda function, ex, 'helloworld-dev'
        # Assume that we already have have validated the name beforehand.
        # Related:  https://github.com/Miserlou/Zappa/pull/664
        #           https://github.com/Miserlou/Zappa/issues/678
        #           And various others from Slack.
        self.lambda_name = slugify.slugify(self.project_name + '-' + self.api_stage)

        # Load stage-specific settings
        self.s3_bucket_name = self.stage_config.get('s3_bucket', "zappa-" + ''.join(random.choice(string.ascii_lowercase + string.digits) for _ in range(9)))
        self.vpc_config = self.stage_config.get('vpc_config', {})
        self.memory_size = self.stage_config.get('memory_size', 512)
        self.app_function = self.stage_config.get('app_function', None)
        self.exception_handler = self.stage_config.get('exception_handler', None)
        self.aws_region = self.stage_config.get('aws_region', None)
        self.debug = self.stage_config.get('debug', True)
        self.prebuild_script = self.stage_config.get('prebuild_script', None)
        self.profile_name = self.stage_config.get('profile_name', None)
        self.log_level = self.stage_config.get('log_level', "DEBUG")
        self.domains = self.stage_config.get('domains', [])
        self.timeout_seconds = self.stage_config.get('timeout_seconds', 30)
        dead_letter_arn = self.stage_config.get('dead_letter_arn', '')
        self.dead_letter_config = {'TargetArn': dead_letter_arn} if dead_letter_arn else {}

        # Provide legacy support for `use_apigateway`, now `apigateway_enabled`.
        # https://github.com/Miserlou/Zappa/issues/490
        # https://github.com/Miserlou/Zappa/issues/493
        self.use_apigateway = self.stage_config.get('use_apigateway', True)
        if self.use_apigateway:
            self.use_apigateway = self.stage_config.get('apigateway_enabled', True)
        self.apigateway_description = self.stage_config.get('apigateway_description', None)

        self.lambda_handler = self.stage_config.get('lambda_handler', 'handler.lambda_handler')
        # DEPRECATED. https://github.com/Miserlou/Zappa/issues/456
        self.remote_env_bucket = self.stage_config.get('remote_env_bucket', None)
        self.remote_env_file = self.stage_config.get('remote_env_file', None)
        self.remote_env = self.stage_config.get('remote_env', None)
        self.settings_file = self.stage_config.get('settings_file', None)
        self.django_settings = self.stage_config.get('django_settings', None)
        self.manage_roles = self.stage_config.get('manage_roles', True)
        self.binary_support = self.stage_config.get('binary_support', True)
        self.api_key_required = self.stage_config.get('api_key_required', False)
        self.api_key = self.stage_config.get('api_key')
        self.iam_authorization = self.stage_config.get('iam_authorization', False)
        self.cors = self.stage_config.get("cors", False)
        self.lambda_description = self.stage_config.get('lambda_description', "Zappa Deployment")
        self.environment_variables = self.stage_config.get('environment_variables', {})
        self.aws_environment_variables = self.stage_config.get('aws_environment_variables', {})
        self.check_environment(self.environment_variables)
        self.authorizer = self.stage_config.get('authorizer', {})
        self.runtime = self.stage_config.get('runtime', get_runtime_from_python_version())
        self.aws_kms_key_arn = self.stage_config.get('aws_kms_key_arn', '')
        self.context_header_mappings = self.stage_config.get('context_header_mappings', {})
        self.xray_tracing = self.stage_config.get('xray_tracing', False)

        # Additional tags
        self.tags = self.stage_config.get('tags', {})

        desired_role_name = self.lambda_name + "-ZappaLambdaExecutionRole"
        self.zappa = Zappa( boto_session=session,
                            profile_name=self.profile_name,
                            aws_region=self.aws_region,
                            load_credentials=self.load_credentials,
                            desired_role_name=desired_role_name,
                            runtime=self.runtime,
                            tags=self.tags,
                            endpoint_urls=self.stage_config.get('aws_endpoint_urls',{}),
                            xray_tracing=self.xray_tracing
                        )

        for setting in CUSTOM_SETTINGS:
            if setting in self.stage_config:
                setting_val = self.stage_config[setting]
                # Read the policy file contents.
                if setting.endswith('policy'):
                    with open(setting_val, 'r') as f:
                        setting_val = f.read()
                setattr(self.zappa, setting, setting_val)

        if self.app_function:
            self.collision_warning(self.app_function)
            if self.app_function[-3:] == '.py':
                click.echo(click.style("Warning!", fg="red", bold=True) +
                           " Your app_function is pointing to a " + click.style("file and not a function", bold=True) +
                           "! It should probably be something like 'my_file.app', not 'my_file.py'!")

        return self.zappa

    def get_json_or_yaml_settings(self, settings_name="zappa_settings"):
        """
        Return zappa_settings path as JSON or YAML (or TOML), as appropriate.
        """
        zs_json = settings_name + ".json"
        zs_yml = settings_name + ".yml"
        zs_yaml = settings_name + ".yaml"
        zs_toml = settings_name + ".toml"

        # Must have at least one
        if not os.path.isfile(zs_json) \
            and not os.path.isfile(zs_yml) \
            and not os.path.isfile(zs_yaml) \
            and not os.path.isfile(zs_toml):
            raise ClickException("Please configure a zappa_settings file or call `zappa init`.")

        # Prefer JSON
        if os.path.isfile(zs_json):
            settings_file = zs_json
        elif os.path.isfile(zs_toml):
            settings_file = zs_toml
        elif os.path.isfile(zs_yml):
            settings_file = zs_yml
        else:
            settings_file = zs_yaml

        return settings_file

    def load_settings_file(self, settings_file=None):
        """
        Load our settings file.
        """

        if not settings_file:
            settings_file = self.get_json_or_yaml_settings()
        if not os.path.isfile(settings_file):
            raise ClickException("Please configure your zappa_settings file or call `zappa init`.")

        path, ext = os.path.splitext(settings_file)
        if ext == '.yml' or ext == '.yaml':
            with open(settings_file) as yaml_file:
                try:
                    self.zappa_settings = yaml.load(yaml_file)
                except ValueError: # pragma: no cover
                    raise ValueError("Unable to load the Zappa settings YAML. It may be malformed.")
        elif ext == '.toml':
            with open(settings_file) as toml_file:
                try:
                    self.zappa_settings = toml.load(toml_file)
                except ValueError: # pragma: no cover
                    raise ValueError("Unable to load the Zappa settings TOML. It may be malformed.")
        else:
            with open(settings_file) as json_file:
                try:
                    self.zappa_settings = json.load(json_file)
                except ValueError: # pragma: no cover
                    raise ValueError("Unable to load the Zappa settings JSON. It may be malformed.")

    def create_package(self, output=None):
        """
        Ensure that the package can be properly configured,
        and then create it.

        """

        # Create the Lambda zip package (includes project and virtualenvironment)
        # Also define the path the handler file so it can be copied to the zip
        # root for Lambda.
        current_file = os.path.dirname(os.path.abspath(
            inspect.getfile(inspect.currentframe())))
        handler_file = os.sep.join(current_file.split(os.sep)[0:]) + os.sep + 'handler.py'

        # Create the zip file(s)
        if self.stage_config.get('slim_handler', False):
            # Create two zips. One with the application and the other with just the handler.
            # https://github.com/Miserlou/Zappa/issues/510
            self.zip_path = self.zappa.create_lambda_zip(
                prefix=self.lambda_name,
                use_precompiled_packages=self.stage_config.get('use_precompiled_packages', True),
                exclude=self.stage_config.get('exclude', []),
                disable_progress=self.disable_progress,
                archive_format='tarball'
            )

            # Make sure the normal venv is not included in the handler's zip
            exclude = self.stage_config.get('exclude', [])
            cur_venv = self.zappa.get_current_venv()
            exclude.append(cur_venv.split('/')[-1])
            self.handler_path = self.zappa.create_lambda_zip(
                prefix='handler_{0!s}'.format(self.lambda_name),
                venv=self.zappa.create_handler_venv(),
                handler_file=handler_file,
                slim_handler=True,
                exclude=exclude,
                output=output,
                disable_progress=self.disable_progress
            )
        else:

            # Custom excludes for different versions.
            # Related: https://github.com/kennethreitz/requests/issues/3985
            if sys.version_info[0] < 3:
                # Exclude packages already builtin to the python lambda environment
                # Related: https://github.com/Miserlou/Zappa/issues/556
                exclude = self.stage_config.get(
                        'exclude', [
                                        "boto3",
                                        "dateutil",
                                        "botocore",
                                        "s3transfer",
                                        "six.py",
                                        "jmespath",
                                        "concurrent"
                                    ])
            else:
                # This could be python3.6 optimized.
                exclude = self.stage_config.get(
                        'exclude', [
                                        "boto3",
                                        "dateutil",
                                        "botocore",
                                        "s3transfer",
                                        "concurrent"
                                    ])

            # Create a single zip that has the handler and application
            self.zip_path = self.zappa.create_lambda_zip(
                prefix=self.lambda_name,
                handler_file=handler_file,
                use_precompiled_packages=self.stage_config.get('use_precompiled_packages', True),
                exclude=exclude,
                output=output,
                disable_progress=self.disable_progress
            )

            # Warn if this is too large for Lambda.
            file_stats = os.stat(self.zip_path)
            if file_stats.st_size > 52428800:  # pragma: no cover
                print('\n\nWarning: Application zip package is likely to be too large for AWS Lambda. '
                      'Try setting "slim_handler" to true in your Zappa settings file.\n\n')

        # Throw custom setings into the zip that handles requests
        if self.stage_config.get('slim_handler', False):
            handler_zip = self.handler_path
        else:
            handler_zip = self.zip_path

        with zipfile.ZipFile(handler_zip, 'a') as lambda_zip:

            settings_s = "# Generated by Zappa\n"

            if self.app_function:
                if '.' not in self.app_function: # pragma: no cover
                    raise ClickException("Your " + click.style("app_function", fg='red', bold=True) + " value is not a modular path." +
                        " It needs to be in the format `" + click.style("your_module.your_app_object", bold=True) + "`.")
                app_module, app_function = self.app_function.rsplit('.', 1)
                settings_s = settings_s + "APP_MODULE='{0!s}'\nAPP_FUNCTION='{1!s}'\n".format(app_module, app_function)

            if self.exception_handler:
                settings_s += "EXCEPTION_HANDLER='{0!s}'\n".format(self.exception_handler)
            else:
                settings_s += "EXCEPTION_HANDLER=None\n"

            if self.debug:
                settings_s = settings_s + "DEBUG=True\n"
            else:
                settings_s = settings_s + "DEBUG=False\n"

            settings_s = settings_s + "LOG_LEVEL='{0!s}'\n".format((self.log_level))

            if self.binary_support:
                settings_s = settings_s + "BINARY_SUPPORT=True\n"
            else:
                settings_s = settings_s + "BINARY_SUPPORT=False\n"

            head_map_dict = {}
            head_map_dict.update(dict(self.context_header_mappings))
            settings_s = settings_s + "CONTEXT_HEADER_MAPPINGS={0}\n".format(
                head_map_dict
            )

            # If we're on a domain, we don't need to define the /<<env>> in
            # the WSGI PATH
            if self.domains:
                settings_s = settings_s + "DOMAINS='{0!s}'\n".format((self.domains))
            else:
                settings_s = settings_s + "DOMAINS=[]\n"

            # Pass through remote config bucket and path
            if self.remote_env:
                settings_s = settings_s + "REMOTE_ENV='{0!s}'\n".format(
                    self.remote_env
                )
            # DEPRECATED. use remove_env instead
            elif self.remote_env_bucket and self.remote_env_file:
                settings_s = settings_s + "REMOTE_ENV='s3://{0!s}/{1!s}'\n".format(
                    self.remote_env_bucket, self.remote_env_file
                )

            # Local envs
            env_dict = {}
            if self.aws_region:
                env_dict['AWS_REGION'] = self.aws_region
            env_dict.update(dict(self.environment_variables))

            # Environment variable keys must be ascii
            # https://github.com/Miserlou/Zappa/issues/604
            # https://github.com/Miserlou/Zappa/issues/998
            try:
                env_dict = dict((k.encode('ascii').decode('ascii'), v) for (k, v) in env_dict.items())
            except Exception:
                raise ValueError("Environment variable keys must be ascii.")

            settings_s = settings_s + "ENVIRONMENT_VARIABLES={0}\n".format(
                    env_dict
                )

            # We can be environment-aware
            settings_s = settings_s + "API_STAGE='{0!s}'\n".format((self.api_stage))
            settings_s = settings_s + "PROJECT_NAME='{0!s}'\n".format((self.project_name))

            if self.settings_file:
                settings_s = settings_s + "SETTINGS_FILE='{0!s}'\n".format((self.settings_file))
            else:
                settings_s = settings_s + "SETTINGS_FILE=None\n"

            if self.django_settings:
                settings_s = settings_s + "DJANGO_SETTINGS='{0!s}'\n".format((self.django_settings))
            else:
                settings_s = settings_s + "DJANGO_SETTINGS=None\n"

            # If slim handler, path to project zip
            if self.stage_config.get('slim_handler', False):
                settings_s += "ARCHIVE_PATH='s3://{0!s}/{1!s}_{2!s}_current_project.tar.gz'\n".format(
                    self.s3_bucket_name, self.api_stage, self.project_name)

                # since includes are for slim handler add the setting here by joining arbitrary list from zappa_settings file
                # and tell the handler we are the slim_handler
                # https://github.com/Miserlou/Zappa/issues/776
                settings_s += "SLIM_HANDLER=True\n"

                include = self.stage_config.get('include', [])
                if len(include) >= 1:
                    settings_s += "INCLUDE=" + str(include) + '\n'

            # AWS Events function mapping
            event_mapping = {}
            events = self.stage_config.get('events', [])
            for event in events:
                arn = event.get('event_source', {}).get('arn')
                function = event.get('function')
                if arn and function:
                    event_mapping[arn] = function
            settings_s = settings_s + "AWS_EVENT_MAPPING={0!s}\n".format(event_mapping)

            # Authorizer config
            authorizer_function = self.authorizer.get('function', None)
            if authorizer_function:
                settings_s += "AUTHORIZER_FUNCTION='{0!s}'\n".format(authorizer_function)

            # Copy our Django app into root of our package.
            # It doesn't work otherwise.
            if self.django_settings:
                base = __file__.rsplit(os.sep, 1)[0]
                django_py = ''.join(os.path.join(base, 'ext', 'django_zappa.py'))
                lambda_zip.write(django_py, 'django_zappa_app.py')

            # async response
            async_response_table = self.stage_config.get('async_response_table', '')
            settings_s += "ASYNC_RESPONSE_TABLE='{0!s}'\n".format(async_response_table)

            # Lambda requires a specific chmod
            temp_settings = tempfile.NamedTemporaryFile(delete=False)
            os.chmod(temp_settings.name, 0o644)
            temp_settings.write(bytes(settings_s, "utf-8"))
            temp_settings.close()
            lambda_zip.write(temp_settings.name, 'zappa_settings.py')
            os.remove(temp_settings.name)

    def remove_local_zip(self):
        """
        Remove our local zip file.
        """

        if self.stage_config.get('delete_local_zip', True):
            try:
                if os.path.isfile(self.zip_path):
                    os.remove(self.zip_path)
                if self.handler_path and os.path.isfile(self.handler_path):
                    os.remove(self.handler_path)
            except Exception as e: # pragma: no cover
                sys.exit(-1)

    def remove_uploaded_zip(self):
        """
        Remove the local and S3 zip file after uploading and updating.
        """

        # Remove the uploaded zip from S3, because it is now registered..
        if self.stage_config.get('delete_s3_zip', True):
            self.zappa.remove_from_s3(self.zip_path, self.s3_bucket_name)
            if self.stage_config.get('slim_handler', False):
                # Need to keep the project zip as the slim handler uses it.
                self.zappa.remove_from_s3(self.handler_path, self.s3_bucket_name)

    def on_exit(self):
        """
        Cleanup after the command finishes.
        Always called: SystemExit, KeyboardInterrupt and any other Exception that occurs.
        """
        if self.zip_path:
            # Only try to remove uploaded zip if we're running a command that has loaded credentials
            if self.load_credentials:
                self.remove_uploaded_zip()

            self.remove_local_zip()

    def print_logs(self, logs, colorize=True, http=False, non_http=False, force_colorize=None):
        """
        Parse, filter and print logs to the console.

        """

        for log in logs:
            timestamp = log['timestamp']
            message = log['message']
            if "START RequestId" in message:
                continue
            if "REPORT RequestId" in message:
                continue
            if "END RequestId" in message:
                continue

            if not colorize and not force_colorize:
                if http:
                    if self.is_http_log_entry(message.strip()):
                        print("[" + str(timestamp) + "] " + message.strip())
                elif non_http:
                    if not self.is_http_log_entry(message.strip()):
                        print("[" + str(timestamp) + "] " + message.strip())
                else:
                    print("[" + str(timestamp) + "] " + message.strip())
            else:
                if http:
                    if self.is_http_log_entry(message.strip()):
                        click.echo(click.style("[", fg='cyan') + click.style(str(timestamp), bold=True) + click.style("]", fg='cyan') + self.colorize_log_entry(message.strip()), color=force_colorize)
                elif non_http:
                    if not self.is_http_log_entry(message.strip()):
                        click.echo(click.style("[", fg='cyan') + click.style(str(timestamp), bold=True) + click.style("]", fg='cyan') + self.colorize_log_entry(message.strip()), color=force_colorize)
                else:
                    click.echo(click.style("[", fg='cyan') + click.style(str(timestamp), bold=True) + click.style("]", fg='cyan') + self.colorize_log_entry(message.strip()), color=force_colorize)

    def is_http_log_entry(self, string):
        """
        Determines if a log entry is an HTTP-formatted log string or not.
        """
        # Debug event filter
        if 'Zappa Event' in string:
            return False

        # IP address filter
        for token in string.replace('\t', ' ').split(' '):
            try:
                if (token.count('.') is 3 and token.replace('.', '').isnumeric()):
                    return True
            except Exception: # pragma: no cover
                pass

        return False

    def get_project_name(self):
        return slugify.slugify(os.getcwd().split(os.sep)[-1])[:15]

    def colorize_log_entry(self, string):
        """
        Apply various heuristics to return a colorized version of a string.
        If these fail, simply return the string in plaintext.
        """

        final_string = string
        try:

            # First, do stuff in square brackets
            inside_squares = re.findall(r'\[([^]]*)\]', string)
            for token in inside_squares:
                if token in ['CRITICAL', 'ERROR', 'WARNING', 'DEBUG', 'INFO', 'NOTSET']:
                    final_string = final_string.replace('[' + token + ']', click.style("[", fg='cyan') + click.style(token, fg='cyan', bold=True) + click.style("]", fg='cyan'))
                else:
                    final_string = final_string.replace('[' + token + ']', click.style("[", fg='cyan') + click.style(token, bold=True) + click.style("]", fg='cyan'))

            # Then do quoted strings
            quotes = re.findall(r'"[^"]*"', string)
            for token in quotes:
                final_string = final_string.replace(token, click.style(token, fg="yellow"))

            # And UUIDs
            for token in final_string.replace('\t', ' ').split(' '):
                try:
                    if token.count('-') is 4 and token.replace('-', '').isalnum():
                        final_string = final_string.replace(token, click.style(token, fg="magenta"))
                except Exception: # pragma: no cover
                    pass

                # And IP addresses
                try:
                    if token.count('.') is 3 and token.replace('.', '').isnumeric():
                        final_string = final_string.replace(token, click.style(token, fg="red"))
                except Exception: # pragma: no cover
                    pass

                # And status codes
                try:
                    if token in ['200']:
                        final_string = final_string.replace(token, click.style(token, fg="green"))
                    if token in ['400', '401', '403', '404', '405', '500']:
                        final_string = final_string.replace(token, click.style(token, fg="red"))
                except Exception: # pragma: no cover
                    pass

            # And Zappa Events
            try:
                if "Zappa Event:" in final_string:
                    final_string = final_string.replace("Zappa Event:", click.style("Zappa Event:", bold=True, fg="green"))
            except Exception: # pragma: no cover
                pass

            # And dates
            for token in final_string.split('\t'):
                try:
                    is_date = parser.parse(token)
                    final_string = final_string.replace(token, click.style(token, fg="green"))
                except Exception: # pragma: no cover
                    pass

            final_string = final_string.replace('\t', ' ').replace('   ', ' ')
            if final_string[0] != ' ':
                final_string = ' ' + final_string
            return final_string
        except Exception as e: # pragma: no cover
            return string

    def execute_prebuild_script(self):
        """
        Parse and execute the prebuild_script from the zappa_settings.

        """

        (pb_mod_path, pb_func) = self.prebuild_script.rsplit('.', 1)

        try:  # Prefer prebuild script in working directory
            if pb_mod_path.count('.') >= 1:  # Prebuild script func is nested in a folder
                (mod_folder_path, mod_name) = pb_mod_path.rsplit('.', 1)
                mod_folder_path_fragments = mod_folder_path.split('.')
                working_dir = os.path.join(os.getcwd(), *mod_folder_path_fragments)
            else:
                mod_name = pb_mod_path
                working_dir = os.getcwd()

            working_dir_importer = pkgutil.get_importer(working_dir)
            module_ = working_dir_importer.find_module(mod_name).load_module(mod_name)

        except (ImportError, AttributeError):

            try:  # Prebuild func might be in virtualenv
                module_ = importlib.import_module(pb_mod_path)
            except ImportError:  # pragma: no cover
                raise ClickException(click.style("Failed ", fg="red") + 'to ' + click.style(
                    "import prebuild script ", bold=True) + 'module: "{pb_mod_path}"'.format(
                    pb_mod_path=click.style(pb_mod_path, bold=True)))

        if not hasattr(module_, pb_func):  # pragma: no cover
            raise ClickException(click.style("Failed ", fg="red") + 'to ' + click.style(
                "find prebuild script ", bold=True) + 'function: "{pb_func}" '.format(
                pb_func=click.style(pb_func, bold=True)) + 'in module "{pb_mod_path}"'.format(
                pb_mod_path=pb_mod_path))

        prebuild_function = getattr(module_, pb_func)
        prebuild_function()  # Call the function

    def collision_warning(self, item):
        """
        Given a string, print a warning if this could
        collide with a Zappa core package module.

        Use for app functions and events.
        """

        namespace_collisions = [
            "zappa.", "wsgi.", "middleware.", "handler.", "util.", "letsencrypt.", "cli."
        ]
        for namespace_collision in namespace_collisions:
            if namespace_collision in item:
                click.echo(click.style("Warning!", fg="red", bold=True) +
                           " You may have a namespace collision with " + click.style(item, bold=True) +
                           "! You may want to rename that file.")

    def deploy_api_gateway(self, api_id):
        cache_cluster_enabled = self.stage_config.get('cache_cluster_enabled', False)
        cache_cluster_size = str(self.stage_config.get('cache_cluster_size', .5))
        endpoint_url = self.zappa.deploy_api_gateway(
            api_id=api_id,
            stage_name=self.api_stage,
            cache_cluster_enabled=cache_cluster_enabled,
            cache_cluster_size=cache_cluster_size,
            cloudwatch_log_level=self.stage_config.get('cloudwatch_log_level', 'OFF'),
            cloudwatch_data_trace=self.stage_config.get('cloudwatch_data_trace', False),
            cloudwatch_metrics_enabled=self.stage_config.get('cloudwatch_metrics_enabled', False),
            cache_cluster_ttl=self.stage_config.get('cache_cluster_ttl', 300),
            cache_cluster_encrypted=self.stage_config.get('cache_cluster_encrypted', False)
        )
        return endpoint_url

    def check_venv(self):
        """ Ensure we're inside a virtualenv. """
        if self.zappa:
            venv = self.zappa.get_current_venv()
        else:
            # Just for `init`, when we don't have settings yet.
            venv = Zappa.get_current_venv()
        if not venv:
            raise ClickException(
                click.style("Zappa", bold=True) + " requires an " + click.style("active virtual environment", bold=True, fg="red") + "!\n" +
                "Learn more about virtual environments here: " + click.style("http://docs.python-guide.org/en/latest/dev/virtualenvs/", bold=False, fg="cyan"))

    def silence(self):
        """
        Route all stdout to null.
        """

        sys.stdout = open(os.devnull, 'w')
        sys.stderr = open(os.devnull, 'w')

####################################################################
# Main
####################################################################

def shamelessly_promote():
    """
    Shamelessly promote our little community.
    """

    click.echo("Need " + click.style("help", fg='green', bold=True) +
               "? Found a " + click.style("bug", fg='green', bold=True) +
               "? Let us " + click.style("know", fg='green', bold=True) + "! :D")
    click.echo("File bug reports on " + click.style("GitHub", bold=True) + " here: "
               + click.style("https://github.com/Miserlou/Zappa", fg='cyan', bold=True))
    click.echo("And join our " + click.style("Slack", bold=True) + " channel here: "
               + click.style("https://slack.zappa.io", fg='cyan', bold=True))
    click.echo("Love!,")
    click.echo(" ~ Team " + click.style("Zappa", bold=True) + "!")

def disable_click_colors():
    """
    Set a Click context where colors are disabled. Creates a throwaway BaseCommand
    to play nicely with the Context constructor.
    The intended side-effect here is that click.echo() checks this context and will
    suppress colors.
    https://github.com/pallets/click/blob/e1aa43a3/click/globals.py#L39
    """

    ctx = Context(BaseCommand('AllYourBaseAreBelongToUs'))
    ctx.color = False
    push_context(ctx)

def handle(): # pragma: no cover
    """
    Main program execution handler.
    """

    try:
        cli = ZappaCLI()
        sys.exit(cli.handle())
    except SystemExit as e: # pragma: no cover
        cli.on_exit()
        sys.exit(e.code)

    except KeyboardInterrupt: # pragma: no cover
        cli.on_exit()
        sys.exit(130)
    except Exception as e:
        cli.on_exit()

        click.echo("Oh no! An " + click.style("error occurred", fg='red', bold=True) + "! :(")
        click.echo("\n==============\n")
        import traceback
        traceback.print_exc()
        click.echo("\n==============\n")
        shamelessly_promote()

        sys.exit(-1)

if __name__ == '__main__': # pragma: no cover
    handle()<|MERGE_RESOLUTION|>--- conflicted
+++ resolved
@@ -987,14 +987,6 @@
             # but we're also updating a few of the APIGW settings.
             endpoint_url = self.deploy_api_gateway(api_id)
 
-<<<<<<< HEAD
-            #if self.stage_config.get('domains', None):
-            #    endpoint_url = self.stage_config.get('domain')
-=======
-            if self.stage_config.get('domain', None):
-                endpoint_url = self.stage_config.get('domain')
->>>>>>> f7a78535
-
         else:
             endpoint_url = None
 
@@ -1439,7 +1431,6 @@
                 status_dict["API Gateway x-api-key"] = api_key
 
             # There literally isn't a better way to do this.
-<<<<<<< HEAD
             # AWS provides no way to tie a APIGW domain name to its Lambda funciton.
             domain_urls = map(
                 lambda x: 'https://{}'.format(x['name']),
@@ -1448,12 +1439,6 @@
             if domain_urls:
                 for index, domain_url in enumerate(domain_urls):
                     status_dict["Domain URL {}".format(index)] = domain_url
-=======
-            # AWS provides no way to tie a APIGW domain name to its Lambda function.
-            domain_url = self.stage_config.get('domain', None)
-            if domain_url:
-                status_dict["Domain URL"] = 'https://' + domain_url
->>>>>>> f7a78535
             else:
                 status_dict["Domain URL"] = "None Supplied"
 
