#!/usr/bin/env python
# -*- coding: utf-8 -*-

"""
Zappa CLI

Deploy arbitrary Python programs as serverless Zappa applications.

"""

from __future__ import unicode_literals
from __future__ import division
from past.builtins import basestring
from builtins import input, bytes

import argcomplete
import argparse
import base64
import pkgutil
import botocore
import click
import collections
import hjson as json
import inspect
import importlib
import logging
import os
import pkg_resources
import random
import re
import requests
import slugify
import string
import sys
import tempfile
import time
import toml
import yaml
import zipfile

from click.exceptions import ClickException
from dateutil import parser
from datetime import datetime, timedelta

from .core import Zappa, logger, API_GATEWAY_REGIONS
from .utilities import (check_new_version_available, detect_django_settings,
                  detect_flask_apps, parse_s3_url, human_size,
                  validate_name, InvalidAwsLambdaName,
                  get_runtime_from_python_version, string_to_timestamp)


CUSTOM_SETTINGS = [
    'assume_policy',
    'attach_policy',
    'aws_region',
    'delete_local_zip',
    'delete_s3_zip',
    'exclude',
    'extra_permissions',
    'include',
    'role_name',
    'touch',
]

BOTO3_CONFIG_DOCS_URL = 'https://boto3.readthedocs.io/en/latest/guide/quickstart.html#configuration'

##
# Main Input Processing
##

class ZappaCLI(object):
    """
    ZappaCLI object is responsible for loading the settings,
    handling the input arguments and executing the calls to the core library.

    """

    # CLI
    vargs = None
    command = None
    stage_env = None

    # Zappa settings
    zappa = None
    zappa_settings = None
    load_credentials = True
    disable_progress = False

    # Specific settings
    api_stage = None
    app_function = None
    aws_region = None
    debug = None
    prebuild_script = None
    project_name = None
    profile_name = None
    lambda_arn = None
    lambda_name = None
    lambda_description = None
    s3_bucket_name = None
    settings_file = None
    zip_path = None
    handler_path = None
    vpc_config = None
    memory_size = None
    use_apigateway = None
    lambda_handler = None
    django_settings = None
    manage_roles = True
    exception_handler = None
    environment_variables = None
    authorizer = None
    xray_tracing = False
    aws_kms_key_arn = ''
    context_header_mappings = None
    tags = []

    stage_name_env_pattern = re.compile('^[a-zA-Z0-9_]+$')

    def __init__(self):
        self._stage_config_overrides = {}  # change using self.override_stage_config_setting(key, val)

    @property
    def stage_config(self):
        """
        A shortcut property for settings of a stage.
        """

        def get_stage_setting(stage, extended_stages=None):
            if extended_stages is None:
                extended_stages = []

            if stage in extended_stages:
                raise RuntimeError(stage + " has already been extended to these settings. "
                                           "There is a circular extends within the settings file.")
            extended_stages.append(stage)

            try:
                stage_settings = dict(self.zappa_settings[stage].copy())
            except KeyError:
                raise ClickException("Cannot extend settings for undefined stage '" + stage + "'.")

            extends_stage = self.zappa_settings[stage].get('extends', None)
            if not extends_stage:
                return stage_settings
            extended_settings = get_stage_setting(stage=extends_stage, extended_stages=extended_stages)
            extended_settings.update(stage_settings)
            return extended_settings

        settings = get_stage_setting(stage=self.api_stage)

        # Backwards compatible for delete_zip setting that was more explicitly named delete_local_zip
        if u'delete_zip' in settings:
            settings[u'delete_local_zip'] = settings.get(u'delete_zip')

        settings.update(self.stage_config_overrides)

        return settings

    @property
    def stage_config_overrides(self):
        """
        Returns zappa_settings we forcefully override for the current stage
        set by `self.override_stage_config_setting(key, value)`
        """
        return getattr(self, '_stage_config_overrides', {}).get(self.api_stage, {})

    def override_stage_config_setting(self, key, val):
        """
        Forcefully override a setting set by zappa_settings (for the current stage only)
        :param key: settings key
        :param val: value
        """
        self._stage_config_overrides = getattr(self, '_stage_config_overrides', {})
        self._stage_config_overrides.setdefault(self.api_stage, {})[key] = val

    def handle(self, argv=None):
        """
        Main function.

        Parses command, load settings and dispatches accordingly.

        """

        desc = ('Zappa - Deploy Python applications to AWS Lambda'
                ' and API Gateway.\n')
        parser = argparse.ArgumentParser(description=desc)
        parser.add_argument(
            '-v', '--version', action='version',
            version=pkg_resources.get_distribution("zappa").version,
            help='Print the zappa version'
        )


        env_parser = argparse.ArgumentParser(add_help=False)
        me_group = env_parser.add_mutually_exclusive_group()
        all_help = ('Execute this command for all of our defined '
                    'Zappa stages.')
        me_group.add_argument('--all', action='store_true', help=all_help)
        me_group.add_argument('stage_env', nargs='?')

        group = env_parser.add_argument_group()
        group.add_argument(
            '-a', '--app_function', help='The WSGI application function.'
        )
        group.add_argument(
            '-s', '--settings_file', help='The path to a Zappa settings file.'
        )
        group.add_argument(
            '-q', '--quiet', action='store_true', help='Silence all output.'
        )
        # https://github.com/Miserlou/Zappa/issues/407
        # Moved when 'template' command added.
        # Fuck Terraform.
        group.add_argument(
            '-j', '--json', action='store_true', help='Make the output of this command be machine readable.'
        )
        # https://github.com/Miserlou/Zappa/issues/891
        group.add_argument(
            '--disable_progress', action='store_true', help='Disable progress bars.'
        )

        ##
        # Certify
        ##
        subparsers = parser.add_subparsers(title='subcommands', dest='command')
        cert_parser = subparsers.add_parser(
            'certify', parents=[env_parser],
            help='Create and install SSL certificate'
        )
        cert_parser.add_argument(
            '--no-cleanup', action='store_true',
            help=("Don't remove certificate files from /tmp during certify."
                  " Dangerous.")
        )
        cert_parser.add_argument(
            '--manual', action='store_true',
            help=("Gets new Let's Encrypt certificates, but prints them to console."
                "Does not update API Gateway domains.")
        )
        cert_parser.add_argument(
            '-y', '--yes', action='store_true', help='Auto confirm yes.'
        )

        ##
        # Deploy
        ##
        deploy_parser = subparsers.add_parser(
            'deploy', parents=[env_parser], help='Deploy application.'
        )

        ##
        # Init
        ##
        init_parser = subparsers.add_parser('init', help='Initialize Zappa app.')

        ##
        # Package
        ##
        package_parser = subparsers.add_parser(
            'package', parents=[env_parser], help='Build the application zip package locally.'
        )
        package_parser.add_argument(
            '-o', '--output', help='Name of file to output the package to.'
        )

        ##
        # Template
        ##
        template_parser = subparsers.add_parser(
            'template', parents=[env_parser], help='Create a CloudFormation template for this API Gateway.'
        )
        template_parser.add_argument(
            '-l', '--lambda-arn', required=True, help='ARN of the Lambda function to template to.'
        )
        template_parser.add_argument(
            '-r', '--role-arn', required=True, help='ARN of the Role to template with.'
        )
        template_parser.add_argument(
            '-o', '--output', help='Name of file to output the template to.'
        )

        ##
        # Invocation
        ##
        invoke_parser = subparsers.add_parser(
            'invoke', parents=[env_parser],
            help='Invoke remote function.'
        )
        invoke_parser.add_argument(
            '--raw', action='store_true',
            help=('When invoking remotely, invoke this python as a string,'
                  ' not as a modular path.')
        )
        invoke_parser.add_argument(
            '--no-color', action='store_true',
            help=("Don't color the output")
        )
        invoke_parser.add_argument('command_rest')

        ##
        # Manage
        ##
        manage_parser = subparsers.add_parser(
            'manage',
            help='Invoke remote Django manage.py commands.'
        )
        rest_help = ("Command in the form of <env> <command>. <env> is not "
                     "required if --all is specified")
        manage_parser.add_argument('--all', action='store_true', help=all_help)
        manage_parser.add_argument('command_rest', nargs='+', help=rest_help)
        manage_parser.add_argument(
            '--no-color', action='store_true',
            help=("Don't color the output")
        )

        ##
        # Rollback
        ##
        def positive_int(s):
            """ Ensure an arg is positive """
            i = int(s)
            if i < 0:
                msg = "This argument must be positive (got {})".format(s)
                raise argparse.ArgumentTypeError(msg)
            return i

        rollback_parser = subparsers.add_parser(
            'rollback', parents=[env_parser],
            help='Rollback deployed code to a previous version.'
        )
        rollback_parser.add_argument(
            '-n', '--num-rollback', type=positive_int, default=1,
            help='The number of versions to rollback.'
        )

        ##
        # Scheduling
        ##
        subparsers.add_parser(
            'schedule', parents=[env_parser],
            help='Schedule functions to occur at regular intervals.'
        )

        ##
        # Status
        ##
        status_parser = subparsers.add_parser(
            'status', parents=[env_parser],
            help='Show deployment status and event schedules.'
        )

        ##
        # Log Tailing
        ##
        tail_parser = subparsers.add_parser(
            'tail', parents=[env_parser], help='Tail deployment logs.'
        )
        tail_parser.add_argument(
            '--no-color', action='store_true',
            help="Don't color log tail output."
        )
        tail_parser.add_argument(
            '--http', action='store_true',
            help='Only show HTTP requests in tail output.'
        )
        tail_parser.add_argument(
            '--non-http', action='store_true',
            help='Only show non-HTTP requests in tail output.'
        )
        tail_parser.add_argument(
            '--since', type=str, default="100000s",
            help="Only show lines since a certain timeframe."
        )
        tail_parser.add_argument(
            '--filter', type=str, default="",
            help="Apply a filter pattern to the logs."
        )
        tail_parser.add_argument(
            '--force-color', action='store_true',
            help='Force coloring log tail output even if coloring support is note auto-detected. (example: piping)'
        )

        ##
        # Undeploy
        ##
        undeploy_parser = subparsers.add_parser(
            'undeploy', parents=[env_parser], help='Undeploy application.'
        )
        undeploy_parser.add_argument(
            '--remove-logs', action='store_true',
            help=('Removes log groups of api gateway and lambda task'
                  ' during the undeployment.'),
        )
        undeploy_parser.add_argument(
            '-y', '--yes', action='store_true', help='Auto confirm yes.'
        )

        ##
        # Unschedule
        ##
        subparsers.add_parser('unschedule', parents=[env_parser],
                              help='Unschedule functions.')

        ##
        # Updating
        ##
        subparsers.add_parser(
            'update', parents=[env_parser], help='Update deployed application.'
        )

        ##
        # Debug
        ##
        subparsers.add_parser(
            'shell', parents=[env_parser], help='A debug shell with a loaded Zappa object.'
        )

        argcomplete.autocomplete(parser)
        args = parser.parse_args(argv)
        self.vargs = vars(args)

        # Parse the input
        # NOTE(rmoe): Special case for manage command
        # The manage command can't have both stage_env and command_rest
        # arguments. Since they are both positional arguments argparse can't
        # differentiate the two. This causes problems when used with --all.
        # (e.g. "manage --all showmigrations admin" argparse thinks --all has
        # been specified AND that stage_env='showmigrations')
        # By having command_rest collect everything but --all we can split it
        # apart here instead of relying on argparse.
        if args.command == 'manage' and not self.vargs.get('all'):
            self.stage_env = self.vargs['command_rest'].pop(0)
        else:
            self.stage_env = self.vargs.get('stage_env')

        if args.command == 'package':
            self.load_credentials = False

        self.command = args.command

        self.disable_progress = self.vargs.get('disable_progress')
        if self.vargs.get('quiet'):
            self.silence()

        # We don't have any settings yet, so make those first!
        # (Settings-based interactions will fail
        # before a project has been initialized.)
        if self.command == 'init':
            self.init()
            return

        # Make sure there isn't a new version available
        if not self.vargs.get('json'):
            self.check_for_update()

        # Load and Validate Settings File
        self.load_settings_file(self.vargs.get('settings_file'))

        # Should we execute this for all stages, or just one?
        all_stages = self.vargs.get('all')
        stages = []

        if all_stages: # All stages!
            stages = self.zappa_settings.keys()
        else: # Just one env.
            if not self.stage_env:
                # If there's only one stage defined in the settings,
                # use that as the default.
                if len(self.zappa_settings.keys()) == 1:
                    stages.append(list(self.zappa_settings.keys())[0])
                else:
                    parser.error("Please supply an stage to interact with.")
            else:
                stages.append(self.stage_env)

        for stage in stages:
            try:
                self.dispatch_command(self.command, stage)
            except ClickException as e:
                # Discussion on exit codes: https://github.com/Miserlou/Zappa/issues/407
                e.show()
                sys.exit(e.exit_code)

    def dispatch_command(self, command, stage):
        """
        Given a command to execute and stage,
        execute that command.
        """

        self.api_stage = stage

        if command not in ['status', 'manage']:
            if not self.vargs['json']:
                click.echo("Calling " + click.style(command, fg="green", bold=True) + " for stage " +
                           click.style(self.api_stage, bold=True) + ".." )

        # Explicity define the app function.
        # Related: https://github.com/Miserlou/Zappa/issues/832
        if self.vargs.get('app_function', None):
            self.app_function = self.vargs['app_function']

        # Load our settings, based on api_stage.
        try:
            self.load_settings(self.vargs.get('settings_file'))
        except ValueError as e:
            print("Error: {}".format(e.message))
            sys.exit(-1)
        self.callback('settings')

        # Hand it off
        if command == 'deploy': # pragma: no cover
            self.deploy()
        if command == 'package': # pragma: no cover
            self.package(self.vargs['output'])
        if command == 'template': # pragma: no cover
            self.template(      self.vargs['lambda_arn'],
                                self.vargs['role_arn'],
                                output=self.vargs['output'],
                                json=self.vargs['json']
                            )
        elif command == 'update': # pragma: no cover
            self.update()
        elif command == 'rollback': # pragma: no cover
            self.rollback(self.vargs['num_rollback'])
        elif command == 'invoke': # pragma: no cover

            if not self.vargs.get('command_rest'):
                print("Please enter the function to invoke.")
                return

            self.invoke(
                self.vargs['command_rest'],
                raw_python=self.vargs['raw'],
                no_color=self.vargs['no_color'],
            )
        elif command == 'manage': # pragma: no cover

            if not self.vargs.get('command_rest'):
                print("Please enter the management command to invoke.")
                return

            if not self.django_settings:
                print("This command is for Django projects only!")
                print("If this is a Django project, please define django_settings in your zappa_settings.")
                return

            command_tail = self.vargs.get('command_rest')
            if len(command_tail) > 1:
                command = " ".join(command_tail) # ex: zappa manage dev "shell --version"
            else:
                command = command_tail[0] # ex: zappa manage dev showmigrations admin

            self.invoke(
                command,
                command="manage",
                no_color=self.vargs['no_color'],
            )

        elif command == 'tail': # pragma: no cover
            self.tail(
                colorize=(not self.vargs['no_color']),
                http=self.vargs['http'],
                non_http=self.vargs['non_http'],
                since=self.vargs['since'],
                filter_pattern=self.vargs['filter'],
                force_colorize=self.vargs['force_color'] or None,
            )
        elif command == 'undeploy': # pragma: no cover
            self.undeploy(
                no_confirm=self.vargs['yes'],
                remove_logs=self.vargs['remove_logs']
            )
        elif command == 'schedule': # pragma: no cover
            self.schedule()
        elif command == 'unschedule': # pragma: no cover
            self.unschedule()
        elif command == 'status': # pragma: no cover
            self.status(return_json=self.vargs['json'])
        elif command == 'certify': # pragma: no cover
            self.certify(
                no_cleanup=self.vargs['no_cleanup'],
                no_confirm=self.vargs['yes'],
                manual=self.vargs['manual']
            )
        elif command == 'shell': # pragma: no cover
            self.shell()

    ##
    # The Commands
    ##

    def package(self, output=None):
        """
        Only build the package
        """
        # Make sure we're in a venv.
        self.check_venv()

        # force not to delete the local zip
        self.override_stage_config_setting('delete_local_zip', False)
        # Execute the prebuild script
        if self.prebuild_script:
            self.execute_prebuild_script()
        # Create the Lambda Zip
        self.create_package(output)
        self.callback('zip')
        size = human_size(os.path.getsize(self.zip_path))
        click.echo(click.style("Package created", fg="green", bold=True) + ": " + click.style(self.zip_path, bold=True) + " (" + size + ")")

    def template(self, lambda_arn, role_arn, output=None, json=False):
        """
        Only build the template file.
        """

        if not lambda_arn:
            raise ClickException("Lambda ARN is required to template.")

        if not role_arn:
            raise ClickException("Role ARN is required to template.")

        self.zappa.credentials_arn = role_arn

        # Create the template!
        template = self.zappa.create_stack_template(
                                            lambda_arn=lambda_arn,
                                            lambda_name=self.lambda_name,
                                            api_key_required=self.api_key_required,
                                            iam_authorization=self.iam_authorization,
                                            authorizer=self.authorizer,
                                            cors_options=self.cors,
                                            description=self.apigateway_description
                                        )

        if not output:
            template_file = self.lambda_name + '-template-' + str(int(time.time())) + '.json'
        else:
            template_file = output
        with open(template_file, 'wb') as out:
            out.write(bytes(template.to_json(indent=None, separators=(',',':')), "utf-8"))

        if not json:
            click.echo(click.style("Template created", fg="green", bold=True) + ": " + click.style(template_file, bold=True))
        else:
            with open(template_file, 'r') as out:
                print(out.read())

    def deploy(self):
        """
        Package your project, upload it to S3, register the Lambda function
        and create the API Gateway routes.

        """

        # Make sure we're in a venv.
        self.check_venv()

        # Execute the prebuild script
        if self.prebuild_script:
            self.execute_prebuild_script()

        # Make sure this isn't already deployed.
        deployed_versions = self.zappa.get_lambda_function_versions(self.lambda_name)
        if len(deployed_versions) > 0:
            raise ClickException("This application is " + click.style("already deployed", fg="red") +
                                 " - did you mean to call " + click.style("update", bold=True) + "?")

        # Make sure the necessary IAM execution roles are available
        if self.manage_roles:
            try:
                self.zappa.create_iam_roles()
            except botocore.client.ClientError:
                raise ClickException(
                    click.style("Failed", fg="red") + " to " + click.style("manage IAM roles", bold=True) + "!\n" +
                    "You may " + click.style("lack the necessary AWS permissions", bold=True) +
                    " to automatically manage a Zappa execution role.\n" +
                    "To fix this, see here: " +
                    click.style("https://github.com/Miserlou/Zappa#using-custom-aws-iam-roles-and-policies", bold=True)
                    + '\n')

        # Create the Lambda Zip
        self.create_package()
        self.callback('zip')

        # Upload it to S3
        success = self.zappa.upload_to_s3(
                self.zip_path, self.s3_bucket_name, disable_progress=self.disable_progress)
        if not success: # pragma: no cover
            raise ClickException("Unable to upload to S3. Quitting.")

        # If using a slim handler, upload it to S3 and tell lambda to use this slim handler zip
        if self.stage_config.get('slim_handler', False):
            # https://github.com/Miserlou/Zappa/issues/510
            success = self.zappa.upload_to_s3(self.handler_path, self.s3_bucket_name, disable_progress=self.disable_progress)
            if not success:  # pragma: no cover
                raise ClickException("Unable to upload handler to S3. Quitting.")

            # Copy the project zip to the current project zip
            current_project_name = '{0!s}_current_project.tar.gz'.format(self.project_name)
            success = self.zappa.copy_on_s3(src_file_name=self.zip_path, dst_file_name=current_project_name,
                                            bucket_name=self.s3_bucket_name)
            if not success:  # pragma: no cover
                raise ClickException("Unable to copy the zip to be the current project. Quitting.")

            handler_file = self.handler_path
        else:
            handler_file = self.zip_path


        # Fixes https://github.com/Miserlou/Zappa/issues/613
        try:
            self.lambda_arn = self.zappa.get_lambda_function(
                function_name=self.lambda_name)
        except botocore.client.ClientError:
            # Register the Lambda function with that zip as the source
            # You'll also need to define the path to your lambda_handler code.
            self.lambda_arn = self.zappa.create_lambda_function(
                bucket=self.s3_bucket_name,
                s3_key=handler_file,
                function_name=self.lambda_name,
                handler=self.lambda_handler,
                description=self.lambda_description,
                vpc_config=self.vpc_config,
                dead_letter_config=self.dead_letter_config,
                timeout=self.timeout_seconds,
                memory_size=self.memory_size,
                runtime=self.runtime,
                aws_environment_variables=self.aws_environment_variables,
                aws_kms_key_arn=self.aws_kms_key_arn
            )

        # Schedule events for this deployment
        self.schedule()

        endpoint_url = ''
        deployment_string = click.style("Deployment complete", fg="green", bold=True) + "!"
        if self.use_apigateway:

            # Create and configure the API Gateway
            template = self.zappa.create_stack_template(
                                                        lambda_arn=self.lambda_arn,
                                                        lambda_name=self.lambda_name,
                                                        api_key_required=self.api_key_required,
                                                        iam_authorization=self.iam_authorization,
                                                        authorizer=self.authorizer,
                                                        cors_options=self.cors,
                                                        description=self.apigateway_description
                                                    )

            self.zappa.update_stack(
                                    self.lambda_name,
                                    self.s3_bucket_name,
                                    wait=True,
                                    disable_progress=self.disable_progress
                                )

            api_id = self.zappa.get_api_id(self.lambda_name)

            # Add binary support
            if self.binary_support:
                self.zappa.add_binary_support(api_id=api_id, cors=self.cors)

            # Deploy the API!
            endpoint_url = self.deploy_api_gateway(api_id)
            deployment_string = deployment_string + ": {}".format(endpoint_url)

            # Create/link API key
            if self.api_key_required:
                if self.api_key is None:
                    self.zappa.create_api_key(api_id=api_id, stage_name=self.api_stage)
                else:
                    self.zappa.add_api_stage_to_api_key(api_key=self.api_key, api_id=api_id, stage_name=self.api_stage)

            if self.stage_config.get('touch', True):
                requests.get(endpoint_url)

        # Finally, delete the local copy our zip package
        if self.stage_config.get('delete_local_zip', True):
            self.remove_local_zip()

        # Remove the project zip from S3.
        self.remove_uploaded_zip()

        self.callback('post')

        click.echo(deployment_string)

    def update(self):
        """
        Repackage and update the function code.
        """

        # Make sure we're in a venv.
        self.check_venv()

        # Execute the prebuild script
        if self.prebuild_script:
            self.execute_prebuild_script()

        # Temporary version check
        try:
            updated_time = 1472581018
            function_response = self.zappa.lambda_client.get_function(FunctionName=self.lambda_name)
            conf = function_response['Configuration']
            last_updated = parser.parse(conf['LastModified'])
            last_updated_unix = time.mktime(last_updated.timetuple())
        except botocore.exceptions.BotoCoreError as e:
            click.echo(click.style(type(e).__name__, fg="red") + ": " + e.args[0])
            sys.exit(-1)
        except Exception as e:
            click.echo(click.style("Warning!", fg="red") + " Couldn't get function " + self.lambda_name +
                       " in " + self.zappa.aws_region + " - have you deployed yet?")
            sys.exit(-1)

        if last_updated_unix <= updated_time:
            click.echo(click.style("Warning!", fg="red") +
                       " You may have upgraded Zappa since deploying this application. You will need to " +
                       click.style("redeploy", bold=True) + " for this deployment to work properly!")

        # Make sure the necessary IAM execution roles are available
        if self.manage_roles:
            try:
                self.zappa.create_iam_roles()
            except botocore.client.ClientError:
                click.echo(click.style("Failed", fg="red") + " to " + click.style("manage IAM roles", bold=True) + "!")
                click.echo("You may " + click.style("lack the necessary AWS permissions", bold=True) +
                           " to automatically manage a Zappa execution role.")
                click.echo("To fix this, see here: " +
                           click.style("https://github.com/Miserlou/Zappa#using-custom-aws-iam-roles-and-policies",
                                       bold=True))
                sys.exit(-1)

        # Create the Lambda Zip,
        self.create_package()
        self.callback('zip')

        # Upload it to S3
        success = self.zappa.upload_to_s3(self.zip_path, self.s3_bucket_name, disable_progress=self.disable_progress)
        if not success:  # pragma: no cover
            raise ClickException("Unable to upload project to S3. Quitting.")

        # If using a slim handler, upload it to S3 and tell lambda to use this slim handler zip
        if self.stage_config.get('slim_handler', False):
            # https://github.com/Miserlou/Zappa/issues/510
            success = self.zappa.upload_to_s3(self.handler_path, self.s3_bucket_name, disable_progress=self.disable_progress)
            if not success:  # pragma: no cover
                raise ClickException("Unable to upload handler to S3. Quitting.")

            # Copy the project zip to the current project zip
            current_project_name = '{0!s}_current_project.tar.gz'.format(self.project_name)
            success = self.zappa.copy_on_s3(src_file_name=self.zip_path, dst_file_name=current_project_name,
                                            bucket_name=self.s3_bucket_name)
            if not success:  # pragma: no cover
                raise ClickException("Unable to copy the zip to be the current project. Quitting.")

            handler_file = self.handler_path
        else:
            handler_file = self.zip_path

        # Register the Lambda function with that zip as the source
        # You'll also need to define the path to your lambda_handler code.
        self.lambda_arn = self.zappa.update_lambda_function(
                                        self.s3_bucket_name,
                                        handler_file,
                                        self.lambda_name
                                    )

        # Remove the uploaded zip from S3, because it is now registered..
        self.remove_uploaded_zip()

        # Update the configuration, in case there are changes.
        self.lambda_arn = self.zappa.update_lambda_configuration(
                                                        lambda_arn=self.lambda_arn,
                                                        function_name=self.lambda_name,
                                                        handler=self.lambda_handler,
                                                        description=self.lambda_description,
                                                        vpc_config=self.vpc_config,
                                                        timeout=self.timeout_seconds,
                                                        memory_size=self.memory_size,
                                                        runtime=self.runtime,
                                                        aws_environment_variables=self.aws_environment_variables,
                                                        aws_kms_key_arn=self.aws_kms_key_arn
                                                    )

        # Finally, delete the local copy our zip package
        if self.stage_config.get('delete_local_zip', True):
            self.remove_local_zip()

        if self.use_apigateway:

            self.zappa.create_stack_template(
                                            lambda_arn=self.lambda_arn,
                                            lambda_name=self.lambda_name,
                                            api_key_required=self.api_key_required,
                                            iam_authorization=self.iam_authorization,
                                            authorizer=self.authorizer,
                                            cors_options=self.cors,
                                            description=self.apigateway_description
                                        )
            self.zappa.update_stack(
                                    self.lambda_name,
                                    self.s3_bucket_name,
                                    wait=True,
                                    update_only=True,
                                    disable_progress=self.disable_progress)

            api_id = self.zappa.get_api_id(self.lambda_name)

            # update binary support
            if self.binary_support:
                self.zappa.add_binary_support(api_id=api_id, cors=self.cors)
            else:
                self.zappa.remove_binary_support(api_id=api_id, cors=self.cors)

            endpoint_url = self.deploy_api_gateway(api_id)


            if self.stage_config.get('domain', None):
                endpoint_url = self.stage_config.get('domain')

        else:
            endpoint_url = None

        self.schedule()

        self.callback('post')

        if endpoint_url and 'https://' not in endpoint_url:
            endpoint_url = 'https://' + endpoint_url

        deployed_string = "Your updated Zappa deployment is " + click.style("live", fg='green', bold=True) + "!"
        if self.use_apigateway:
            deployed_string = deployed_string + ": " + click.style("{}".format(endpoint_url), bold=True)

            api_url = None
            if endpoint_url and 'amazonaws.com' not in endpoint_url:
                api_url = self.zappa.get_api_url(
                    self.lambda_name,
                    self.api_stage)

                if endpoint_url != api_url:
                    deployed_string = deployed_string + " (" + api_url + ")"

            if self.stage_config.get('touch', True):
                if api_url:
                    requests.get(api_url)
                elif endpoint_url:
                    requests.get(endpoint_url)

        click.echo(deployed_string)

    def rollback(self, revision):
        """
        Rollsback the currently deploy lambda code to a previous revision.
        """

        print("Rolling back..")

        self.zappa.rollback_lambda_function_version(
            self.lambda_name, versions_back=revision)
        print("Done!")

    def tail(self, since, filter_pattern, limit=10000, keep_open=True, colorize=True, http=False, non_http=False, force_colorize=False):
        """
        Tail this function's logs.

        if keep_open, do so repeatedly, printing any new logs
        """

        try:
            since_stamp = string_to_timestamp(since)

            last_since = since_stamp
            while True:
                new_logs = self.zappa.fetch_logs(
                    self.lambda_name,
                    start_time=since_stamp,
                    limit=limit,
                    filter_pattern=filter_pattern,
                    )

                new_logs = [ e for e in new_logs if e['timestamp'] > last_since ]
                self.print_logs(new_logs, colorize, http, non_http, force_colorize)

                if not keep_open:
                    break
                if new_logs:
                    last_since = new_logs[-1]['timestamp']
                time.sleep(1)
        except KeyboardInterrupt: # pragma: no cover
            # Die gracefully
            try:
                sys.exit(0)
            except SystemExit:
                os._exit(130)

    def undeploy(self, no_confirm=False, remove_logs=False):
        """
        Tear down an exiting deployment.
        """

        if not no_confirm: # pragma: no cover
            confirm = input("Are you sure you want to undeploy? [y/n] ")
            if confirm != 'y':
                return

        if self.use_apigateway:
            if remove_logs:
                self.zappa.remove_api_gateway_logs(self.lambda_name)

            domain_name = self.stage_config.get('domain', None)

            # Only remove the api key when not specified
            if self.api_key_required and self.api_key is None:
                api_id = self.zappa.get_api_id(self.lambda_name)
                self.zappa.remove_api_key(api_id, self.api_stage)

            gateway_id = self.zappa.undeploy_api_gateway(
                self.lambda_name,
                domain_name=domain_name
            )

        self.unschedule()  # removes event triggers, including warm up event.

        self.zappa.delete_lambda_function(self.lambda_name)
        if remove_logs:
            self.zappa.remove_lambda_function_logs(self.lambda_name)

        click.echo(click.style("Done", fg="green", bold=True) + "!")

    def schedule(self):
        """
        Given a a list of functions and a schedule to execute them,
        setup up regular execution.

        """
        events = self.stage_config.get('events', [])

        if events:
            if not isinstance(events, list): # pragma: no cover
                print("Events must be supplied as a list.")
                return

        for event in events:
            self.collision_warning(event.get('function'))

        if self.stage_config.get('keep_warm', True):
            if not events:
                events = []

            keep_warm_rate = self.stage_config.get('keep_warm_expression', "rate(4 minutes)")
            events.append({'name': 'zappa-keep-warm',
                           'function': 'handler.keep_warm_callback',
                           'expression': keep_warm_rate,
                           'description': 'Zappa Keep Warm - {}'.format(self.lambda_name)})

        if events:
            try:
                function_response = self.zappa.lambda_client.get_function(FunctionName=self.lambda_name)
            except botocore.exceptions.ClientError as e: # pragma: no cover
                click.echo(click.style("Function does not exist", fg="yellow") + ", please " +
                           click.style("deploy", bold=True) + "first. Ex:" +
                           click.style("zappa deploy {}.".format(self.api_stage), bold=True))
                sys.exit(-1)

            print("Scheduling..")
            self.zappa.schedule_events(
                lambda_arn=function_response['Configuration']['FunctionArn'],
                lambda_name=self.lambda_name,
                events=events
            )

        # Add async tasks SNS
        if self.stage_config.get('async_source', None) == 'sns' \
           and self.stage_config.get('async_resources', True):
            self.lambda_arn = self.zappa.get_lambda_function(
                function_name=self.lambda_name)
            topic_arn = self.zappa.create_async_sns_topic(
                lambda_name=self.lambda_name,
                lambda_arn=self.lambda_arn
            )
            click.echo('SNS Topic created: %s' % topic_arn)

        # Add async tasks DynamoDB
        table_name = self.stage_config.get('async_response_table', False)
        read_capacity = self.stage_config.get('async_response_table_read_capacity', 1)
        write_capacity = self.stage_config.get('async_response_table_write_capacity', 1)
        if table_name and self.stage_config.get('async_resources', True):
            created, response_table = self.zappa.create_async_dynamodb_table(
                table_name, read_capacity, write_capacity)
            if created:
                click.echo('DynamoDB table created: %s' % table_name)
            else:
                click.echo('DynamoDB table exists: %s' % table_name)
                provisioned_throughput = response_table['Table']['ProvisionedThroughput']
                if provisioned_throughput['ReadCapacityUnits'] != read_capacity or \
                    provisioned_throughput['WriteCapacityUnits'] != write_capacity:
                        click.echo(click.style(
                            "\nWarning! Existing DynamoDB table ({}) does not match configured capacity.\n".format(table_name),
                            fg='red'
                        ))

    def unschedule(self):
        """
        Given a a list of scheduled functions,
        tear down their regular execution.

        """

        # Run even if events are not defined to remove previously existing ones (thus default to []).
        events = self.stage_config.get('events', [])

        if not isinstance(events, list): # pragma: no cover
            print("Events must be supplied as a list.")
            return

        function_arn = None
        try:
            function_response = self.zappa.lambda_client.get_function(FunctionName=self.lambda_name)
            function_arn = function_response['Configuration']['FunctionArn']
        except botocore.exceptions.ClientError as e: # pragma: no cover
            raise ClickException("Function does not exist, you should deploy first. Ex: zappa deploy {}. "
                  "Proceeding to unschedule CloudWatch based events.".format(self.api_stage))

        print("Unscheduling..")
        self.zappa.unschedule_events(
            lambda_name=self.lambda_name,
            lambda_arn=function_arn,
            events=events,
            )

        # Remove async task SNS
        if self.stage_config.get('async_source', None) == 'sns' \
           and self.stage_config.get('async_resources', True):
            removed_arns = self.zappa.remove_async_sns_topic(self.lambda_name)
            click.echo('SNS Topic removed: %s' % ', '.join(removed_arns))

    def invoke(self, function_name, raw_python=False, command=None, no_color=False):
        """
        Invoke a remote function.
        """

        # There are three likely scenarios for 'command' here:
        #   command, which is a modular function path
        #   raw_command, which is a string of python to execute directly
        #   manage, which is a Django-specific management command invocation
        key = command if command is not None else 'command'
        if raw_python:
            command = {'raw_command': function_name}
        else:
            command = {key: function_name}

        # Can't use hjson
        import json as json

        response = self.zappa.invoke_lambda_function(
            self.lambda_name,
            json.dumps(command),
            invocation_type='RequestResponse',
        )

        if 'LogResult' in response:
            if no_color:
                print(base64.b64decode(response['LogResult']))
            else:
                decoded = base64.b64decode(response['LogResult']).decode()
                formated = self.format_invoke_command(decoded)
                colorized = self.colorize_invoke_command(formated)
                print(colorized)
        else:
            print(response)

    def format_invoke_command(self, string):
        """
        Formats correctly the string ouput from the invoke() method,
        replacing line breaks and tabs when necessary.
        """

        string = string.replace('\\n', '\n')

        formated_response = ''
        for line in string.splitlines():
            if line.startswith('REPORT'):
                line = line.replace('\t', '\n')
            if line.startswith('[DEBUG]'):
                line = line.replace('\t', ' ')
            formated_response += line + '\n'
        formated_response = formated_response.replace('\n\n', '\n')

        return formated_response

    def colorize_invoke_command(self, string):
        """
        Apply various heuristics to return a colorized version the invoke
        comman string. If these fail, simply return the string in plaintext.

        Inspired by colorize_log_entry().
        """

        final_string = string

        try:

            # Line headers
            try:
                for token in ['START', 'END', 'REPORT', '[DEBUG]']:
                    if token in final_string:
                        format_string = '{}' if token == '[DEBUG]' else '[{}]'
                        final_string = final_string.replace(token, click.style(
                            format_string.format(token),
                            bold=True,
                            fg='cyan'
                        ))
            except Exception: # pragma: no cover
                pass

            # Green bold Tokens
            try:
                for token in [
                    'Zappa Event:',
                    'RequestId:',
                    'Version:',
                    'Duration:',
                    'Billed',
                    'Memory Size:',
                    'Max Memory Used:'
                ]:
                    if token in final_string:
                        final_string = final_string.replace(token, click.style(
                            token,
                            bold=True,
                            fg='green'
                        ))
            except Exception: # pragma: no cover
                pass

            # UUIDs
            for token in final_string.replace('\t', ' ').split(' '):
                try:
                    if token.count('-') is 4 and token.replace('-', '').isalnum():
                        final_string = final_string.replace(
                            token,
                            click.style(token, fg='magenta')
                        )
                except Exception: # pragma: no cover
                    pass

            return final_string
        except Exception:
            return string

    def status(self, return_json=False):
        """
        Describe the status of the current deployment.
        """

        def tabular_print(title, value):
            """
            Convience function for priting formatted table items.
            """
            click.echo('%-*s%s' % (32, click.style("\t" + title, fg='green') + ':', str(value)))
            return

        # Lambda Env Details
        lambda_versions = self.zappa.get_lambda_function_versions(self.lambda_name)

        if not lambda_versions:
            raise ClickException(click.style("No Lambda %s detected in %s - have you deployed yet?" %
                                             (self.lambda_name, self.zappa.aws_region), fg='red'))

        status_dict = collections.OrderedDict()
        status_dict["Lambda Versions"] = len(lambda_versions)
        function_response = self.zappa.lambda_client.get_function(FunctionName=self.lambda_name)
        conf = function_response['Configuration']
        self.lambda_arn = conf['FunctionArn']
        status_dict["Lambda Name"] = self.lambda_name
        status_dict["Lambda ARN"] = self.lambda_arn
        status_dict["Lambda Role ARN"] = conf['Role']
        status_dict["Lambda Handler"] = conf['Handler']
        status_dict["Lambda Code Size"] = conf['CodeSize']
        status_dict["Lambda Version"] = conf['Version']
        status_dict["Lambda Last Modified"] = conf['LastModified']
        status_dict["Lambda Memory Size"] = conf['MemorySize']
        status_dict["Lambda Timeout"] = conf['Timeout']
        status_dict["Lambda Runtime"] = conf['Runtime']
        if 'VpcConfig' in conf.keys():
            status_dict["Lambda VPC ID"] = conf.get('VpcConfig', {}).get('VpcId', 'Not assigned')
        else:
            status_dict["Lambda VPC ID"] = None

        # Calculated statistics
        try:
            function_invocations = self.zappa.cloudwatch.get_metric_statistics(
                                       Namespace='AWS/Lambda',
                                       MetricName='Invocations',
                                       StartTime=datetime.utcnow()-timedelta(days=1),
                                       EndTime=datetime.utcnow(),
                                       Period=1440,
                                       Statistics=['Sum'],
                                       Dimensions=[{'Name': 'FunctionName',
                                                    'Value': '{}'.format(self.lambda_name)}]
                                       )['Datapoints'][0]['Sum']
        except Exception as e:
            function_invocations = 0
        try:
            function_errors = self.zappa.cloudwatch.get_metric_statistics(
                                       Namespace='AWS/Lambda',
                                       MetricName='Errors',
                                       StartTime=datetime.utcnow()-timedelta(days=1),
                                       EndTime=datetime.utcnow(),
                                       Period=1440,
                                       Statistics=['Sum'],
                                       Dimensions=[{'Name': 'FunctionName',
                                                    'Value': '{}'.format(self.lambda_name)}]
                                       )['Datapoints'][0]['Sum']
        except Exception as e:
            function_errors = 0

        try:
            error_rate = "{0:.2f}%".format(function_errors / function_invocations * 100)
        except:
            error_rate = "Error calculating"
        status_dict["Invocations (24h)"] = int(function_invocations)
        status_dict["Errors (24h)"] = int(function_errors)
        status_dict["Error Rate (24h)"] = error_rate

        # URLs
        if self.use_apigateway:
            api_url = self.zappa.get_api_url(
                self.lambda_name,
                self.api_stage)

            status_dict["API Gateway URL"] = api_url

            # Api Keys
            api_id = self.zappa.get_api_id(self.lambda_name)
            for api_key in self.zappa.get_api_keys(api_id, self.api_stage):
                status_dict["API Gateway x-api-key"] = api_key

            # There literally isn't a better way to do this.
            # AWS provides no way to tie a APIGW domain name to its Lambda funciton.
            domain_url = self.stage_config.get('domain', None)
            if domain_url:
                status_dict["Domain URL"] = 'https://' + domain_url
            else:
                status_dict["Domain URL"] = "None Supplied"

        # Scheduled Events
        event_rules = self.zappa.get_event_rules_for_lambda(lambda_arn=self.lambda_arn)
        status_dict["Num. Event Rules"] = len(event_rules)
        if len(event_rules) > 0:
            status_dict['Events'] = []
        for rule in event_rules:
            event_dict = {}
            rule_name = rule['Name']
            event_dict["Event Rule Name"] = rule_name
            event_dict["Event Rule Schedule"] = rule.get(u'ScheduleExpression', None)
            event_dict["Event Rule State"] = rule.get(u'State', None).title()
            event_dict["Event Rule ARN"] = rule.get(u'Arn', None)
            status_dict['Events'].append(event_dict)

        if return_json:
            # Putting the status in machine readable format
            # https://github.com/Miserlou/Zappa/issues/407
            print(json.dumpsJSON(status_dict))
        else:
            click.echo("Status for " + click.style(self.lambda_name, bold=True) + ": ")
            for k, v in status_dict.items():
                if k == 'Events':
                    # Events are a list of dicts
                    for event in v:
                        for item_k, item_v in event.items():
                            tabular_print(item_k, item_v)
                else:
                    tabular_print(k, v)

        # TODO: S3/SQS/etc. type events?

        return True

    def check_stage_name(self, stage_name):
        """
        Make sure the stage name matches the AWS-allowed pattern

        (calls to apigateway_client.create_deployment, will fail with error
        message "ClientError: An error occurred (BadRequestException) when
        calling the CreateDeployment operation: Stage name only allows
        a-zA-Z0-9_" if the pattern does not match)
        """
        if self.stage_name_env_pattern.match(stage_name):
            return True
        raise ValueError("AWS requires stage name to match a-zA-Z0-9_")

    def check_environment(self, environment):
        """
        Make sure the environment contains only strings

        (since putenv needs a string)
        """

        non_strings = []
        for (k,v) in environment.items():
            if not isinstance(v, basestring):
                non_strings.append(k)
        if non_strings:
            raise ValueError("The following environment variables are not strings: {}".format(", ".join(non_strings)))
        else:
            return True

    def init(self, settings_file="zappa_settings.json"):
        """
        Initialize a new Zappa project by creating a new zappa_settings.json in a guided process.

        This should probably be broken up into few separate componants once it's stable.
        Testing these inputs requires monkeypatching with mock, which isn't pretty.

        """

        # Make sure we're in a venv.
        self.check_venv()

        # Ensure that we don't already have a zappa_settings file.
        if os.path.isfile(settings_file):
            raise ClickException("This project already has a " + click.style("{0!s} file".format(settings_file), fg="red", bold=True) + "!")

        # Explain system.
        click.echo(click.style(u"""\n███████╗ █████╗ ██████╗ ██████╗  █████╗
╚══███╔╝██╔══██╗██╔══██╗██╔══██╗██╔══██╗
  ███╔╝ ███████║██████╔╝██████╔╝███████║
 ███╔╝  ██╔══██║██╔═══╝ ██╔═══╝ ██╔══██║
███████╗██║  ██║██║     ██║     ██║  ██║
╚══════╝╚═╝  ╚═╝╚═╝     ╚═╝     ╚═╝  ╚═╝\n""", fg='green', bold=True))

        click.echo(click.style("Welcome to ", bold=True) + click.style("Zappa", fg='green', bold=True) + click.style("!\n", bold=True))
        click.echo(click.style("Zappa", bold=True) + " is a system for running server-less Python web applications"
                                                     " on AWS Lambda and AWS API Gateway.")
        click.echo("This `init` command will help you create and configure your new Zappa deployment.")
        click.echo("Let's get started!\n")

        # Create Env
        while True:
            click.echo("Your Zappa configuration can support multiple production stages, like '" +
                       click.style("dev", bold=True)  + "', '" + click.style("staging", bold=True)  + "', and '" +
                       click.style("production", bold=True)  + "'.")
            env = input("What do you want to call this environment (default 'dev'): ") or "dev"
            try:
                self.check_stage_name(env)
                break
            except ValueError:
                click.echo(click.style("Stage names must match a-zA-Z0-9_", fg="red"))

        # Detect AWS profiles and regions
        # If anyone knows a more straightforward way to easily detect and parse AWS profiles I'm happy to change this, feels like a hack
        session = botocore.session.Session()
        config  = session.full_config
        profiles = config.get("profiles", {})
        profile_names = list(profiles.keys())

        click.echo("\nAWS Lambda and API Gateway are only available in certain regions. "\
                   "Let's check to make sure you have a profile set up in one that will work.")

        if not profile_names:
            profile_name, profile = None, None
            click.echo("We couldn't find an AWS profile to use. Before using Zappa, you'll need to set one up. See here for more info: {}"
                       .format(click.style(BOTO3_CONFIG_DOCS_URL, fg="blue", underline=True)))
        elif len(profile_names) == 1:
            profile_name = profile_names[0]
            profile = profiles[profile_name]
            click.echo("Okay, using profile {}!".format(click.style(profile_name, bold=True)))
        else:
            if "default" in profile_names:
                default_profile = [p for p in profile_names if p == "default"][0]
            else:
                default_profile = profile_names[0]

            while True:
                profile_name = input("We found the following profiles: {}, and {}. "\
                                         "Which would you like us to use? (default '{}'): "
                                         .format(
                                             ', '.join(profile_names[:-1]),
                                             profile_names[-1],
                                             default_profile
                                         )) or default_profile
                if profile_name in profiles:
                    profile = profiles[profile_name]
                    break
                else:
                    click.echo("Please enter a valid name for your AWS profile.")

        profile_region = profile.get("region") if profile else None

        # Create Bucket
        click.echo("\nYour Zappa deployments will need to be uploaded to a " + click.style("private S3 bucket", bold=True)  + ".")
        click.echo("If you don't have a bucket yet, we'll create one for you too.")
        default_bucket = "zappa-" + ''.join(random.choice(string.ascii_lowercase + string.digits) for _ in range(9))
        bucket = input("What do you want call your bucket? (default '%s'): " % default_bucket) or default_bucket

        # Detect Django/Flask
        try: # pragma: no cover
            import django
            has_django = True
        except ImportError as e:
            has_django = False

        try: # pragma: no cover
            import flask
            has_flask = True
        except ImportError as e:
            has_flask = False

        print('')
        # App-specific
        if has_django: # pragma: no cover
            click.echo("It looks like this is a " + click.style("Django", bold=True)  + " application!")
            click.echo("What is the " + click.style("module path", bold=True)  + " to your projects's Django settings?")
            django_settings = None

            matches = detect_django_settings()
            while django_settings in [None, '']:
                if matches:
                    click.echo("We discovered: " + click.style(', '.join('{}'.format(i) for v, i in enumerate(matches)), bold=True))
                    django_settings = input("Where are your project's settings? (default '%s'): " % matches[0]) or matches[0]
                else:
                    click.echo("(This will likely be something like 'your_project.settings')")
                    django_settings = input("Where are your project's settings?: ")
            django_settings = django_settings.replace("'", "")
            django_settings = django_settings.replace('"', "")
        else:
            matches = None
            if has_flask:
                click.echo("It looks like this is a " + click.style("Flask", bold=True)  + " application.")
                matches = detect_flask_apps()
            click.echo("What's the " + click.style("modular path", bold=True)  + " to your app's function?")
            click.echo("This will likely be something like 'your_module.app'.")
            app_function = None
            while app_function in [None, '']:
                if matches:
                    click.echo("We discovered: " + click.style(', '.join('{}'.format(i) for v, i in enumerate(matches)), bold=True))
                    app_function = input("Where is your app's function? (default '%s'): " % matches[0]) or matches[0]
                else:
                    app_function = input("Where is your app's function?: ")
            app_function = app_function.replace("'", "")
            app_function = app_function.replace('"', "")

        # TODO: Create VPC?
        # Memory size? Time limit?
        # Domain? LE keys? Region?
        # 'Advanced Settings' mode?

        # Globalize
        click.echo("\nYou can optionally deploy to " + click.style("all available regions", bold=True)  + " in order to provide fast global service.")
        click.echo("If you are using Zappa for the first time, you probably don't want to do this!")
        global_deployment = False
        while True:
            global_type = input("Would you like to deploy this application " + click.style("globally", bold=True)  + "? (default 'n') [y/n/(p)rimary]: ")
            if not global_type:
                break
            if global_type.lower() in ["y", "yes", "p", "primary"]:
                global_deployment = True
                break
            if global_type.lower() in ["n", "no"]:
                global_deployment = False
                break

        if global_deployment:
            regions = API_GATEWAY_REGIONS
            if global_type.lower() in ["p", "primary"]:
                envs = [{env + '_' + region.replace('-', '_'): { 'aws_region': region}} for region in regions if '-1' in region]
            else:
                envs = [{env + '_' + region.replace('-', '_'): { 'aws_region': region}} for region in regions]
        else:
            envs = [{env: {}}]

        zappa_settings = {}
        for each_env in envs:

            # Honestly, this could be cleaner.
            env_name = list(each_env.keys())[0]
            env_dict = each_env[env_name]

            env_bucket = bucket
            if global_deployment:
            # `zappa init` doesn't generate compatible s3_bucket names #828
                env_bucket = (bucket + '-' + env_name).replace('_', '-')

            env_zappa_settings = {
                env_name: {
                    's3_bucket': env_bucket,
<<<<<<< HEAD
                    'project_name': self.get_project_name()
=======
                    'runtime': 'python3.6' if sys.version_info[0] == 3 else 'python2.7'
>>>>>>> ddbbb6c5
                }
            }

            if profile_name:
                env_zappa_settings[env_name]['profile_name'] = profile_name

            if 'aws_region' in env_dict:
                env_zappa_settings[env_name]['aws_region'] = env_dict.get('aws_region')
            elif profile_region:
                env_zappa_settings[env_name]['aws_region'] = profile_region

            zappa_settings.update(env_zappa_settings)

            if has_django:
                zappa_settings[env_name]['django_settings'] = django_settings
            else:
                zappa_settings[env_name]['app_function'] = app_function

        import json as json # hjson is fine for loading, not fine for writing.
        zappa_settings_json = json.dumps(zappa_settings, sort_keys=True, indent=4)

        click.echo("\nOkay, here's your " + click.style("zappa_settings.json", bold=True) + ":\n")
        click.echo(click.style(zappa_settings_json, fg="yellow", bold=False))

        confirm = input("\nDoes this look " + click.style("okay", bold=True, fg="green")  + "? (default 'y') [y/n]: ") or 'yes'
        if confirm[0] not in ['y', 'Y', 'yes', 'YES']:
            click.echo("" + click.style("Sorry", bold=True, fg='red') + " to hear that! Please init again.")
            return

        # Write
        with open("zappa_settings.json", "w") as zappa_settings_file:
            zappa_settings_file.write(zappa_settings_json)

        if global_deployment:
            click.echo("\n" + click.style("Done", bold=True) + "! You can also " + click.style("deploy all", bold=True)  + " by executing:\n")
            click.echo(click.style("\t$ zappa deploy --all", bold=True))

            click.echo("\nAfter that, you can " + click.style("update", bold=True) + " your application code with:\n")
            click.echo(click.style("\t$ zappa update --all", bold=True))
        else:
            click.echo("\n" + click.style("Done", bold=True) + "! Now you can " + click.style("deploy", bold=True)  + " your Zappa application by executing:\n")
            click.echo(click.style("\t$ zappa deploy %s" % env, bold=True))

            click.echo("\nAfter that, you can " + click.style("update", bold=True) + " your application code with:\n")
            click.echo(click.style("\t$ zappa update %s" % env, bold=True))

        click.echo("\nTo learn more, check out our project page on " + click.style("GitHub", bold=True) +
                   " here: " + click.style("https://github.com/Miserlou/Zappa", fg="cyan", bold=True))
        click.echo("and stop by our " + click.style("Slack", bold=True) + " channel here: " +
                   click.style("https://slack.zappa.io", fg="cyan", bold=True))
        click.echo("\nEnjoy!,")
        click.echo(" ~ Team " + click.style("Zappa", bold=True) + "!")

        return

    def certify(self, no_cleanup=False, no_confirm=True, manual=False):
        """
        Register or update a domain certificate for this env.
        """

        if not self.domain:
            raise ClickException("Can't certify a domain without " + click.style("domain", fg="red", bold=True) + " configured!")

        if not no_confirm: # pragma: no cover
            confirm = input("Are you sure you want to certify? [y/n] ")
            if confirm != 'y':
                return

        # Give warning on --no-cleanup
        if no_cleanup:
            clean_up = False
            click.echo(click.style("Warning!", fg="red", bold=True) + " You are calling certify with " +
                       click.style("--no-cleanup", bold=True) +
                       ". Your certificate files will remain in the system temporary directory after this command executes!")
        else:
            clean_up = True

        # Make sure this isn't already deployed.
        deployed_versions = self.zappa.get_lambda_function_versions(self.lambda_name)
        if len(deployed_versions) == 0:
            raise ClickException("This application " + click.style("isn't deployed yet", fg="red") +
                                 " - did you mean to call " + click.style("deploy", bold=True) + "?")


        account_key_location = self.stage_config.get('lets_encrypt_key', None)
        cert_location = self.stage_config.get('certificate', None)
        cert_key_location = self.stage_config.get('certificate_key', None)
        cert_chain_location = self.stage_config.get('certificate_chain', None)
        cert_arn = self.stage_config.get('certificate_arn', None)

        # These are sensitive
        certificate_body = None
        certificate_private_key = None
        certificate_chain = None

        # Prepare for custom Let's Encrypt
        if not cert_location and not cert_arn:
            if not account_key_location:
                raise ClickException("Can't certify a domain without " + click.style("lets_encrypt_key", fg="red", bold=True) +
                                     " or " + click.style("certificate", fg="red", bold=True)+
                                     " or " + click.style("certificate_arn", fg="red", bold=True) + " configured!")

            # Get install account_key to /tmp/account_key.pem
            if account_key_location.startswith('s3://'):
                bucket, key_name = parse_s3_url(account_key_location)
                self.zappa.s3_client.download_file(bucket, key_name, '{}/account.key'.format(tempfile.gettempdir()))
            else:
                from shutil import copyfile
                copyfile(account_key_location, '{}/account.key'.format(tempfile.gettempdir()))

        # Prepare for Custom SSL
        elif not account_key_location and not cert_arn:
            if not cert_location or not cert_key_location or not cert_chain_location:
                raise ClickException("Can't certify a domain without " +
                                     click.style("certificate, certificate_key and certificate_chain", fg="red", bold=True) + " configured!")

            # Read the supplied certificates.
            with open(cert_location) as f:
                certificate_body = f.read()

            with open(cert_key_location) as f:
                certificate_private_key = f.read()

            with open(cert_chain_location) as f:
                certificate_chain = f.read()


        click.echo("Certifying domain " + click.style(self.domain, fg="green", bold=True) + "..")

        # Get cert and update domain.

        # Let's Encrypt
        if not cert_location and not cert_arn:
            from .letsencrypt import get_cert_and_update_domain, cleanup
            cert_success = get_cert_and_update_domain(
                    self.zappa,
                    self.lambda_name,
                    self.api_stage,
                    self.domain,
                    clean_up,
                    manual
                )

            # Deliberately undocumented feature (for now, at least.)
            # We are giving the user the ability to shoot themselves in the foot.
            # _This is probably not a good idea._
            # However, I am sick and tired of hitting the Let's Encrypt cert
            # limit while testing.
            if clean_up:
                cleanup()

        # Custom SSL / ACM
        else:
            if not self.zappa.get_domain_name(self.domain):
                dns_name = self.zappa.create_domain_name(
                    domain_name=self.domain,
                    certificate_name=self.domain + "-Zappa-Cert",
                    certificate_body=certificate_body,
                    certificate_private_key=certificate_private_key,
                    certificate_chain=certificate_chain,
                    certificate_arn=cert_arn,
                    lambda_name=self.lambda_name,
                    stage=self.api_stage,
                )
                if self.stage_config.get('route53_enabled', True):
                    self.zappa.update_route53_records(self.domain, dns_name)
                print("Created a new domain name with supplied certificate. Please note that it can take up to 40 minutes for this domain to be "
                      "created and propagated through AWS, but it requires no further work on your part.")
            else:
                self.zappa.update_domain_name(
                    domain_name=self.domain,
                    certificate_name=self.domain + "-Zappa-Cert",
                    certificate_body=certificate_body,
                    certificate_private_key=certificate_private_key,
                    certificate_chain=certificate_chain,
                    certificate_arn=cert_arn,
                    lambda_name=self.lambda_name,
                    stage=self.api_stage,
                    route53=self.stage_config.get('route53_enabled', True)
                )

            cert_success = True

        if cert_success:
            click.echo("Certificate " + click.style("updated", fg="green", bold=True) + "!")
        else:
            click.echo(click.style("Failed", fg="red", bold=True) + " to generate or install certificate! :(")
            click.echo("\n==============\n")
            shamelessly_promote()

    ##
    # Shell
    ##
    def shell(self):
        """
        Spawn a debug shell.
        """
        click.echo(click.style("NOTICE!", fg="yellow", bold=True) + " This is a " + click.style("local", fg="green", bold=True) + " shell, inside a " + click.style("Zappa", bold=True) + " object!")
        self.zappa.shell()
        return

    ##
    # Utility
    ##

    def callback(self, position):
        """
        Allows the execution of custom code between creation of the zip file and deployment to AWS.

        :return: None
        """

        callbacks = self.stage_config.get('callbacks', {})
        callback = callbacks.get(position)

        if callback:
            (mod_path, cb_func_name) = callback.rsplit('.', 1)

            try:  # Prefer callback in working directory
                if mod_path.count('.') >= 1:  # Callback function is nested in a folder
                    (mod_folder_path, mod_name) = mod_path.rsplit('.', 1)
                    mod_folder_path_fragments = mod_folder_path.split('.')
                    working_dir = os.path.join(os.getcwd(), *mod_folder_path_fragments)
                else:
                    mod_name = mod_path
                    working_dir = os.getcwd()

                working_dir_importer = pkgutil.get_importer(working_dir)
                module_ = working_dir_importer.find_module(mod_name).load_module(mod_name)

            except (ImportError, AttributeError):

                try: # Callback func might be in virtualenv
                    module_ = importlib.import_module(mod_path)
                except ImportError: # pragma: no cover
                    raise ClickException(click.style("Failed ", fg="red") + 'to ' + click.style(
                        "import {position} callback ".format(position=position),
                        bold=True) + 'module: "{mod_path}"'.format(mod_path=click.style(mod_path, bold=True)))

            if not hasattr(module_, cb_func_name): # pragma: no cover
                raise ClickException(click.style("Failed ", fg="red") + 'to ' + click.style(
                    "find {position} callback ".format(position=position), bold=True) + 'function: "{cb_func_name}" '.format(
                    cb_func_name=click.style(cb_func_name, bold=True)) + 'in module "{mod_path}"'.format(mod_path=mod_path))


            cb_func = getattr(module_, cb_func_name)
            cb_func(self) # Call the function passing self

    def check_for_update(self):
        """
        Print a warning if there's a new Zappa version available.
        """
        try:
            version = pkg_resources.require("zappa")[0].version
            updateable = check_new_version_available(version)
            if updateable:
                click.echo(click.style("Important!", fg="yellow", bold=True) +
                           " A new version of " + click.style("Zappa", bold=True) + " is available!")
                click.echo("Upgrade with: " + click.style("pip install zappa --upgrade", bold=True))
                click.echo("Visit the project page on GitHub to see the latest changes: " +
                           click.style("https://github.com/Miserlou/Zappa", bold=True))
        except Exception as e: # pragma: no cover
            print(e)
            return

    def load_settings(self, settings_file=None, session=None):
        """
        Load the local zappa_settings file.

        An existing boto session can be supplied, though this is likely for testing purposes.

        Returns the loaded Zappa object.
        """

        # Ensure we're passed a valid settings file.
        if not settings_file:
            settings_file = self.get_json_or_yaml_settings()
        if not os.path.isfile(settings_file):
            raise ClickException("Please configure your zappa_settings file.")

        # Load up file
        self.load_settings_file(settings_file)

        # Make sure that the stages are valid names:
        for stage_name in self.zappa_settings.keys():
            try:
                self.check_stage_name(stage_name)
            except ValueError:
                raise ValueError("API stage names must match a-zA-Z0-9_ ; '{0!s}' does not.".format(stage_name))

        # Make sure that this stage is our settings
        if self.api_stage not in self.zappa_settings.keys():
            raise ClickException("Please define stage '{0!s}' in your Zappa settings.".format(self.api_stage))

        # We need a working title for this project. Use one if supplied, else cwd dirname.
        if 'project_name' in self.stage_config: # pragma: no cover
            # If the name is invalid, this will throw an exception with message up stack
            self.project_name = validate_name(self.stage_config['project_name'])
        else:
            self.project_name = self.get_project_name()

        # The name of the actual AWS Lambda function, ex, 'helloworld-dev'
        # Assume that we already have have validated the name beforehand.
        # Related:  https://github.com/Miserlou/Zappa/pull/664
        #           https://github.com/Miserlou/Zappa/issues/678
        #           And various others from Slack.
        self.lambda_name = slugify.slugify(self.project_name + '-' + self.api_stage)

        # Load stage-specific settings
        self.s3_bucket_name = self.stage_config.get('s3_bucket', "zappa-" + ''.join(random.choice(string.ascii_lowercase + string.digits) for _ in range(9)))
        self.vpc_config = self.stage_config.get('vpc_config', {})
        self.memory_size = self.stage_config.get('memory_size', 512)
        self.app_function = self.stage_config.get('app_function', None)
        self.exception_handler = self.stage_config.get('exception_handler', None)
        self.aws_region = self.stage_config.get('aws_region', None)
        self.debug = self.stage_config.get('debug', True)
        self.prebuild_script = self.stage_config.get('prebuild_script', None)
        self.profile_name = self.stage_config.get('profile_name', None)
        self.log_level = self.stage_config.get('log_level', "DEBUG")
        self.domain = self.stage_config.get('domain', None)
        self.timeout_seconds = self.stage_config.get('timeout_seconds', 30)
        dead_letter_arn = self.stage_config.get('dead_letter_arn', '')
        self.dead_letter_config = {'TargetArn': dead_letter_arn} if dead_letter_arn else {}

        # Provide legacy support for `use_apigateway`, now `apigateway_enabled`.
        # https://github.com/Miserlou/Zappa/issues/490
        # https://github.com/Miserlou/Zappa/issues/493
        self.use_apigateway = self.stage_config.get('use_apigateway', True)
        if self.use_apigateway:
            self.use_apigateway = self.stage_config.get('apigateway_enabled', True)
        self.apigateway_description = self.stage_config.get('apigateway_description', None)

        self.lambda_handler = self.stage_config.get('lambda_handler', 'handler.lambda_handler')
        # DEPRECATED. https://github.com/Miserlou/Zappa/issues/456
        self.remote_env_bucket = self.stage_config.get('remote_env_bucket', None)
        self.remote_env_file = self.stage_config.get('remote_env_file', None)
        self.remote_env = self.stage_config.get('remote_env', None)
        self.settings_file = self.stage_config.get('settings_file', None)
        self.django_settings = self.stage_config.get('django_settings', None)
        self.manage_roles = self.stage_config.get('manage_roles', True)
        self.binary_support = self.stage_config.get('binary_support', True)
        self.api_key_required = self.stage_config.get('api_key_required', False)
        self.api_key = self.stage_config.get('api_key')
        self.iam_authorization = self.stage_config.get('iam_authorization', False)
        self.cors = self.stage_config.get("cors", False)
        self.lambda_description = self.stage_config.get('lambda_description', "Zappa Deployment")
        self.environment_variables = self.stage_config.get('environment_variables', {})
        self.aws_environment_variables = self.stage_config.get('aws_environment_variables', {})
        self.check_environment(self.environment_variables)
        self.authorizer = self.stage_config.get('authorizer', {})
        self.runtime = self.stage_config.get('runtime', get_runtime_from_python_version())
        self.aws_kms_key_arn = self.stage_config.get('aws_kms_key_arn', '')
        self.context_header_mappings = self.stage_config.get('context_header_mappings', {})
        self.xray_tracing = self.stage_config.get('xray_tracing', False)

        # Additional tags
        self.tags = self.stage_config.get('tags', {})

        desired_role_name = self.lambda_name + "-ZappaLambdaExecutionRole"
        self.zappa = Zappa( boto_session=session,
                            profile_name=self.profile_name,
                            aws_region=self.aws_region,
                            load_credentials=self.load_credentials,
                            desired_role_name=desired_role_name,
                            runtime=self.runtime,
                            tags=self.tags,
                            endpoint_urls=self.stage_config.get('aws_endpoint_urls',{}),
                            xray_tracing=self.xray_tracing
                        )

        for setting in CUSTOM_SETTINGS:
            if setting in self.stage_config:
                setting_val = self.stage_config[setting]
                # Read the policy file contents.
                if setting.endswith('policy'):
                    with open(setting_val, 'r') as f:
                        setting_val = f.read()
                setattr(self.zappa, setting, setting_val)

        if self.app_function:
            self.collision_warning(self.app_function)
            if self.app_function[-3:] == '.py':
                click.echo(click.style("Warning!", fg="red", bold=True) +
                           " Your app_function is pointing to a " + click.style("file and not a function", bold=True) +
                           "! It should probably be something like 'my_file.app', not 'my_file.py'!")

        return self.zappa

    def get_json_or_yaml_settings(self, settings_name="zappa_settings"):
        """
        Return zappa_settings path as JSON or YAML (or TOML), as appropriate.
        """
        zs_json = settings_name + ".json"
        zs_yaml = settings_name + ".yml"
        zs_toml = settings_name + ".toml"

        # Must have at least one
        if not os.path.isfile(zs_json) \
            and not os.path.isfile(zs_yaml) \
            and not os.path.isfile(zs_toml):
            raise ClickException("Please configure a zappa_settings file or call `zappa init`.")

        # Prefer JSON
        if os.path.isfile(zs_json):
            settings_file = zs_json
        elif os.path.isfile(zs_toml):
            settings_file = zs_toml
        else:
            settings_file = zs_yaml

        return settings_file

    def load_settings_file(self, settings_file=None):
        """
        Load our settings file.
        """

        if not settings_file:
            settings_file = self.get_json_or_yaml_settings()
        if not os.path.isfile(settings_file):
            raise ClickException("Please configure your zappa_settings file or call `zappa init`.")

        if '.yml' in settings_file:
            with open(settings_file) as yaml_file:
                try:
                    self.zappa_settings = yaml.load(yaml_file)
                except ValueError: # pragma: no cover
                    raise ValueError("Unable to load the Zappa settings YAML. It may be malformed.")
        elif '.toml' in settings_file:
            with open(settings_file) as toml_file:
                try:
                    self.zappa_settings = toml.load(toml_file)
                except ValueError: # pragma: no cover
                    raise ValueError("Unable to load the Zappa settings TOML. It may be malformed.")
        else:
            with open(settings_file) as json_file:
                try:
                    self.zappa_settings = json.load(json_file)
                except ValueError: # pragma: no cover
                    raise ValueError("Unable to load the Zappa settings JSON. It may be malformed.")

    def create_package(self, output=None):
        """
        Ensure that the package can be properly configured,
        and then create it.

        """

        # Create the Lambda zip package (includes project and virtualenvironment)
        # Also define the path the handler file so it can be copied to the zip
        # root for Lambda.
        current_file = os.path.dirname(os.path.abspath(
            inspect.getfile(inspect.currentframe())))
        handler_file = os.sep.join(current_file.split(os.sep)[0:]) + os.sep + 'handler.py'

        # Create the zip file(s)
        if self.stage_config.get('slim_handler', False):
            # Create two zips. One with the application and the other with just the handler.
            # https://github.com/Miserlou/Zappa/issues/510
            self.zip_path = self.zappa.create_lambda_zip(
                prefix=self.lambda_name,
                use_precompiled_packages=self.stage_config.get('use_precompiled_packages', True),
                exclude=self.stage_config.get('exclude', []),
                disable_progress=self.disable_progress,
                archive_format='tarball'
            )

            # Make sure the normal venv is not included in the handler's zip
            exclude = self.stage_config.get('exclude', [])
            cur_venv = self.zappa.get_current_venv()
            exclude.append(cur_venv.split('/')[-1])
            self.handler_path = self.zappa.create_lambda_zip(
                prefix='handler_{0!s}'.format(self.lambda_name),
                venv=self.zappa.create_handler_venv(),
                handler_file=handler_file,
                slim_handler=True,
                exclude=exclude,
                output=output,
                disable_progress=self.disable_progress
            )
        else:

            # Custom excludes for different versions.
            # Related: https://github.com/kennethreitz/requests/issues/3985
            if sys.version_info[0] < 3:
                # Exclude packages already builtin to the python lambda environment
                # Related: https://github.com/Miserlou/Zappa/issues/556
                exclude = self.stage_config.get(
                        'exclude', [
                                        "boto3",
                                        "dateutil",
                                        "botocore",
                                        "s3transfer",
                                        "six.py",
                                        "jmespath",
                                        "concurrent"
                                    ])
            else:
                # This could be python3.6 optimized.
                exclude = self.stage_config.get(
                        'exclude', [
                                        "boto3",
                                        "dateutil",
                                        "botocore",
                                        "s3transfer",
                                        "concurrent"
                                    ])

            # Create a single zip that has the handler and application
            self.zip_path = self.zappa.create_lambda_zip(
                prefix=self.lambda_name,
                handler_file=handler_file,
                use_precompiled_packages=self.stage_config.get('use_precompiled_packages', True),
                exclude=exclude,
                output=output,
                disable_progress=self.disable_progress
            )

            # Warn if this is too large for Lambda.
            file_stats = os.stat(self.zip_path)
            if file_stats.st_size > 52428800:  # pragma: no cover
                print('\n\nWarning: Application zip package is likely to be too large for AWS Lambda. '
                      'Try setting "slim_handler" to true in your Zappa settings file.\n\n')

        # Throw custom setings into the zip that handles requests
        if self.stage_config.get('slim_handler', False):
            handler_zip = self.handler_path
        else:
            handler_zip = self.zip_path

        with zipfile.ZipFile(handler_zip, 'a') as lambda_zip:

            settings_s = "# Generated by Zappa\n"

            if self.app_function:
                if '.' not in self.app_function: # pragma: no cover
                    raise ClickException("Your " + click.style("app_function", fg='red', bold=True) + " value is not a modular path." +
                        " It needs to be in the format `" + click.style("your_module.your_app_object", bold=True) + "`.")
                app_module, app_function = self.app_function.rsplit('.', 1)
                settings_s = settings_s + "APP_MODULE='{0!s}'\nAPP_FUNCTION='{1!s}'\n".format(app_module, app_function)

            if self.exception_handler:
                settings_s += "EXCEPTION_HANDLER='{0!s}'\n".format(self.exception_handler)
            else:
                settings_s += "EXCEPTION_HANDLER=None\n"

            if self.debug:
                settings_s = settings_s + "DEBUG=True\n"
            else:
                settings_s = settings_s + "DEBUG=False\n"

            settings_s = settings_s + "LOG_LEVEL='{0!s}'\n".format((self.log_level))

            if self.binary_support:
                settings_s = settings_s + "BINARY_SUPPORT=True\n"
            else:
                settings_s = settings_s + "BINARY_SUPPORT=False\n"

            head_map_dict = {}
            head_map_dict.update(dict(self.context_header_mappings))
            settings_s = settings_s + "CONTEXT_HEADER_MAPPINGS={0}\n".format(
                head_map_dict
            )

            # If we're on a domain, we don't need to define the /<<env>> in
            # the WSGI PATH
            if self.domain:
                settings_s = settings_s + "DOMAIN='{0!s}'\n".format((self.domain))
            else:
                settings_s = settings_s + "DOMAIN=None\n"

            # Pass through remote config bucket and path
            if self.remote_env:
                settings_s = settings_s + "REMOTE_ENV='{0!s}'\n".format(
                    self.remote_env
                )
            # DEPRECATED. use remove_env instead
            elif self.remote_env_bucket and self.remote_env_file:
                settings_s = settings_s + "REMOTE_ENV='s3://{0!s}/{1!s}'\n".format(
                    self.remote_env_bucket, self.remote_env_file
                )

            # Local envs
            env_dict = {}
            if self.aws_region:
                env_dict['AWS_REGION'] = self.aws_region
            env_dict.update(dict(self.environment_variables))

            # Environment variable keys must be ascii
            # https://github.com/Miserlou/Zappa/issues/604
            # https://github.com/Miserlou/Zappa/issues/998
            try:
                env_dict = dict((k.encode('ascii').decode('ascii'), v) for (k, v) in env_dict.items())
            except Exception:
                raise ValueError("Environment variable keys must be ascii.")

            settings_s = settings_s + "ENVIRONMENT_VARIABLES={0}\n".format(
                    env_dict
                )

            # We can be environment-aware
            settings_s = settings_s + "API_STAGE='{0!s}'\n".format((self.api_stage))
            settings_s = settings_s + "PROJECT_NAME='{0!s}'\n".format((self.project_name))

            if self.settings_file:
                settings_s = settings_s + "SETTINGS_FILE='{0!s}'\n".format((self.settings_file))
            else:
                settings_s = settings_s + "SETTINGS_FILE=None\n"

            if self.django_settings:
                settings_s = settings_s + "DJANGO_SETTINGS='{0!s}'\n".format((self.django_settings))
            else:
                settings_s = settings_s + "DJANGO_SETTINGS=None\n"

            # If slim handler, path to project zip
            if self.stage_config.get('slim_handler', False):
                settings_s += "ARCHIVE_PATH='s3://{0!s}/{1!s}_current_project.tar.gz'\n".format(self.s3_bucket_name, self.project_name)

                # since includes are for slim handler add the setting here by joining arbitrary list from zappa_settings file
                # and tell the handler we are the slim_handler
                # https://github.com/Miserlou/Zappa/issues/776
                settings_s += "SLIM_HANDLER=True\n"

                include = self.stage_config.get('include', [])
                if len(include) >= 1:
                    settings_s += "INCLUDE=" + str(include) + '\n'

            # AWS Events function mapping
            event_mapping = {}
            events = self.stage_config.get('events', [])
            for event in events:
                arn = event.get('event_source', {}).get('arn')
                function = event.get('function')
                if arn and function:
                    event_mapping[arn] = function
            settings_s = settings_s + "AWS_EVENT_MAPPING={0!s}\n".format(event_mapping)

            # Authorizer config
            authorizer_function = self.authorizer.get('function', None)
            if authorizer_function:
                settings_s += "AUTHORIZER_FUNCTION='{0!s}'\n".format(authorizer_function)

            # Copy our Django app into root of our package.
            # It doesn't work otherwise.
            if self.django_settings:
                base = __file__.rsplit(os.sep, 1)[0]
                django_py = ''.join(os.path.join(base, 'ext', 'django_zappa.py'))
                lambda_zip.write(django_py, 'django_zappa_app.py')

            # async response
            async_response_table = self.stage_config.get('async_response_table', '')
            settings_s += "ASYNC_RESPONSE_TABLE='{0!s}'\n".format(async_response_table)

            # Lambda requires a specific chmod
            temp_settings = tempfile.NamedTemporaryFile(delete=False)
            os.chmod(temp_settings.name, 0o644)
            temp_settings.write(bytes(settings_s, "utf-8"))
            temp_settings.close()
            lambda_zip.write(temp_settings.name, 'zappa_settings.py')
            os.remove(temp_settings.name)

    def remove_local_zip(self):
        """
        Remove our local zip file.
        """

        if self.stage_config.get('delete_local_zip', True):
            try:
                if os.path.isfile(self.zip_path):
                    os.remove(self.zip_path)
                if self.handler_path and os.path.isfile(self.handler_path):
                    os.remove(self.handler_path)
            except Exception as e: # pragma: no cover
                sys.exit(-1)

    def remove_uploaded_zip(self):
        """
        Remove the local and S3 zip file after uploading and updating.
        """

        # Remove the uploaded zip from S3, because it is now registered..
        if self.stage_config.get('delete_s3_zip', True):
            self.zappa.remove_from_s3(self.zip_path, self.s3_bucket_name)
            if self.stage_config.get('slim_handler', False):
                # Need to keep the project zip as the slim handler uses it.
                self.zappa.remove_from_s3(self.handler_path, self.s3_bucket_name)

    def on_exit(self):
        """
        Cleanup after the command finishes.
        Always called: SystemExit, KeyboardInterrupt and any other Exception that occurs.
        """
        if self.zip_path:
            # Only try to remove uploaded zip if we're running a command that has loaded credentials
            if self.load_credentials:
                self.remove_uploaded_zip()

            self.remove_local_zip()

    def print_logs(self, logs, colorize=True, http=False, non_http=False, force_colorize=None):
        """
        Parse, filter and print logs to the console.

        """

        for log in logs:
            timestamp = log['timestamp']
            message = log['message']
            if "START RequestId" in message:
                continue
            if "REPORT RequestId" in message:
                continue
            if "END RequestId" in message:
                continue

            if not colorize and not force_colorize:
                if http:
                    if self.is_http_log_entry(message.strip()):
                        print("[" + str(timestamp) + "] " + message.strip())
                elif non_http:
                    if not self.is_http_log_entry(message.strip()):
                        print("[" + str(timestamp) + "] " + message.strip())
                else:
                    print("[" + str(timestamp) + "] " + message.strip())
            else:
                if http:
                    if self.is_http_log_entry(message.strip()):
                        click.echo(click.style("[", fg='cyan') + click.style(str(timestamp), bold=True) + click.style("]", fg='cyan') + self.colorize_log_entry(message.strip()), color=force_colorize)
                elif non_http:
                    if not self.is_http_log_entry(message.strip()):
                        click.echo(click.style("[", fg='cyan') + click.style(str(timestamp), bold=True) + click.style("]", fg='cyan') + self.colorize_log_entry(message.strip()), color=force_colorize)
                else:
                    click.echo(click.style("[", fg='cyan') + click.style(str(timestamp), bold=True) + click.style("]", fg='cyan') + self.colorize_log_entry(message.strip()), color=force_colorize)

    def is_http_log_entry(self, string):
        """
        Determines if a log entry is an HTTP-formatted log string or not.
        """
        # Debug event filter
        if 'Zappa Event' in string:
            return False

        # IP address filter
        for token in string.replace('\t', ' ').split(' '):
            try:
                if (token.count('.') is 3 and token.replace('.', '').isnumeric()):
                    return True
            except Exception: # pragma: no cover
                pass

        return False

    def get_project_name(self):
        return slugify.slugify(os.getcwd().split(os.sep)[-1])[:15]

    def colorize_log_entry(self, string):
        """
        Apply various heuristics to return a colorized version of a string.
        If these fail, simply return the string in plaintext.
        """

        final_string = string
        try:

            # First, do stuff in square brackets
            inside_squares = re.findall(r'\[([^]]*)\]', string)
            for token in inside_squares:
                if token in ['CRITICAL', 'ERROR', 'WARNING', 'DEBUG', 'INFO', 'NOTSET']:
                    final_string = final_string.replace('[' + token + ']', click.style("[", fg='cyan') + click.style(token, fg='cyan', bold=True) + click.style("]", fg='cyan'))
                else:
                    final_string = final_string.replace('[' + token + ']', click.style("[", fg='cyan') + click.style(token, bold=True) + click.style("]", fg='cyan'))

            # Then do quoted strings
            quotes = re.findall(r'"[^"]*"', string)
            for token in quotes:
                final_string = final_string.replace(token, click.style(token, fg="yellow"))

            # And UUIDs
            for token in final_string.replace('\t', ' ').split(' '):
                try:
                    if token.count('-') is 4 and token.replace('-', '').isalnum():
                        final_string = final_string.replace(token, click.style(token, fg="magenta"))
                except Exception: # pragma: no cover
                    pass

                # And IP addresses
                try:
                    if token.count('.') is 3 and token.replace('.', '').isnumeric():
                        final_string = final_string.replace(token, click.style(token, fg="red"))
                except Exception: # pragma: no cover
                    pass

                # And status codes
                try:
                    if token in ['200']:
                        final_string = final_string.replace(token, click.style(token, fg="green"))
                    if token in ['400', '401', '403', '404', '405', '500']:
                        final_string = final_string.replace(token, click.style(token, fg="red"))
                except Exception: # pragma: no cover
                    pass

            # And Zappa Events
            try:
                if "Zappa Event:" in final_string:
                    final_string = final_string.replace("Zappa Event:", click.style("Zappa Event:", bold=True, fg="green"))
            except Exception: # pragma: no cover
                pass

            # And dates
            for token in final_string.split('\t'):
                try:
                    is_date = parser.parse(token)
                    final_string = final_string.replace(token, click.style(token, fg="green"))
                except Exception: # pragma: no cover
                    pass

            final_string = final_string.replace('\t', ' ').replace('   ', ' ')
            if final_string[0] != ' ':
                final_string = ' ' + final_string
            return final_string
        except Exception as e: # pragma: no cover
            return string

    def execute_prebuild_script(self):
        """
        Parse and execute the prebuild_script from the zappa_settings.

        """

        (pb_mod_path, pb_func) = self.prebuild_script.rsplit('.', 1)

        try:  # Prefer prebuild script in working directory
            if pb_mod_path.count('.') >= 1:  # Prebuild script func is nested in a folder
                (mod_folder_path, mod_name) = pb_mod_path.rsplit('.', 1)
                mod_folder_path_fragments = mod_folder_path.split('.')
                working_dir = os.path.join(os.getcwd(), *mod_folder_path_fragments)
            else:
                mod_name = pb_mod_path
                working_dir = os.getcwd()

            working_dir_importer = pkgutil.get_importer(working_dir)
            module_ = working_dir_importer.find_module(mod_name).load_module(mod_name)

        except (ImportError, AttributeError):

            try:  # Prebuild func might be in virtualenv
                module_ = importlib.import_module(pb_mod_path)
            except ImportError:  # pragma: no cover
                raise ClickException(click.style("Failed ", fg="red") + 'to ' + click.style(
                    "import prebuild script ", bold=True) + 'module: "{pb_mod_path}"'.format(
                    pb_mod_path=click.style(pb_mod_path, bold=True)))

        if not hasattr(module_, pb_func):  # pragma: no cover
            raise ClickException(click.style("Failed ", fg="red") + 'to ' + click.style(
                "find prebuild script ", bold=True) + 'function: "{pb_func}" '.format(
                pb_func=click.style(pb_func, bold=True)) + 'in module "{pb_mod_path}"'.format(
                pb_mod_path=pb_mod_path))

        prebuild_function = getattr(module_, pb_func)
        prebuild_function()  # Call the function

    def collision_warning(self, item):
        """
        Given a string, print a warning if this could
        collide with a Zappa core package module.

        Use for app functions and events.
        """

        namespace_collisions = [
            "zappa.", "wsgi.", "middleware.", "handler.", "util.", "letsencrypt.", "cli."
        ]
        for namespace_collision in namespace_collisions:
            if namespace_collision in item:
                click.echo(click.style("Warning!", fg="red", bold=True) +
                           " You may have a namespace collision with " + click.style(item, bold=True) +
                           "! You may want to rename that file.")

    def deploy_api_gateway(self, api_id):
        cache_cluster_enabled = self.stage_config.get('cache_cluster_enabled', False)
        cache_cluster_size = str(self.stage_config.get('cache_cluster_size', .5))
        endpoint_url = self.zappa.deploy_api_gateway(
            api_id=api_id,
            stage_name=self.api_stage,
            cache_cluster_enabled=cache_cluster_enabled,
            cache_cluster_size=cache_cluster_size,
            cloudwatch_log_level=self.stage_config.get('cloudwatch_log_level', 'OFF'),
            cloudwatch_data_trace=self.stage_config.get('cloudwatch_data_trace', False),
            cloudwatch_metrics_enabled=self.stage_config.get('cloudwatch_metrics_enabled', False),
            cache_cluster_ttl=self.stage_config.get('cache_cluster_ttl', 300),
            cache_cluster_encrypted=self.stage_config.get('cache_cluster_encrypted', False)
        )
        return endpoint_url

    def check_venv(self):
        """ Ensure we're inside a virtualenv. """
        if self.zappa:
            venv = self.zappa.get_current_venv()
        else:
            # Just for `init`, when we don't have settings yet.
            venv = Zappa.get_current_venv()
        if not venv:
            raise ClickException(
                click.style("Zappa", bold=True) + " requires an " + click.style("active virtual environment", bold=True, fg="red") + "!\n" +
                "Learn more about virtual environments here: " + click.style("http://docs.python-guide.org/en/latest/dev/virtualenvs/", bold=False, fg="cyan"))

    def silence(self):
        """
        Route all stdout to null.
        """

        sys.stdout = open(os.devnull, 'w')
        sys.stderr = open(os.devnull, 'w')

####################################################################
# Main
####################################################################

def shamelessly_promote():
    """
    Shamelessly promote our little community.
    """

    click.echo("Need " + click.style("help", fg='green', bold=True) +
               "? Found a " + click.style("bug", fg='green', bold=True) +
               "? Let us " + click.style("know", fg='green', bold=True) + "! :D")
    click.echo("File bug reports on " + click.style("GitHub", bold=True) + " here: "
               + click.style("https://github.com/Miserlou/Zappa", fg='cyan', bold=True))
    click.echo("And join our " + click.style("Slack", bold=True) + " channel here: "
               + click.style("https://slack.zappa.io", fg='cyan', bold=True))
    click.echo("Love!,")
    click.echo(" ~ Team " + click.style("Zappa", bold=True) + "!")

def handle(): # pragma: no cover
    """
    Main program execution handler.
    """

    try:
        cli = ZappaCLI()
        sys.exit(cli.handle())
    except SystemExit as e: # pragma: no cover
        cli.on_exit()
        sys.exit(e.code)

    except KeyboardInterrupt: # pragma: no cover
        cli.on_exit()
        sys.exit(130)
    except Exception as e:
        cli.on_exit()

        click.echo("Oh no! An " + click.style("error occurred", fg='red', bold=True) + "! :(")
        click.echo("\n==============\n")
        import traceback
        traceback.print_exc()
        click.echo("\n==============\n")
        shamelessly_promote()

        sys.exit(-1)

if __name__ == '__main__': # pragma: no cover
    handle()<|MERGE_RESOLUTION|>--- conflicted
+++ resolved
@@ -1586,11 +1586,8 @@
             env_zappa_settings = {
                 env_name: {
                     's3_bucket': env_bucket,
-<<<<<<< HEAD
+                    'runtime': 'python3.6' if sys.version_info[0] == 3 else 'python2.7'
                     'project_name': self.get_project_name()
-=======
-                    'runtime': 'python3.6' if sys.version_info[0] == 3 else 'python2.7'
->>>>>>> ddbbb6c5
                 }
             }
 
