#!/usr/bin/env python
# -*- coding: utf-8 -*-

"""
Zappa CLI

Deploy arbitrary Python programs as serverless Zappa applications.

"""

from __future__ import unicode_literals
from __future__ import division
from past.builtins import basestring
from builtins import input, bytes

import argcomplete
import argparse
import base64
import pkgutil
import botocore
import click
import collections
import hjson as json
import inspect
import importlib
import logging
import os
import pkg_resources
import random
import re
import requests
import slugify
import string
import sys
import tempfile
import time
import toml
import yaml
import zipfile

from click import Context, BaseCommand
from click.exceptions import ClickException
from click.globals import push_context
from dateutil import parser
from datetime import datetime, timedelta

from .core import Zappa, logger, API_GATEWAY_REGIONS
from .utilities import (check_new_version_available, detect_django_settings,
                  detect_flask_apps, parse_s3_url, human_size,
                  validate_name, InvalidAwsLambdaName,
                  get_runtime_from_python_version, string_to_timestamp)


CUSTOM_SETTINGS = [
    'assume_policy',
    'attach_policy',
    'aws_region',
    'delete_local_zip',
    'delete_s3_zip',
    'exclude',
    'extra_permissions',
    'include',
    'role_name',
    'touch',
]

BOTO3_CONFIG_DOCS_URL = 'https://boto3.readthedocs.io/en/latest/guide/quickstart.html#configuration'

##
# Main Input Processing
##

class ZappaCLI(object):
    """
    ZappaCLI object is responsible for loading the settings,
    handling the input arguments and executing the calls to the core library.

    """

    # CLI
    vargs = None
    command = None
<<<<<<< HEAD
    command_env = None
    ignore_warnings = False
=======
    stage_env = None
>>>>>>> 12ac82e7

    # Zappa settings
    zappa = None
    zappa_settings = None
    load_credentials = True
    disable_progress = False

    # Specific settings
    api_stage = None
    app_function = None
    aws_region = None
    debug = None
    prebuild_script = None
    project_name = None
    profile_name = None
    lambda_arn = None
    lambda_name = None
    lambda_description = None
    s3_bucket_name = None
    settings_file = None
    zip_path = None
    handler_path = None
    vpc_config = None
    memory_size = None
    use_apigateway = None
    lambda_handler = None
    django_settings = None
    manage_roles = True
    exception_handler = None
    environment_variables = None
    authorizer = None
    xray_tracing = False
    aws_kms_key_arn = ''
    context_header_mappings = None
    tags = []

    stage_name_env_pattern = re.compile('^[a-zA-Z0-9_]+$')

    def __init__(self):
        self._stage_config_overrides = {}  # change using self.override_stage_config_setting(key, val)

    @property
    def stage_config(self):
        """
        A shortcut property for settings of a stage.
        """

        def get_stage_setting(stage, extended_stages=None):
            if extended_stages is None:
                extended_stages = []

            if stage in extended_stages:
                raise RuntimeError(stage + " has already been extended to these settings. "
                                           "There is a circular extends within the settings file.")
            extended_stages.append(stage)

            try:
                stage_settings = dict(self.zappa_settings[stage].copy())
            except KeyError:
                raise ClickException("Cannot extend settings for undefined stage '" + stage + "'.")

            extends_stage = self.zappa_settings[stage].get('extends', None)
            if not extends_stage:
                return stage_settings
            extended_settings = get_stage_setting(stage=extends_stage, extended_stages=extended_stages)
            extended_settings.update(stage_settings)
            return extended_settings

        settings = get_stage_setting(stage=self.api_stage)

        # Backwards compatible for delete_zip setting that was more explicitly named delete_local_zip
        if u'delete_zip' in settings:
            settings[u'delete_local_zip'] = settings.get(u'delete_zip')

        settings.update(self.stage_config_overrides)

        return settings

<<<<<<< HEAD
    @staticmethod
    def exit_with_warning():
        # https://github.com/Miserlou/Zappa/issues/423
        click.echo(click.style("Warning! ", fg="red") + "Zappa has exited due to a warning. You can ignore "
                                                       "warnings by passing the " + click.style(
            "--ignore-warnings", bold=True) + " argument. "
                                              "Please read and understand all warnings before ignoring.")
        sys.exit(-1)
=======
    @property
    def stage_config_overrides(self):
        """
        Returns zappa_settings we forcefully override for the current stage
        set by `self.override_stage_config_setting(key, value)`
        """
        return getattr(self, '_stage_config_overrides', {}).get(self.api_stage, {})

    def override_stage_config_setting(self, key, val):
        """
        Forcefully override a setting set by zappa_settings (for the current stage only)
        :param key: settings key
        :param val: value
        """
        self._stage_config_overrides = getattr(self, '_stage_config_overrides', {})
        self._stage_config_overrides.setdefault(self.api_stage, {})[key] = val
>>>>>>> 12ac82e7

    def handle(self, argv=None):
        """
        Main function.

        Parses command, load settings and dispatches accordingly.

        """
<<<<<<< HEAD
        help_message = "Please supply a command to execute. Can be one of: {}".format(', '.join(x for x in sorted(CLI_COMMANDS)))

        parser = argparse.ArgumentParser(description='Zappa - Deploy Python applications to AWS Lambda and API Gateway.\n')
        parser.add_argument('command_env', metavar='U', type=str, nargs='*', help=help_message)
        parser.add_argument('-n', '--num-rollback', type=int, default=0,
                            help='The number of versions to rollback.')
        parser.add_argument('-s', '--settings_file', type=str, default='zappa_settings.json',
                            help='The path to a zappa settings file.')
        parser.add_argument('-a', '--app_function', type=str, default=None,
                            help='The WSGI application function.')
        parser.add_argument('-v', '--version', action='store_true', help='Print the zappa version', default=False)
        parser.add_argument('-y', '--yes', action='store_true', help='Auto confirm yes', default=False)
        parser.add_argument('--remove-logs', action='store_true', help='Removes log groups of api gateway and lambda task during the undeployment.', default=False)
        parser.add_argument('--raw', action='store_true', help='When invoking remotely, invoke this python as a string, not as a modular path.', default=False)
        parser.add_argument('--no-cleanup', action='store_true', help="Don't remove certificate files from /tmp during certify. Dangerous.", default=False)
        parser.add_argument('--all', action='store_true', help="Execute this command for all of our defined Zappa environments.", default=False)
        parser.add_argument('--json', action='store_true', help='Returns status in JSON format', default=False)  # https://github.com/Miserlou/Zappa/issues/407
        parser.add_argument('--ignore-warnings', action='store_true', help='Does not exit when warnings are raised',
                            default=False)  # https://github.com/Miserlou/Zappa/issues/423
=======
>>>>>>> 12ac82e7

        desc = ('Zappa - Deploy Python applications to AWS Lambda'
                ' and API Gateway.\n')
        parser = argparse.ArgumentParser(description=desc)
        parser.add_argument(
            '-v', '--version', action='version',
            version=pkg_resources.get_distribution("zappa").version,
            help='Print the zappa version'
        )
        parser.add_argument(
            '--color', default='auto', choices=['auto','never','always']
        )

        env_parser = argparse.ArgumentParser(add_help=False)
        me_group = env_parser.add_mutually_exclusive_group()
        all_help = ('Execute this command for all of our defined '
                    'Zappa stages.')
        me_group.add_argument('--all', action='store_true', help=all_help)
        me_group.add_argument('stage_env', nargs='?')

        group = env_parser.add_argument_group()
        group.add_argument(
            '-a', '--app_function', help='The WSGI application function.'
        )
        group.add_argument(
            '-s', '--settings_file', help='The path to a Zappa settings file.'
        )
        group.add_argument(
            '-q', '--quiet', action='store_true', help='Silence all output.'
        )
        # https://github.com/Miserlou/Zappa/issues/407
        # Moved when 'template' command added.
        # Fuck Terraform.
        group.add_argument(
            '-j', '--json', action='store_true', help='Make the output of this command be machine readable.'
        )
        # https://github.com/Miserlou/Zappa/issues/891
        group.add_argument(
            '--disable_progress', action='store_true', help='Disable progress bars.'
        )

        ##
        # Certify
        ##
        subparsers = parser.add_subparsers(title='subcommands', dest='command')
        cert_parser = subparsers.add_parser(
            'certify', parents=[env_parser],
            help='Create and install SSL certificate'
        )
        cert_parser.add_argument(
            '--manual', action='store_true',
            help=("Gets new Let's Encrypt certificates, but prints them to console."
                "Does not update API Gateway domains.")
        )
        cert_parser.add_argument(
            '-y', '--yes', action='store_true', help='Auto confirm yes.'
        )

        ##
        # Deploy
        ##
        deploy_parser = subparsers.add_parser(
            'deploy', parents=[env_parser], help='Deploy application.'
        )
        deploy_parser.add_argument(
            '-z', '--zip', help='Deploy Lambda with specific local or S3 hosted zip package'
        )

        ##
        # Init
        ##
        init_parser = subparsers.add_parser('init', help='Initialize Zappa app.')

        ##
        # Package
        ##
        package_parser = subparsers.add_parser(
            'package', parents=[env_parser], help='Build the application zip package locally.'
        )
        package_parser.add_argument(
            '-o', '--output', help='Name of file to output the package to.'
        )

        ##
        # Template
        ##
        template_parser = subparsers.add_parser(
            'template', parents=[env_parser], help='Create a CloudFormation template for this API Gateway.'
        )
        template_parser.add_argument(
            '-l', '--lambda-arn', required=True, help='ARN of the Lambda function to template to.'
        )
        template_parser.add_argument(
            '-r', '--role-arn', required=True, help='ARN of the Role to template with.'
        )
        template_parser.add_argument(
            '-o', '--output', help='Name of file to output the template to.'
        )

        ##
        # Invocation
        ##
        invoke_parser = subparsers.add_parser(
            'invoke', parents=[env_parser],
            help='Invoke remote function.'
        )
        invoke_parser.add_argument(
            '--raw', action='store_true',
            help=('When invoking remotely, invoke this python as a string,'
                  ' not as a modular path.')
        )
        invoke_parser.add_argument(
            '--no-color', action='store_true',
            help=("Don't color the output")
        )
        invoke_parser.add_argument('command_rest')

        ##
        # Manage
        ##
        manage_parser = subparsers.add_parser(
            'manage',
            help='Invoke remote Django manage.py commands.'
        )
        rest_help = ("Command in the form of <env> <command>. <env> is not "
                     "required if --all is specified")
        manage_parser.add_argument('--all', action='store_true', help=all_help)
        manage_parser.add_argument('command_rest', nargs='+', help=rest_help)
        manage_parser.add_argument(
            '--no-color', action='store_true',
            help=("Don't color the output")
        )
        # This is explicitly added here because this is the only subcommand that doesn't inherit from env_parser
        # https://github.com/Miserlou/Zappa/issues/1002
        manage_parser.add_argument(
            '-s', '--settings_file', help='The path to a Zappa settings file.'
        )

        ##
        # Rollback
        ##
        def positive_int(s):
            """ Ensure an arg is positive """
            i = int(s)
            if i < 0:
                msg = "This argument must be positive (got {})".format(s)
                raise argparse.ArgumentTypeError(msg)
            return i

        rollback_parser = subparsers.add_parser(
            'rollback', parents=[env_parser],
            help='Rollback deployed code to a previous version.'
        )
        rollback_parser.add_argument(
            '-n', '--num-rollback', type=positive_int, default=1,
            help='The number of versions to rollback.'
        )

        ##
        # Scheduling
        ##
        subparsers.add_parser(
            'schedule', parents=[env_parser],
            help='Schedule functions to occur at regular intervals.'
        )

        ##
        # Status
        ##
        status_parser = subparsers.add_parser(
            'status', parents=[env_parser],
            help='Show deployment status and event schedules.'
        )

        ##
        # Log Tailing
        ##
        tail_parser = subparsers.add_parser(
            'tail', parents=[env_parser], help='Tail deployment logs.'
        )
        tail_parser.add_argument(
            '--no-color', action='store_true',
            help="Don't color log tail output."
        )
        tail_parser.add_argument(
            '--http', action='store_true',
            help='Only show HTTP requests in tail output.'
        )
        tail_parser.add_argument(
            '--non-http', action='store_true',
            help='Only show non-HTTP requests in tail output.'
        )
        tail_parser.add_argument(
            '--since', type=str, default="100000s",
            help="Only show lines since a certain timeframe."
        )
        tail_parser.add_argument(
            '--filter', type=str, default="",
            help="Apply a filter pattern to the logs."
        )
        tail_parser.add_argument(
            '--force-color', action='store_true',
            help='Force coloring log tail output even if coloring support is not auto-detected. (example: piping)'
        )
        tail_parser.add_argument(
            '--disable-keep-open', action='store_true',
            help="Exit after printing the last available log, rather than keeping the log open."
        )

        ##
        # Undeploy
        ##
        undeploy_parser = subparsers.add_parser(
            'undeploy', parents=[env_parser], help='Undeploy application.'
        )
        undeploy_parser.add_argument(
            '--remove-logs', action='store_true',
            help=('Removes log groups of api gateway and lambda task'
                  ' during the undeployment.'),
        )
        undeploy_parser.add_argument(
            '-y', '--yes', action='store_true', help='Auto confirm yes.'
        )

        ##
        # Unschedule
        ##
        subparsers.add_parser('unschedule', parents=[env_parser],
                              help='Unschedule functions.')

        ##
        # Updating
        ##
        update_parser = subparsers.add_parser(
            'update', parents=[env_parser], help='Update deployed application.'
        )
        update_parser.add_argument(
            '-z', '--zip', help='Update Lambda with specific local or S3 hosted zip package'
        )
        update_parser.add_argument(
            '-n', '--no-upload', help="Update configuration where appropriate, but don't upload new code"
        )

        ##
        # Debug
        ##
        subparsers.add_parser(
            'shell', parents=[env_parser], help='A debug shell with a loaded Zappa object.'
        )

        argcomplete.autocomplete(parser)
        args = parser.parse_args(argv)
        self.vargs = vars(args)

        if args.color == 'never':
            disable_click_colors()
        elif args.color == 'always':
            #TODO: Support aggressive coloring like "--force-color" on all commands
            pass
        elif args.color == 'auto':
            pass

        # Parse the input
        # NOTE(rmoe): Special case for manage command
        # The manage command can't have both stage_env and command_rest
        # arguments. Since they are both positional arguments argparse can't
        # differentiate the two. This causes problems when used with --all.
        # (e.g. "manage --all showmigrations admin" argparse thinks --all has
        # been specified AND that stage_env='showmigrations')
        # By having command_rest collect everything but --all we can split it
        # apart here instead of relying on argparse.
        if not args.command:
            parser.print_help()
            return

<<<<<<< HEAD
        if self.vargs['ignore_warnings']:
            self.ignore_warnings = True

        # Make sure there isn't a new version available
        if not self.vargs['json']:
            self.check_for_update()
=======
        if args.command == 'manage' and not self.vargs.get('all'):
            self.stage_env = self.vargs['command_rest'].pop(0)
        else:
            self.stage_env = self.vargs.get('stage_env')

        if args.command == 'package':
            self.load_credentials = False

        self.command = args.command

        self.disable_progress = self.vargs.get('disable_progress')
        if self.vargs.get('quiet'):
            self.silence()
>>>>>>> 12ac82e7

        # We don't have any settings yet, so make those first!
        # (Settings-based interactions will fail
        # before a project has been initialized.)
        if self.command == 'init':
            self.init()
            return

        # Make sure there isn't a new version available
        if not self.vargs.get('json'):
            self.check_for_update()

        # Load and Validate Settings File
        self.load_settings_file(self.vargs.get('settings_file'))

        # Should we execute this for all stages, or just one?
        all_stages = self.vargs.get('all')
        stages = []

        if all_stages: # All stages!
            stages = self.zappa_settings.keys()
        else: # Just one env.
            if not self.stage_env:
                # If there's only one stage defined in the settings,
                # use that as the default.
                if len(self.zappa_settings.keys()) == 1:
                    stages.append(list(self.zappa_settings.keys())[0])
                else:
                    parser.error("Please supply a stage to interact with.")
            else:
                stages.append(self.stage_env)

        for stage in stages:
            try:
                self.dispatch_command(self.command, stage)
            except ClickException as e:
                # Discussion on exit codes: https://github.com/Miserlou/Zappa/issues/407
                e.show()
                sys.exit(e.exit_code)

    def dispatch_command(self, command, stage):
        """
        Given a command to execute and stage,
        execute that command.
        """

        self.api_stage = stage

        if command not in ['status', 'manage']:
            if not self.vargs.get('json', None):
                click.echo("Calling " + click.style(command, fg="green", bold=True) + " for stage " +
                           click.style(self.api_stage, bold=True) + ".." )

        # Explicity define the app function.
        # Related: https://github.com/Miserlou/Zappa/issues/832
        if self.vargs.get('app_function', None):
            self.app_function = self.vargs['app_function']

        # Load our settings, based on api_stage.
        try:
            self.load_settings(self.vargs.get('settings_file'))
        except ValueError as e:
            if hasattr(e, 'message'):
                print("Error: {}".format(e.message))
            else:
                print(str(e))
            sys.exit(-1)
        self.callback('settings')

        # Hand it off
        if command == 'deploy': # pragma: no cover
            self.deploy(self.vargs['zip'])
        if command == 'package': # pragma: no cover
            self.package(self.vargs['output'])
        if command == 'template': # pragma: no cover
            self.template(      self.vargs['lambda_arn'],
                                self.vargs['role_arn'],
                                output=self.vargs['output'],
                                json=self.vargs['json']
                            )
        elif command == 'update': # pragma: no cover
            self.update(self.vargs['zip'], self.vargs['no_upload'])
        elif command == 'rollback': # pragma: no cover
            self.rollback(self.vargs['num_rollback'])
        elif command == 'invoke': # pragma: no cover

            if not self.vargs.get('command_rest'):
                print("Please enter the function to invoke.")
                return

            self.invoke(
                self.vargs['command_rest'],
                raw_python=self.vargs['raw'],
                no_color=self.vargs['no_color'],
            )
        elif command == 'manage': # pragma: no cover

            if not self.vargs.get('command_rest'):
                print("Please enter the management command to invoke.")
                return

            if not self.django_settings:
                print("This command is for Django projects only!")
                print("If this is a Django project, please define django_settings in your zappa_settings.")
                return

            command_tail = self.vargs.get('command_rest')
            if len(command_tail) > 1:
                command = " ".join(command_tail) # ex: zappa manage dev "shell --version"
            else:
                command = command_tail[0] # ex: zappa manage dev showmigrations admin

            self.invoke(
                command,
                command="manage",
                no_color=self.vargs['no_color'],
            )

        elif command == 'tail': # pragma: no cover
            self.tail(
                colorize=(not self.vargs['no_color']),
                http=self.vargs['http'],
                non_http=self.vargs['non_http'],
                since=self.vargs['since'],
                filter_pattern=self.vargs['filter'],
                force_colorize=self.vargs['force_color'] or None,
                keep_open=not self.vargs['disable_keep_open']
            )
        elif command == 'undeploy': # pragma: no cover
            self.undeploy(
                no_confirm=self.vargs['yes'],
                remove_logs=self.vargs['remove_logs']
            )
        elif command == 'schedule': # pragma: no cover
            self.schedule()
        elif command == 'unschedule': # pragma: no cover
            self.unschedule()
        elif command == 'status': # pragma: no cover
            self.status(return_json=self.vargs['json'])
        elif command == 'certify': # pragma: no cover
            self.certify(
                no_confirm=self.vargs['yes'],
                manual=self.vargs['manual']
            )
        elif command == 'shell': # pragma: no cover
            self.shell()

    ##
    # The Commands
    ##

    def package(self, output=None):
        """
        Only build the package
        """
        # Make sure we're in a venv.
        self.check_venv()

        # force not to delete the local zip
        self.override_stage_config_setting('delete_local_zip', False)
        # Execute the prebuild script
        if self.prebuild_script:
            self.execute_prebuild_script()
        # Create the Lambda Zip
        self.create_package(output)
        self.callback('zip')
        size = human_size(os.path.getsize(self.zip_path))
        click.echo(click.style("Package created", fg="green", bold=True) + ": " + click.style(self.zip_path, bold=True) + " (" + size + ")")

    def template(self, lambda_arn, role_arn, output=None, json=False):
        """
        Only build the template file.
        """

        if not lambda_arn:
            raise ClickException("Lambda ARN is required to template.")

        if not role_arn:
            raise ClickException("Role ARN is required to template.")

        self.zappa.credentials_arn = role_arn

        # Create the template!
        template = self.zappa.create_stack_template(
                                            lambda_arn=lambda_arn,
                                            lambda_name=self.lambda_name,
                                            api_key_required=self.api_key_required,
                                            iam_authorization=self.iam_authorization,
                                            authorizer=self.authorizer,
                                            cors_options=self.cors,
                                            description=self.apigateway_description
                                        )

        if not output:
            template_file = self.lambda_name + '-template-' + str(int(time.time())) + '.json'
        else:
            template_file = output
        with open(template_file, 'wb') as out:
            out.write(bytes(template.to_json(indent=None, separators=(',',':')), "utf-8"))

        if not json:
            click.echo(click.style("Template created", fg="green", bold=True) + ": " + click.style(template_file, bold=True))
        else:
            with open(template_file, 'r') as out:
                print(out.read())

    def deploy(self, source_zip=None):
        """
        Package your project, upload it to S3, register the Lambda function
        and create the API Gateway routes.

        """

        if not source_zip:
            # Make sure we're in a venv.
            self.check_venv()

            # Execute the prebuild script
            if self.prebuild_script:
                self.execute_prebuild_script()

            # Make sure this isn't already deployed.
            deployed_versions = self.zappa.get_lambda_function_versions(self.lambda_name)
            if len(deployed_versions) > 0:
                raise ClickException("This application is " + click.style("already deployed", fg="red") +
                                     " - did you mean to call " + click.style("update", bold=True) + "?")

            # Make sure the necessary IAM execution roles are available
            if self.manage_roles:
                try:
                    self.zappa.create_iam_roles()
                except botocore.client.ClientError:
                    raise ClickException(
                        click.style("Failed", fg="red") + " to " + click.style("manage IAM roles", bold=True) + "!\n" +
                        "You may " + click.style("lack the necessary AWS permissions", bold=True) +
                        " to automatically manage a Zappa execution role.\n" +
                        "To fix this, see here: " +
                        click.style("https://github.com/Miserlou/Zappa#using-custom-aws-iam-roles-and-policies", bold=True)
                        + '\n')

            # Create the Lambda Zip
            self.create_package()
            self.callback('zip')

            # Upload it to S3
            success = self.zappa.upload_to_s3(
                    self.zip_path, self.s3_bucket_name, disable_progress=self.disable_progress)
            if not success: # pragma: no cover
                raise ClickException("Unable to upload to S3. Quitting.")

            # If using a slim handler, upload it to S3 and tell lambda to use this slim handler zip
            if self.stage_config.get('slim_handler', False):
                # https://github.com/Miserlou/Zappa/issues/510
                success = self.zappa.upload_to_s3(self.handler_path, self.s3_bucket_name, disable_progress=self.disable_progress)
                if not success:  # pragma: no cover
                    raise ClickException("Unable to upload handler to S3. Quitting.")

                # Copy the project zip to the current project zip
                current_project_name = '{0!s}_{1!s}_current_project.tar.gz'.format(self.api_stage, self.project_name)
                success = self.zappa.copy_on_s3(src_file_name=self.zip_path, dst_file_name=current_project_name,
                                                bucket_name=self.s3_bucket_name)
                if not success:  # pragma: no cover
                    raise ClickException("Unable to copy the zip to be the current project. Quitting.")

                handler_file = self.handler_path
            else:
                handler_file = self.zip_path

        # Fixes https://github.com/Miserlou/Zappa/issues/613
        try:
            self.lambda_arn = self.zappa.get_lambda_function(
                function_name=self.lambda_name)
        except botocore.client.ClientError:
            # Register the Lambda function with that zip as the source
            # You'll also need to define the path to your lambda_handler code.
            kwargs = dict(
                handler=self.lambda_handler,
                description=self.lambda_description,
                vpc_config=self.vpc_config,
                dead_letter_config=self.dead_letter_config,
                timeout=self.timeout_seconds,
                memory_size=self.memory_size,
                runtime=self.runtime,
                aws_environment_variables=self.aws_environment_variables,
                aws_kms_key_arn=self.aws_kms_key_arn
            )
            if source_zip and source_zip.startswith('s3://'):
                bucket, key_name = parse_s3_url(source_zip)
                kwargs['function_name'] = self.lambda_name
                kwargs['bucket'] = bucket
                kwargs['s3_key'] = key_name
            elif source_zip and not source_zip.startswith('s3://'):
                with open(source_zip, mode='rb') as fh:
                    byte_stream = fh.read()
                kwargs['function_name'] = self.lambda_name
                kwargs['local_zip'] = byte_stream
            else:
                kwargs['function_name'] = self.lambda_name
                kwargs['bucket'] = self.s3_bucket_name
                kwargs['s3_key'] = handler_file

            self.lambda_arn = self.zappa.create_lambda_function(**kwargs)

        # Schedule events for this deployment
        self.schedule()

        endpoint_url = ''
        deployment_string = click.style("Deployment complete", fg="green", bold=True) + "!"
        if self.use_apigateway:

            # Create and configure the API Gateway
            template = self.zappa.create_stack_template(
                                                        lambda_arn=self.lambda_arn,
                                                        lambda_name=self.lambda_name,
                                                        api_key_required=self.api_key_required,
                                                        iam_authorization=self.iam_authorization,
                                                        authorizer=self.authorizer,
                                                        cors_options=self.cors,
                                                        description=self.apigateway_description
                                                    )

            self.zappa.update_stack(
                                    self.lambda_name,
                                    self.s3_bucket_name,
                                    wait=True,
                                    disable_progress=self.disable_progress
                                )

            api_id = self.zappa.get_api_id(self.lambda_name)

            # Add binary support
            if self.binary_support:
                self.zappa.add_binary_support(api_id=api_id, cors=self.cors)

            # Add payload compression
            if self.stage_config.get('payload_compression', True):
                self.zappa.add_api_compression(
                    api_id=api_id,
                    min_compression_size=self.stage_config.get('payload_minimum_compression_size', 0))

            # Deploy the API!
            endpoint_url = self.deploy_api_gateway(api_id)
            deployment_string = deployment_string + ": {}".format(endpoint_url)

            # Create/link API key
            if self.api_key_required:
                if self.api_key is None:
                    self.zappa.create_api_key(api_id=api_id, stage_name=self.api_stage)
                else:
                    self.zappa.add_api_stage_to_api_key(api_key=self.api_key, api_id=api_id, stage_name=self.api_stage)

            if self.stage_config.get('touch', True):
                self.touch_endpoint(endpoint_url)

        # Finally, delete the local copy our zip package
        if not source_zip:
            if self.stage_config.get('delete_local_zip', True):
                self.remove_local_zip()

        # Remove the project zip from S3.
        if not source_zip:
            self.remove_uploaded_zip()

        self.callback('post')

        click.echo(deployment_string)

    def update(self, source_zip=None, no_upload=False):
        """
        Repackage and update the function code.
        """

        if not source_zip:
            # Make sure we're in a venv.
            self.check_venv()

            # Execute the prebuild script
            if self.prebuild_script:
                self.execute_prebuild_script()

<<<<<<< HEAD
        if last_updated_unix <= updated_time:
            click.echo(click.style("Warning!", fg="red") + " You may have upgraded Zappa since deploying this application. You will need to " + click.style("redeploy", bold=True) + " for this deployment to work properly!")
            if self.ignore_warnings is False:
                self.exit_with_warning()

        # Make sure the necessary IAM execution roles are available
        if self.manage_roles:
=======
            # Temporary version check
>>>>>>> 12ac82e7
            try:
                updated_time = 1472581018
                function_response = self.zappa.lambda_client.get_function(FunctionName=self.lambda_name)
                conf = function_response['Configuration']
                last_updated = parser.parse(conf['LastModified'])
                last_updated_unix = time.mktime(last_updated.timetuple())
            except botocore.exceptions.BotoCoreError as e:
                click.echo(click.style(type(e).__name__, fg="red") + ": " + e.args[0])
                sys.exit(-1)
            except Exception as e:
                click.echo(click.style("Warning!", fg="red") + " Couldn't get function " + self.lambda_name +
                           " in " + self.zappa.aws_region + " - have you deployed yet?")
                sys.exit(-1)

            if last_updated_unix <= updated_time:
                click.echo(click.style("Warning!", fg="red") +
                           " You may have upgraded Zappa since deploying this application. You will need to " +
                           click.style("redeploy", bold=True) + " for this deployment to work properly!")

            # Make sure the necessary IAM execution roles are available
            if self.manage_roles:
                try:
                    self.zappa.create_iam_roles()
                except botocore.client.ClientError:
                    click.echo(click.style("Failed", fg="red") + " to " + click.style("manage IAM roles", bold=True) + "!")
                    click.echo("You may " + click.style("lack the necessary AWS permissions", bold=True) +
                               " to automatically manage a Zappa execution role.")
                    click.echo("To fix this, see here: " +
                               click.style("https://github.com/Miserlou/Zappa#using-custom-aws-iam-roles-and-policies",
                                           bold=True))
                    sys.exit(-1)

            # Create the Lambda Zip,
            if not no_upload:
                self.create_package()
                self.callback('zip')

            # Upload it to S3
            if not no_upload:
                success = self.zappa.upload_to_s3(self.zip_path, self.s3_bucket_name, disable_progress=self.disable_progress)
                if not success:  # pragma: no cover
                    raise ClickException("Unable to upload project to S3. Quitting.")

                # If using a slim handler, upload it to S3 and tell lambda to use this slim handler zip
                if self.stage_config.get('slim_handler', False):
                    # https://github.com/Miserlou/Zappa/issues/510
                    success = self.zappa.upload_to_s3(self.handler_path, self.s3_bucket_name, disable_progress=self.disable_progress)
                    if not success:  # pragma: no cover
                        raise ClickException("Unable to upload handler to S3. Quitting.")

                    # Copy the project zip to the current project zip
                    current_project_name = '{0!s}_{1!s}_current_project.tar.gz'.format(self.api_stage, self.project_name)
                    success = self.zappa.copy_on_s3(src_file_name=self.zip_path, dst_file_name=current_project_name,
                                                    bucket_name=self.s3_bucket_name)
                    if not success:  # pragma: no cover
                        raise ClickException("Unable to copy the zip to be the current project. Quitting.")

                    handler_file = self.handler_path
                else:
                    handler_file = self.zip_path

        # Register the Lambda function with that zip as the source
        # You'll also need to define the path to your lambda_handler code.
        if source_zip and source_zip.startswith('s3://'):
            bucket, key_name = parse_s3_url(source_zip)
            self.lambda_arn = self.zappa.update_lambda_function(
                                            bucket,
                                            self.lambda_name,
                                            key_name,
                                            num_revisions=self.num_retained_versions
                                        )
        elif source_zip and not source_zip.startswith('s3://'):
            with open(source_zip, mode='rb') as fh:
                byte_stream = fh.read()
            self.lambda_arn = self.zappa.update_lambda_function(
                                            self.s3_bucket_name,
                                            self.lambda_name,
                                            local_zip=byte_stream,
                                            num_revisions=self.num_retained_versions
                                        )
        else:
            if not no_upload:
                self.lambda_arn = self.zappa.update_lambda_function(
                                                self.s3_bucket_name,
                                                self.lambda_name,
                                                handler_file,
                                                num_revisions=self.num_retained_versions
                                            )

        # Remove the uploaded zip from S3, because it is now registered..
        if not source_zip and not no_upload:
            self.remove_uploaded_zip()

        # Update the configuration, in case there are changes.
        self.lambda_arn = self.zappa.update_lambda_configuration(
                                                        lambda_arn=self.lambda_arn,
                                                        function_name=self.lambda_name,
                                                        handler=self.lambda_handler,
                                                        description=self.lambda_description,
                                                        vpc_config=self.vpc_config,
                                                        timeout=self.timeout_seconds,
                                                        memory_size=self.memory_size,
                                                        runtime=self.runtime,
                                                        aws_environment_variables=self.aws_environment_variables,
                                                        aws_kms_key_arn=self.aws_kms_key_arn
                                                    )

        # Finally, delete the local copy our zip package
        if not source_zip and not no_upload:
            if self.stage_config.get('delete_local_zip', True):
                self.remove_local_zip()

        if self.use_apigateway:

            self.zappa.create_stack_template(
                                            lambda_arn=self.lambda_arn,
                                            lambda_name=self.lambda_name,
                                            api_key_required=self.api_key_required,
                                            iam_authorization=self.iam_authorization,
                                            authorizer=self.authorizer,
                                            cors_options=self.cors,
                                            description=self.apigateway_description
                                        )
            self.zappa.update_stack(
                                    self.lambda_name,
                                    self.s3_bucket_name,
                                    wait=True,
                                    update_only=True,
                                    disable_progress=self.disable_progress)

            api_id = self.zappa.get_api_id(self.lambda_name)

            # Update binary support
            if self.binary_support:
                self.zappa.add_binary_support(api_id=api_id, cors=self.cors)
            else:
                self.zappa.remove_binary_support(api_id=api_id, cors=self.cors)

            if self.stage_config.get('payload_compression', True):
                self.zappa.add_api_compression(
                    api_id=api_id,
                    min_compression_size=self.stage_config.get('payload_minimum_compression_size', 0))
            else:
                self.zappa.remove_api_compression(api_id=api_id)

            # It looks a bit like we might actually be using this just to get the URL,
            # but we're also updating a few of the APIGW settings.
            endpoint_url = self.deploy_api_gateway(api_id)

            if self.stage_config.get('domain', None):
                endpoint_url = self.stage_config.get('domain')

        else:
            endpoint_url = None

        self.schedule()

        # Update any cognito pool with the lambda arn
        # do this after schedule as schedule clears the lambda policy and we need to add one
        self.update_cognito_triggers()

        self.callback('post')

        if endpoint_url and 'https://' not in endpoint_url:
            endpoint_url = 'https://' + endpoint_url

        deployed_string = "Your updated Zappa deployment is " + click.style("live", fg='green', bold=True) + "!"
        if self.use_apigateway:
            deployed_string = deployed_string + ": " + click.style("{}".format(endpoint_url), bold=True)

            api_url = None
            if endpoint_url and 'amazonaws.com' not in endpoint_url:
                api_url = self.zappa.get_api_url(
                    self.lambda_name,
                    self.api_stage)

                if endpoint_url != api_url:
                    deployed_string = deployed_string + " (" + api_url + ")"

            if self.stage_config.get('touch', True):
                if api_url:
                    self.touch_endpoint(api_url)
                elif endpoint_url:
                    self.touch_endpoint(endpoint_url)

        click.echo(deployed_string)

    def rollback(self, revision):
        """
        Rollsback the currently deploy lambda code to a previous revision.
        """

        print("Rolling back..")

        self.zappa.rollback_lambda_function_version(
            self.lambda_name, versions_back=revision)
        print("Done!")

    def tail(self, since, filter_pattern, limit=10000, keep_open=True, colorize=True, http=False, non_http=False, force_colorize=False):
        """
        Tail this function's logs.

        if keep_open, do so repeatedly, printing any new logs
        """

        try:
            since_stamp = string_to_timestamp(since)

            last_since = since_stamp
            while True:
                new_logs = self.zappa.fetch_logs(
                    self.lambda_name,
                    start_time=since_stamp,
                    limit=limit,
                    filter_pattern=filter_pattern,
                    )

                new_logs = [ e for e in new_logs if e['timestamp'] > last_since ]
                self.print_logs(new_logs, colorize, http, non_http, force_colorize)

                if not keep_open:
                    break
                if new_logs:
                    last_since = new_logs[-1]['timestamp']
                time.sleep(1)
        except KeyboardInterrupt: # pragma: no cover
            # Die gracefully
            try:
                sys.exit(0)
            except SystemExit:
                os._exit(130)

    def undeploy(self, no_confirm=False, remove_logs=False):
        """
        Tear down an existing deployment.
        """

        if not no_confirm: # pragma: no cover
            confirm = input("Are you sure you want to undeploy? [y/n] ")
            if confirm != 'y':
                return

        if self.use_apigateway:
            if remove_logs:
                self.zappa.remove_api_gateway_logs(self.lambda_name)

            domain_name = self.stage_config.get('domain', None)
            base_path = self.stage_config.get('base_path', None)

            # Only remove the api key when not specified
            if self.api_key_required and self.api_key is None:
                api_id = self.zappa.get_api_id(self.lambda_name)
                self.zappa.remove_api_key(api_id, self.api_stage)

            gateway_id = self.zappa.undeploy_api_gateway(
                self.lambda_name,
                domain_name=domain_name,
                base_path=base_path
            )

        self.unschedule()  # removes event triggers, including warm up event.

        self.zappa.delete_lambda_function(self.lambda_name)
        if remove_logs:
            self.zappa.remove_lambda_function_logs(self.lambda_name)

        click.echo(click.style("Done", fg="green", bold=True) + "!")

    def update_cognito_triggers(self):
        """
        Update any cognito triggers
        """
        if self.cognito:
            user_pool = self.cognito.get('user_pool')
            triggers = self.cognito.get('triggers', [])
            lambda_configs = set()
            for trigger in triggers:
                lambda_configs.add(trigger['source'].split('_')[0])
            self.zappa.update_cognito(self.lambda_name, user_pool, lambda_configs, self.lambda_arn)

    def schedule(self):
        """
        Given a a list of functions and a schedule to execute them,
        setup up regular execution.

        """
        events = self.stage_config.get('events', [])

        if events:
            if not isinstance(events, list): # pragma: no cover
                print("Events must be supplied as a list.")
                return

        for event in events:
            self.collision_warning(event.get('function'))

        if self.stage_config.get('keep_warm', True):
            if not events:
                events = []

            keep_warm_rate = self.stage_config.get('keep_warm_expression', "rate(4 minutes)")
            events.append({'name': 'zappa-keep-warm',
                           'function': 'handler.keep_warm_callback',
                           'expression': keep_warm_rate,
                           'description': 'Zappa Keep Warm - {}'.format(self.lambda_name)})

        if events:
            try:
                function_response = self.zappa.lambda_client.get_function(FunctionName=self.lambda_name)
            except botocore.exceptions.ClientError as e: # pragma: no cover
                click.echo(click.style("Function does not exist", fg="yellow") + ", please " +
                           click.style("deploy", bold=True) + "first. Ex:" +
                           click.style("zappa deploy {}.".format(self.api_stage), bold=True))
                sys.exit(-1)

            print("Scheduling..")
            self.zappa.schedule_events(
                lambda_arn=function_response['Configuration']['FunctionArn'],
                lambda_name=self.lambda_name,
                events=events
            )

        # Add async tasks SNS
        if self.stage_config.get('async_source', None) == 'sns' \
           and self.stage_config.get('async_resources', True):
            self.lambda_arn = self.zappa.get_lambda_function(
                function_name=self.lambda_name)
            topic_arn = self.zappa.create_async_sns_topic(
                lambda_name=self.lambda_name,
                lambda_arn=self.lambda_arn
            )
            click.echo('SNS Topic created: %s' % topic_arn)

        # Add async tasks DynamoDB
        table_name = self.stage_config.get('async_response_table', False)
        read_capacity = self.stage_config.get('async_response_table_read_capacity', 1)
        write_capacity = self.stage_config.get('async_response_table_write_capacity', 1)
        if table_name and self.stage_config.get('async_resources', True):
            created, response_table = self.zappa.create_async_dynamodb_table(
                table_name, read_capacity, write_capacity)
            if created:
                click.echo('DynamoDB table created: %s' % table_name)
            else:
                click.echo('DynamoDB table exists: %s' % table_name)
                provisioned_throughput = response_table['Table']['ProvisionedThroughput']
                if provisioned_throughput['ReadCapacityUnits'] != read_capacity or \
                    provisioned_throughput['WriteCapacityUnits'] != write_capacity:
                        click.echo(click.style(
                            "\nWarning! Existing DynamoDB table ({}) does not match configured capacity.\n".format(table_name),
                            fg='red'
                        ))

    def unschedule(self):
        """
        Given a a list of scheduled functions,
        tear down their regular execution.

        """

        # Run even if events are not defined to remove previously existing ones (thus default to []).
        events = self.stage_config.get('events', [])

        if not isinstance(events, list): # pragma: no cover
            print("Events must be supplied as a list.")
            return

        function_arn = None
        try:
            function_response = self.zappa.lambda_client.get_function(FunctionName=self.lambda_name)
            function_arn = function_response['Configuration']['FunctionArn']
        except botocore.exceptions.ClientError as e: # pragma: no cover
            raise ClickException("Function does not exist, you should deploy first. Ex: zappa deploy {}. "
                  "Proceeding to unschedule CloudWatch based events.".format(self.api_stage))

        print("Unscheduling..")
        self.zappa.unschedule_events(
            lambda_name=self.lambda_name,
            lambda_arn=function_arn,
            events=events,
            )

        # Remove async task SNS
        if self.stage_config.get('async_source', None) == 'sns' \
           and self.stage_config.get('async_resources', True):
            removed_arns = self.zappa.remove_async_sns_topic(self.lambda_name)
            click.echo('SNS Topic removed: %s' % ', '.join(removed_arns))

    def invoke(self, function_name, raw_python=False, command=None, no_color=False):
        """
        Invoke a remote function.
        """

        # There are three likely scenarios for 'command' here:
        #   command, which is a modular function path
        #   raw_command, which is a string of python to execute directly
        #   manage, which is a Django-specific management command invocation
        key = command if command is not None else 'command'
        if raw_python:
            command = {'raw_command': function_name}
        else:
            command = {key: function_name}

        # Can't use hjson
        import json as json

        response = self.zappa.invoke_lambda_function(
            self.lambda_name,
            json.dumps(command),
            invocation_type='RequestResponse',
        )

        if 'LogResult' in response:
            if no_color:
                print(base64.b64decode(response['LogResult']))
            else:
                decoded = base64.b64decode(response['LogResult']).decode()
                formatted = self.format_invoke_command(decoded)
                colorized = self.colorize_invoke_command(formatted)
                print(colorized)
        else:
            print(response)

        # For a successful request FunctionError is not in response.
        # https://github.com/Miserlou/Zappa/pull/1254/
        if 'FunctionError' in response:
            raise ClickException(
                "{} error occured while invoking command.".format(response['FunctionError'])
)

    def format_invoke_command(self, string):
        """
        Formats correctly the string ouput from the invoke() method,
        replacing line breaks and tabs when necessary.
        """

        string = string.replace('\\n', '\n')

        formated_response = ''
        for line in string.splitlines():
            if line.startswith('REPORT'):
                line = line.replace('\t', '\n')
            if line.startswith('[DEBUG]'):
                line = line.replace('\t', ' ')
            formated_response += line + '\n'
        formated_response = formated_response.replace('\n\n', '\n')

        return formated_response

    def colorize_invoke_command(self, string):
        """
        Apply various heuristics to return a colorized version the invoke
        comman string. If these fail, simply return the string in plaintext.

        Inspired by colorize_log_entry().
        """

        final_string = string

        try:

            # Line headers
            try:
                for token in ['START', 'END', 'REPORT', '[DEBUG]']:
                    if token in final_string:
                        format_string = '[{}]'
                        # match whole words only
                        pattern = r'\b{}\b'
                        if token == '[DEBUG]':
                            format_string = '{}'
                            pattern = re.escape(token)
                        repl = click.style(
                            format_string.format(token),
                            bold=True,
                            fg='cyan'
                        )
                        final_string = re.sub(
                            pattern.format(token), repl, final_string
                        )
            except Exception: # pragma: no cover
                pass

            # Green bold Tokens
            try:
                for token in [
                    'Zappa Event:',
                    'RequestId:',
                    'Version:',
                    'Duration:',
                    'Billed',
                    'Memory Size:',
                    'Max Memory Used:'
                ]:
                    if token in final_string:
                        final_string = final_string.replace(token, click.style(
                            token,
                            bold=True,
                            fg='green'
                        ))
            except Exception: # pragma: no cover
                pass

            # UUIDs
            for token in final_string.replace('\t', ' ').split(' '):
                try:
                    if token.count('-') is 4 and token.replace('-', '').isalnum():
                        final_string = final_string.replace(
                            token,
                            click.style(token, fg='magenta')
                        )
                except Exception: # pragma: no cover
                    pass

            return final_string
        except Exception:
            return string

    def status(self, return_json=False):
        """
        Describe the status of the current deployment.
        """

        def tabular_print(title, value):
            """
            Convience function for priting formatted table items.
            """
            click.echo('%-*s%s' % (32, click.style("\t" + title, fg='green') + ':', str(value)))
            return

        # Lambda Env Details
        lambda_versions = self.zappa.get_lambda_function_versions(self.lambda_name)

        if not lambda_versions:
            raise ClickException(click.style("No Lambda %s detected in %s - have you deployed yet?" %
                                             (self.lambda_name, self.zappa.aws_region), fg='red'))

        status_dict = collections.OrderedDict()
        status_dict["Lambda Versions"] = len(lambda_versions)
        function_response = self.zappa.lambda_client.get_function(FunctionName=self.lambda_name)
        conf = function_response['Configuration']
        self.lambda_arn = conf['FunctionArn']
        status_dict["Lambda Name"] = self.lambda_name
        status_dict["Lambda ARN"] = self.lambda_arn
        status_dict["Lambda Role ARN"] = conf['Role']
        status_dict["Lambda Handler"] = conf['Handler']
        status_dict["Lambda Code Size"] = conf['CodeSize']
        status_dict["Lambda Version"] = conf['Version']
        status_dict["Lambda Last Modified"] = conf['LastModified']
        status_dict["Lambda Memory Size"] = conf['MemorySize']
        status_dict["Lambda Timeout"] = conf['Timeout']
        status_dict["Lambda Runtime"] = conf['Runtime']
        if 'VpcConfig' in conf.keys():
            status_dict["Lambda VPC ID"] = conf.get('VpcConfig', {}).get('VpcId', 'Not assigned')
        else:
            status_dict["Lambda VPC ID"] = None

        # Calculated statistics
        try:
            function_invocations = self.zappa.cloudwatch.get_metric_statistics(
                                       Namespace='AWS/Lambda',
                                       MetricName='Invocations',
                                       StartTime=datetime.utcnow()-timedelta(days=1),
                                       EndTime=datetime.utcnow(),
                                       Period=1440,
                                       Statistics=['Sum'],
                                       Dimensions=[{'Name': 'FunctionName',
                                                    'Value': '{}'.format(self.lambda_name)}]
                                       )['Datapoints'][0]['Sum']
        except Exception as e:
            function_invocations = 0
        try:
            function_errors = self.zappa.cloudwatch.get_metric_statistics(
                                       Namespace='AWS/Lambda',
                                       MetricName='Errors',
                                       StartTime=datetime.utcnow()-timedelta(days=1),
                                       EndTime=datetime.utcnow(),
                                       Period=1440,
                                       Statistics=['Sum'],
                                       Dimensions=[{'Name': 'FunctionName',
                                                    'Value': '{}'.format(self.lambda_name)}]
                                       )['Datapoints'][0]['Sum']
        except Exception as e:
            function_errors = 0

        try:
            error_rate = "{0:.2f}%".format(function_errors / function_invocations * 100)
        except:
            error_rate = "Error calculating"
        status_dict["Invocations (24h)"] = int(function_invocations)
        status_dict["Errors (24h)"] = int(function_errors)
        status_dict["Error Rate (24h)"] = error_rate

        # URLs
        if self.use_apigateway:
            api_url = self.zappa.get_api_url(
                self.lambda_name,
                self.api_stage)

            status_dict["API Gateway URL"] = api_url

            # Api Keys
            api_id = self.zappa.get_api_id(self.lambda_name)
            for api_key in self.zappa.get_api_keys(api_id, self.api_stage):
                status_dict["API Gateway x-api-key"] = api_key

            # There literally isn't a better way to do this.
            # AWS provides no way to tie a APIGW domain name to its Lambda function.
            domain_url = self.stage_config.get('domain', None)
            if domain_url:
                status_dict["Domain URL"] = 'https://' + domain_url
            else:
                status_dict["Domain URL"] = "None Supplied"

        # Scheduled Events
        event_rules = self.zappa.get_event_rules_for_lambda(lambda_arn=self.lambda_arn)
        status_dict["Num. Event Rules"] = len(event_rules)
        if len(event_rules) > 0:
            status_dict['Events'] = []
        for rule in event_rules:
            event_dict = {}
            rule_name = rule['Name']
            event_dict["Event Rule Name"] = rule_name
            event_dict["Event Rule Schedule"] = rule.get(u'ScheduleExpression', None)
            event_dict["Event Rule State"] = rule.get(u'State', None).title()
            event_dict["Event Rule ARN"] = rule.get(u'Arn', None)
            status_dict['Events'].append(event_dict)

        if return_json:
            # Putting the status in machine readable format
            # https://github.com/Miserlou/Zappa/issues/407
            print(json.dumpsJSON(status_dict))
        else:
            click.echo("Status for " + click.style(self.lambda_name, bold=True) + ": ")
            for k, v in status_dict.items():
                if k == 'Events':
                    # Events are a list of dicts
                    for event in v:
                        for item_k, item_v in event.items():
                            tabular_print(item_k, item_v)
                else:
                    tabular_print(k, v)

        # TODO: S3/SQS/etc. type events?

        return True

    def check_stage_name(self, stage_name):
        """
        Make sure the stage name matches the AWS-allowed pattern

        (calls to apigateway_client.create_deployment, will fail with error
        message "ClientError: An error occurred (BadRequestException) when
        calling the CreateDeployment operation: Stage name only allows
        a-zA-Z0-9_" if the pattern does not match)
        """
        if self.stage_name_env_pattern.match(stage_name):
            return True
        raise ValueError("AWS requires stage name to match a-zA-Z0-9_")

    def check_environment(self, environment):
        """
        Make sure the environment contains only strings

        (since putenv needs a string)
        """

        non_strings = []
        for (k,v) in environment.items():
            if not isinstance(v, basestring):
                non_strings.append(k)
        if non_strings:
            raise ValueError("The following environment variables are not strings: {}".format(", ".join(non_strings)))
        else:
            return True

    def init(self, settings_file="zappa_settings.json"):
        """
        Initialize a new Zappa project by creating a new zappa_settings.json in a guided process.

        This should probably be broken up into few separate componants once it's stable.
        Testing these inputs requires monkeypatching with mock, which isn't pretty.

        """

        # Make sure we're in a venv.
        self.check_venv()

        # Ensure that we don't already have a zappa_settings file.
        if os.path.isfile(settings_file):
            raise ClickException("This project already has a " + click.style("{0!s} file".format(settings_file), fg="red", bold=True) + "!")

        # Explain system.
        click.echo(click.style(u"""\n███████╗ █████╗ ██████╗ ██████╗  █████╗
╚══███╔╝██╔══██╗██╔══██╗██╔══██╗██╔══██╗
  ███╔╝ ███████║██████╔╝██████╔╝███████║
 ███╔╝  ██╔══██║██╔═══╝ ██╔═══╝ ██╔══██║
███████╗██║  ██║██║     ██║     ██║  ██║
╚══════╝╚═╝  ╚═╝╚═╝     ╚═╝     ╚═╝  ╚═╝\n""", fg='green', bold=True))

        click.echo(click.style("Welcome to ", bold=True) + click.style("Zappa", fg='green', bold=True) + click.style("!\n", bold=True))
        click.echo(click.style("Zappa", bold=True) + " is a system for running server-less Python web applications"
                                                     " on AWS Lambda and AWS API Gateway.")
        click.echo("This `init` command will help you create and configure your new Zappa deployment.")
        click.echo("Let's get started!\n")

        # Create Env
        while True:
            click.echo("Your Zappa configuration can support multiple production stages, like '" +
                       click.style("dev", bold=True)  + "', '" + click.style("staging", bold=True)  + "', and '" +
                       click.style("production", bold=True)  + "'.")
            env = input("What do you want to call this environment (default 'dev'): ") or "dev"
            try:
                self.check_stage_name(env)
                break
            except ValueError:
                click.echo(click.style("Stage names must match a-zA-Z0-9_", fg="red"))

        # Detect AWS profiles and regions
        # If anyone knows a more straightforward way to easily detect and parse AWS profiles I'm happy to change this, feels like a hack
        session = botocore.session.Session()
        config  = session.full_config
        profiles = config.get("profiles", {})
        profile_names = list(profiles.keys())

        click.echo("\nAWS Lambda and API Gateway are only available in certain regions. "\
                   "Let's check to make sure you have a profile set up in one that will work.")

        if not profile_names:
            profile_name, profile = None, None
            click.echo("We couldn't find an AWS profile to use. Before using Zappa, you'll need to set one up. See here for more info: {}"
                       .format(click.style(BOTO3_CONFIG_DOCS_URL, fg="blue", underline=True)))
        elif len(profile_names) == 1:
            profile_name = profile_names[0]
            profile = profiles[profile_name]
            click.echo("Okay, using profile {}!".format(click.style(profile_name, bold=True)))
        else:
            if "default" in profile_names:
                default_profile = [p for p in profile_names if p == "default"][0]
            else:
                default_profile = profile_names[0]

            while True:
                profile_name = input("We found the following profiles: {}, and {}. "\
                                         "Which would you like us to use? (default '{}'): "
                                         .format(
                                             ', '.join(profile_names[:-1]),
                                             profile_names[-1],
                                             default_profile
                                         )) or default_profile
                if profile_name in profiles:
                    profile = profiles[profile_name]
                    break
                else:
                    click.echo("Please enter a valid name for your AWS profile.")

        profile_region = profile.get("region") if profile else None

        # Create Bucket
        click.echo("\nYour Zappa deployments will need to be uploaded to a " + click.style("private S3 bucket", bold=True)  + ".")
        click.echo("If you don't have a bucket yet, we'll create one for you too.")
        default_bucket = "zappa-" + ''.join(random.choice(string.ascii_lowercase + string.digits) for _ in range(9))
        bucket = input("What do you want to call your bucket? (default '%s'): " % default_bucket) or default_bucket

        # Detect Django/Flask
        try: # pragma: no cover
            import django
            has_django = True
        except ImportError as e:
            has_django = False

        try: # pragma: no cover
            import flask
            has_flask = True
        except ImportError as e:
            has_flask = False

        print('')
        # App-specific
        if has_django: # pragma: no cover
            click.echo("It looks like this is a " + click.style("Django", bold=True)  + " application!")
            click.echo("What is the " + click.style("module path", bold=True)  + " to your projects's Django settings?")
            django_settings = None

            matches = detect_django_settings()
            while django_settings in [None, '']:
                if matches:
                    click.echo("We discovered: " + click.style(', '.join('{}'.format(i) for v, i in enumerate(matches)), bold=True))
                    django_settings = input("Where are your project's settings? (default '%s'): " % matches[0]) or matches[0]
                else:
                    click.echo("(This will likely be something like 'your_project.settings')")
                    django_settings = input("Where are your project's settings?: ")
            django_settings = django_settings.replace("'", "")
            django_settings = django_settings.replace('"', "")
        else:
            matches = None
            if has_flask:
                click.echo("It looks like this is a " + click.style("Flask", bold=True)  + " application.")
                matches = detect_flask_apps()
            click.echo("What's the " + click.style("modular path", bold=True)  + " to your app's function?")
            click.echo("This will likely be something like 'your_module.app'.")
            app_function = None
            while app_function in [None, '']:
                if matches:
                    click.echo("We discovered: " + click.style(', '.join('{}'.format(i) for v, i in enumerate(matches)), bold=True))
                    app_function = input("Where is your app's function? (default '%s'): " % matches[0]) or matches[0]
                else:
                    app_function = input("Where is your app's function?: ")
            app_function = app_function.replace("'", "")
            app_function = app_function.replace('"', "")

        # TODO: Create VPC?
        # Memory size? Time limit?
        # Domain? LE keys? Region?
        # 'Advanced Settings' mode?

        # Globalize
        click.echo("\nYou can optionally deploy to " + click.style("all available regions", bold=True)  + " in order to provide fast global service.")
        click.echo("If you are using Zappa for the first time, you probably don't want to do this!")
        global_deployment = False
        while True:
            global_type = input("Would you like to deploy this application " + click.style("globally", bold=True)  + "? (default 'n') [y/n/(p)rimary]: ")
            if not global_type:
                break
            if global_type.lower() in ["y", "yes", "p", "primary"]:
                global_deployment = True
                break
            if global_type.lower() in ["n", "no"]:
                global_deployment = False
                break

        # The given environment name
        zappa_settings = {
            env: {
                'profile_name': profile_name,
                's3_bucket': bucket,
                'runtime': 'python3.6' if sys.version_info[0] == 3 else 'python2.7',
                'project_name': self.get_project_name()
            }
        }

        if profile_region:
            zappa_settings[env]['aws_region'] = profile_region

        if has_django:
            zappa_settings[env]['django_settings'] = django_settings
        else:
            zappa_settings[env]['app_function'] = app_function

        # Global Region Deployment
        if global_deployment:
            additional_regions = [r for r in API_GATEWAY_REGIONS if r != profile_region]
            # Create additional stages
            if global_type.lower() in ["p", "primary"]:
                additional_regions = [r for r in additional_regions if '-1' in r]

            for region in additional_regions:
                env_name = env + '_' + region.replace('-', '_')
                g_env = {
                    env_name: {
                        'extends': env,
                        'aws_region': region
                    }
                }
                zappa_settings.update(g_env)

        import json as json # hjson is fine for loading, not fine for writing.
        zappa_settings_json = json.dumps(zappa_settings, sort_keys=True, indent=4)

        click.echo("\nOkay, here's your " + click.style("zappa_settings.json", bold=True) + ":\n")
        click.echo(click.style(zappa_settings_json, fg="yellow", bold=False))

        confirm = input("\nDoes this look " + click.style("okay", bold=True, fg="green")  + "? (default 'y') [y/n]: ") or 'yes'
        if confirm[0] not in ['y', 'Y', 'yes', 'YES']:
            click.echo("" + click.style("Sorry", bold=True, fg='red') + " to hear that! Please init again.")
            return

        # Write
        with open("zappa_settings.json", "w") as zappa_settings_file:
            zappa_settings_file.write(zappa_settings_json)

        if global_deployment:
            click.echo("\n" + click.style("Done", bold=True) + "! You can also " + click.style("deploy all", bold=True)  + " by executing:\n")
            click.echo(click.style("\t$ zappa deploy --all", bold=True))

            click.echo("\nAfter that, you can " + click.style("update", bold=True) + " your application code with:\n")
            click.echo(click.style("\t$ zappa update --all", bold=True))
        else:
            click.echo("\n" + click.style("Done", bold=True) + "! Now you can " + click.style("deploy", bold=True)  + " your Zappa application by executing:\n")
            click.echo(click.style("\t$ zappa deploy %s" % env, bold=True))

            click.echo("\nAfter that, you can " + click.style("update", bold=True) + " your application code with:\n")
            click.echo(click.style("\t$ zappa update %s" % env, bold=True))

        click.echo("\nTo learn more, check out our project page on " + click.style("GitHub", bold=True) +
                   " here: " + click.style("https://github.com/Miserlou/Zappa", fg="cyan", bold=True))
        click.echo("and stop by our " + click.style("Slack", bold=True) + " channel here: " +
                   click.style("https://slack.zappa.io", fg="cyan", bold=True))
        click.echo("\nEnjoy!,")
        click.echo(" ~ Team " + click.style("Zappa", bold=True) + "!")

        return

    def certify(self, no_confirm=True, manual=False):
        """
        Register or update a domain certificate for this env.
        """

<<<<<<< HEAD
        # Give warning on --no-cleanup
        if no_cleanup:
            clean_up = False
            click.echo(click.style("Warning!", fg="yellow", bold=True) + " You are calling certify with " + click.style("--no-cleanup", bold=True) + ". Your certificate files will remain in the system temporary directory after this command exectutes!")
            if self.ignore_warnings is False:
                self.exit_with_warning()
        else:
            clean_up = True
=======
        if not self.domain:
            raise ClickException("Can't certify a domain without " + click.style("domain", fg="red", bold=True) + " configured!")

        if not no_confirm: # pragma: no cover
            confirm = input("Are you sure you want to certify? [y/n] ")
            if confirm != 'y':
                return
>>>>>>> 12ac82e7

        # Make sure this isn't already deployed.
        deployed_versions = self.zappa.get_lambda_function_versions(self.lambda_name)
        if len(deployed_versions) == 0:
            raise ClickException("This application " + click.style("isn't deployed yet", fg="red") +
                                 " - did you mean to call " + click.style("deploy", bold=True) + "?")


        account_key_location = self.stage_config.get('lets_encrypt_key', None)
        cert_location = self.stage_config.get('certificate', None)
        cert_key_location = self.stage_config.get('certificate_key', None)
        cert_chain_location = self.stage_config.get('certificate_chain', None)
        cert_arn = self.stage_config.get('certificate_arn', None)
        base_path = self.stage_config.get('base_path', None)

        # These are sensitive
        certificate_body = None
        certificate_private_key = None
        certificate_chain = None

        # Prepare for custom Let's Encrypt
        if not cert_location and not cert_arn:
            if not account_key_location:
                raise ClickException("Can't certify a domain without " + click.style("lets_encrypt_key", fg="red", bold=True) +
                                     " or " + click.style("certificate", fg="red", bold=True)+
                                     " or " + click.style("certificate_arn", fg="red", bold=True) + " configured!")

            # Get install account_key to /tmp/account_key.pem
            from .letsencrypt import gettempdir
            if account_key_location.startswith('s3://'):
                bucket, key_name = parse_s3_url(account_key_location)
                self.zappa.s3_client.download_file(bucket, key_name, os.path.join(gettempdir(), 'account.key'))
            else:
                from shutil import copyfile
                copyfile(account_key_location, os.path.join(gettempdir(), 'account.key'))

        # Prepare for Custom SSL
        elif not account_key_location and not cert_arn:
            if not cert_location or not cert_key_location or not cert_chain_location:
                raise ClickException("Can't certify a domain without " +
                                     click.style("certificate, certificate_key and certificate_chain", fg="red", bold=True) + " configured!")

            # Read the supplied certificates.
            with open(cert_location) as f:
                certificate_body = f.read()

            with open(cert_key_location) as f:
                certificate_private_key = f.read()

            with open(cert_chain_location) as f:
                certificate_chain = f.read()


        click.echo("Certifying domain " + click.style(self.domain, fg="green", bold=True) + "..")

        # Get cert and update domain.

        # Let's Encrypt
        if not cert_location and not cert_arn:
            from .letsencrypt import get_cert_and_update_domain
            cert_success = get_cert_and_update_domain(
                    self.zappa,
                    self.lambda_name,
                    self.api_stage,
                    self.domain,
                    manual
                )

        # Custom SSL / ACM
        else:
            route53 = self.stage_config.get('route53_enabled', True)
            if not self.zappa.get_domain_name(self.domain, route53=route53):
                dns_name = self.zappa.create_domain_name(
                    domain_name=self.domain,
                    certificate_name=self.domain + "-Zappa-Cert",
                    certificate_body=certificate_body,
                    certificate_private_key=certificate_private_key,
                    certificate_chain=certificate_chain,
                    certificate_arn=cert_arn,
                    lambda_name=self.lambda_name,
                    stage=self.api_stage,
                    base_path=base_path
                )
                if route53:
                    self.zappa.update_route53_records(self.domain, dns_name)
                print("Created a new domain name with supplied certificate. Please note that it can take up to 40 minutes for this domain to be "
                      "created and propagated through AWS, but it requires no further work on your part.")
            else:
                self.zappa.update_domain_name(
                    domain_name=self.domain,
                    certificate_name=self.domain + "-Zappa-Cert",
                    certificate_body=certificate_body,
                    certificate_private_key=certificate_private_key,
                    certificate_chain=certificate_chain,
                    certificate_arn=cert_arn,
                    lambda_name=self.lambda_name,
                    stage=self.api_stage,
                    route53=route53,
                    base_path=base_path
                )

            cert_success = True

        if cert_success:
            click.echo("Certificate " + click.style("updated", fg="green", bold=True) + "!")
        else:
            click.echo(click.style("Failed", fg="red", bold=True) + " to generate or install certificate! :(")
            click.echo("\n==============\n")
            shamelessly_promote()

    ##
    # Shell
    ##
    def shell(self):
        """
        Spawn a debug shell.
        """
        click.echo(click.style("NOTICE!", fg="yellow", bold=True) + " This is a " + click.style("local", fg="green", bold=True) + " shell, inside a " + click.style("Zappa", bold=True) + " object!")
        self.zappa.shell()
        return

    ##
    # Utility
    ##

    def callback(self, position):
        """
        Allows the execution of custom code between creation of the zip file and deployment to AWS.

        :return: None
        """

        callbacks = self.stage_config.get('callbacks', {})
        callback = callbacks.get(position)

        if callback:
            (mod_path, cb_func_name) = callback.rsplit('.', 1)

            try:  # Prefer callback in working directory
                if mod_path.count('.') >= 1:  # Callback function is nested in a folder
                    (mod_folder_path, mod_name) = mod_path.rsplit('.', 1)
                    mod_folder_path_fragments = mod_folder_path.split('.')
                    working_dir = os.path.join(os.getcwd(), *mod_folder_path_fragments)
                else:
                    mod_name = mod_path
                    working_dir = os.getcwd()

                working_dir_importer = pkgutil.get_importer(working_dir)
                module_ = working_dir_importer.find_module(mod_name).load_module(mod_name)

            except (ImportError, AttributeError):

                try: # Callback func might be in virtualenv
                    module_ = importlib.import_module(mod_path)
                except ImportError: # pragma: no cover
                    raise ClickException(click.style("Failed ", fg="red") + 'to ' + click.style(
                        "import {position} callback ".format(position=position),
                        bold=True) + 'module: "{mod_path}"'.format(mod_path=click.style(mod_path, bold=True)))

            if not hasattr(module_, cb_func_name): # pragma: no cover
                raise ClickException(click.style("Failed ", fg="red") + 'to ' + click.style(
                    "find {position} callback ".format(position=position), bold=True) + 'function: "{cb_func_name}" '.format(
                    cb_func_name=click.style(cb_func_name, bold=True)) + 'in module "{mod_path}"'.format(mod_path=mod_path))


            cb_func = getattr(module_, cb_func_name)
            cb_func(self) # Call the function passing self

    def check_for_update(self):
        """
        Print a warning if there's a new Zappa version available.
        """
        try:
            version = pkg_resources.require("zappa")[0].version
            updateable = check_new_version_available(version)
            if updateable:
                click.echo(click.style("Important!", fg="yellow", bold=True) +
                           " A new version of " + click.style("Zappa", bold=True) + " is available!")
                click.echo("Upgrade with: " + click.style("pip install zappa --upgrade", bold=True))
                click.echo("Visit the project page on GitHub to see the latest changes: " +
                           click.style("https://github.com/Miserlou/Zappa", bold=True))
        except Exception as e: # pragma: no cover
            print(e)
            return

    def load_settings(self, settings_file=None, session=None):
        """
        Load the local zappa_settings file.

        An existing boto session can be supplied, though this is likely for testing purposes.

        Returns the loaded Zappa object.
        """

        # Ensure we're passed a valid settings file.
        if not settings_file:
            settings_file = self.get_json_or_yaml_settings()
        if not os.path.isfile(settings_file):
            raise ClickException("Please configure your zappa_settings file.")

        # Load up file
        self.load_settings_file(settings_file)

        # Make sure that the stages are valid names:
        for stage_name in self.zappa_settings.keys():
            try:
                self.check_stage_name(stage_name)
            except ValueError:
                raise ValueError("API stage names must match a-zA-Z0-9_ ; '{0!s}' does not.".format(stage_name))

        # Make sure that this stage is our settings
        if self.api_stage not in self.zappa_settings.keys():
            raise ClickException("Please define stage '{0!s}' in your Zappa settings.".format(self.api_stage))

        # We need a working title for this project. Use one if supplied, else cwd dirname.
        if 'project_name' in self.stage_config: # pragma: no cover
            # If the name is invalid, this will throw an exception with message up stack
            self.project_name = validate_name(self.stage_config['project_name'])
        else:
<<<<<<< HEAD
            self.project_name = slugify.slugify(os.getcwd().split(os.sep)[-1])[:15]

        if len(self.project_name) > 15: # pragma: no cover
            click.echo(click.style("Warning", fg="red", bold=True) + "! Your " + click.style("project_name", bold=True) + " may be too long to deploy! Please make it <16 characters.")
            if self.ignore_warnings is False:
                self.exit_with_warning()
=======
            self.project_name = self.get_project_name()
>>>>>>> 12ac82e7

        # The name of the actual AWS Lambda function, ex, 'helloworld-dev'
        # Assume that we already have have validated the name beforehand.
        # Related:  https://github.com/Miserlou/Zappa/pull/664
        #           https://github.com/Miserlou/Zappa/issues/678
        #           And various others from Slack.
        self.lambda_name = slugify.slugify(self.project_name + '-' + self.api_stage)

        # Load stage-specific settings
        self.s3_bucket_name = self.stage_config.get('s3_bucket', "zappa-" + ''.join(random.choice(string.ascii_lowercase + string.digits) for _ in range(9)))
        self.vpc_config = self.stage_config.get('vpc_config', {})
        self.memory_size = self.stage_config.get('memory_size', 512)
        self.app_function = self.stage_config.get('app_function', None)
        self.exception_handler = self.stage_config.get('exception_handler', None)
        self.aws_region = self.stage_config.get('aws_region', None)
        self.debug = self.stage_config.get('debug', True)
        self.prebuild_script = self.stage_config.get('prebuild_script', None)
        self.profile_name = self.stage_config.get('profile_name', None)
        self.log_level = self.stage_config.get('log_level', "DEBUG")
        self.domain = self.stage_config.get('domain', None)
        self.timeout_seconds = self.stage_config.get('timeout_seconds', 30)
        dead_letter_arn = self.stage_config.get('dead_letter_arn', '')
        self.dead_letter_config = {'TargetArn': dead_letter_arn} if dead_letter_arn else {}
        self.cognito = self.stage_config.get('cognito', None)
        self.num_retained_versions = self.stage_config.get('num_retained_versions',None)

        # Check for valid values of num_retained_versions
        if self.num_retained_versions is not None and type(self.num_retained_versions) is not int:
            raise ClickException("Please supply either an integer or null for num_retained_versions in the zappa_settings.json. Found %s" % type(self.num_retained_versions))
        elif type(self.num_retained_versions) is int and self.num_retained_versions<1:
            raise ClickException("The value for num_retained_versions in the zappa_settings.json should be greater than 0.")

        # Provide legacy support for `use_apigateway`, now `apigateway_enabled`.
        # https://github.com/Miserlou/Zappa/issues/490
        # https://github.com/Miserlou/Zappa/issues/493
        self.use_apigateway = self.stage_config.get('use_apigateway', True)
        if self.use_apigateway:
            self.use_apigateway = self.stage_config.get('apigateway_enabled', True)
        self.apigateway_description = self.stage_config.get('apigateway_description', None)

        self.lambda_handler = self.stage_config.get('lambda_handler', 'handler.lambda_handler')
        # DEPRECATED. https://github.com/Miserlou/Zappa/issues/456
        self.remote_env_bucket = self.stage_config.get('remote_env_bucket', None)
        self.remote_env_file = self.stage_config.get('remote_env_file', None)
        self.remote_env = self.stage_config.get('remote_env', None)
        self.settings_file = self.stage_config.get('settings_file', None)
        self.django_settings = self.stage_config.get('django_settings', None)
        self.manage_roles = self.stage_config.get('manage_roles', True)
        self.binary_support = self.stage_config.get('binary_support', True)
        self.api_key_required = self.stage_config.get('api_key_required', False)
        self.api_key = self.stage_config.get('api_key')
        self.iam_authorization = self.stage_config.get('iam_authorization', False)
        self.cors = self.stage_config.get("cors", False)
        self.lambda_description = self.stage_config.get('lambda_description', "Zappa Deployment")
        self.environment_variables = self.stage_config.get('environment_variables', {})
        self.aws_environment_variables = self.stage_config.get('aws_environment_variables', {})
        self.check_environment(self.environment_variables)
        self.authorizer = self.stage_config.get('authorizer', {})
        self.runtime = self.stage_config.get('runtime', get_runtime_from_python_version())
        self.aws_kms_key_arn = self.stage_config.get('aws_kms_key_arn', '')
        self.context_header_mappings = self.stage_config.get('context_header_mappings', {})
        self.xray_tracing = self.stage_config.get('xray_tracing', False)
        self.desired_role_arn = self.stage_config.get('role_arn')

        # Additional tags
        self.tags = self.stage_config.get('tags', {})

<<<<<<< HEAD
        try:
            self.zappa = Zappa( boto_session=session,
                                profile_name=self.profile_name,
                                aws_region=self.aws_region,
                                load_credentials=self.load_credentials,
                                ignore_warnings=self.ignore_warnings
                                )
        except Warning as warn:
            click.echo(click.style("Warning!", fg="yellow", bold=True) + warn.message)
            if self.ignore_warnings is False:
                self.exit_with_warning()
=======
        desired_role_name = self.lambda_name + "-ZappaLambdaExecutionRole"
        self.zappa = Zappa( boto_session=session,
                            profile_name=self.profile_name,
                            aws_region=self.aws_region,
                            load_credentials=self.load_credentials,
                            desired_role_name=desired_role_name,
                            desired_role_arn=self.desired_role_arn,
                            runtime=self.runtime,
                            tags=self.tags,
                            endpoint_urls=self.stage_config.get('aws_endpoint_urls',{}),
                            xray_tracing=self.xray_tracing
                        )
>>>>>>> 12ac82e7

        for setting in CUSTOM_SETTINGS:
            if setting in self.stage_config:
                setting_val = self.stage_config[setting]
                # Read the policy file contents.
                if setting.endswith('policy'):
                    with open(setting_val, 'r') as f:
                        setting_val = f.read()
                setattr(self.zappa, setting, setting_val)

        if self.app_function:
            self.collision_warning(self.app_function)
            if self.app_function[-3:] == '.py':
<<<<<<< HEAD
                click.echo(click.style("Warning!", fg="yellow", bold=True) + " Your app_function is pointing to a " + click.style("file and not a function", bold=True) + "! It should probably be something like 'my_file.app', not 'my_file.py'!")
                if self.ignore_warnings is False:
                    self.exit_with_warning()
=======
                click.echo(click.style("Warning!", fg="red", bold=True) +
                           " Your app_function is pointing to a " + click.style("file and not a function", bold=True) +
                           "! It should probably be something like 'my_file.app', not 'my_file.py'!")
>>>>>>> 12ac82e7

        return self.zappa

    def get_json_or_yaml_settings(self, settings_name="zappa_settings"):
        """
        Return zappa_settings path as JSON or YAML (or TOML), as appropriate.
        """
        zs_json = settings_name + ".json"
        zs_yml = settings_name + ".yml"
        zs_yaml = settings_name + ".yaml"
        zs_toml = settings_name + ".toml"

        # Must have at least one
        if not os.path.isfile(zs_json) \
            and not os.path.isfile(zs_yml) \
            and not os.path.isfile(zs_yaml) \
            and not os.path.isfile(zs_toml):
            raise ClickException("Please configure a zappa_settings file or call `zappa init`.")

        # Prefer JSON
        if os.path.isfile(zs_json):
            settings_file = zs_json
        elif os.path.isfile(zs_toml):
            settings_file = zs_toml
        elif os.path.isfile(zs_yml):
            settings_file = zs_yml
        else:
            settings_file = zs_yaml

        return settings_file

    def load_settings_file(self, settings_file=None):
        """
        Load our settings file.
        """

        if not settings_file:
            settings_file = self.get_json_or_yaml_settings()
        if not os.path.isfile(settings_file):
            raise ClickException("Please configure your zappa_settings file or call `zappa init`.")

        path, ext = os.path.splitext(settings_file)
        if ext == '.yml' or ext == '.yaml':
            with open(settings_file) as yaml_file:
                try:
                    self.zappa_settings = yaml.load(yaml_file)
                except ValueError: # pragma: no cover
                    raise ValueError("Unable to load the Zappa settings YAML. It may be malformed.")
        elif ext == '.toml':
            with open(settings_file) as toml_file:
                try:
                    self.zappa_settings = toml.load(toml_file)
                except ValueError: # pragma: no cover
                    raise ValueError("Unable to load the Zappa settings TOML. It may be malformed.")
        else:
            with open(settings_file) as json_file:
                try:
                    self.zappa_settings = json.load(json_file)
                except ValueError: # pragma: no cover
                    raise ValueError("Unable to load the Zappa settings JSON. It may be malformed.")

    def create_package(self, output=None):
        """
        Ensure that the package can be properly configured,
        and then create it.

        """

        # Create the Lambda zip package (includes project and virtualenvironment)
        # Also define the path the handler file so it can be copied to the zip
        # root for Lambda.
        current_file = os.path.dirname(os.path.abspath(
            inspect.getfile(inspect.currentframe())))
        handler_file = os.sep.join(current_file.split(os.sep)[0:]) + os.sep + 'handler.py'

<<<<<<< HEAD
        # Create the zip file
        try:
            self.zip_path = self.zappa.create_lambda_zip(
                    self.lambda_name,
                    handler_file=handler_file,
                    use_precompiled_packages=self.stage_config.get('use_precompiled_packages', True),
                    exclude=self.stage_config.get('exclude', [])
                )
        except Warning as warn:
            click.echo(click.style("Warning!", fg="yellow", bold=True) + warn.message)
            if self.ignore_warnings is False:
                self.exit_with_warning()

=======
        # Create the zip file(s)
        if self.stage_config.get('slim_handler', False):
            # Create two zips. One with the application and the other with just the handler.
            # https://github.com/Miserlou/Zappa/issues/510
            self.zip_path = self.zappa.create_lambda_zip(
                prefix=self.lambda_name,
                use_precompiled_packages=self.stage_config.get('use_precompiled_packages', True),
                exclude=self.stage_config.get('exclude', []),
                disable_progress=self.disable_progress,
                archive_format='tarball'
            )

            # Make sure the normal venv is not included in the handler's zip
            exclude = self.stage_config.get('exclude', [])
            cur_venv = self.zappa.get_current_venv()
            exclude.append(cur_venv.split('/')[-1])
            self.handler_path = self.zappa.create_lambda_zip(
                prefix='handler_{0!s}'.format(self.lambda_name),
                venv=self.zappa.create_handler_venv(),
                handler_file=handler_file,
                slim_handler=True,
                exclude=exclude,
                output=output,
                disable_progress=self.disable_progress
            )
        else:

            # Custom excludes for different versions.
            # Related: https://github.com/kennethreitz/requests/issues/3985
            if sys.version_info[0] < 3:
                # Exclude packages already builtin to the python lambda environment
                # Related: https://github.com/Miserlou/Zappa/issues/556
                exclude = self.stage_config.get(
                        'exclude', [
                                        "boto3",
                                        "dateutil",
                                        "botocore",
                                        "s3transfer",
                                        "six.py",
                                        "jmespath",
                                        "concurrent"
                                    ])
            else:
                # This could be python3.6 optimized.
                exclude = self.stage_config.get(
                        'exclude', [
                                        "boto3",
                                        "dateutil",
                                        "botocore",
                                        "s3transfer",
                                        "concurrent"
                                    ])

            # Create a single zip that has the handler and application
            self.zip_path = self.zappa.create_lambda_zip(
                prefix=self.lambda_name,
                handler_file=handler_file,
                use_precompiled_packages=self.stage_config.get('use_precompiled_packages', True),
                exclude=exclude,
                output=output,
                disable_progress=self.disable_progress
            )
>>>>>>> 12ac82e7

            # Warn if this is too large for Lambda.
            file_stats = os.stat(self.zip_path)
            if file_stats.st_size > 52428800:  # pragma: no cover
                print('\n\nWarning: Application zip package is likely to be too large for AWS Lambda. '
                      'Try setting "slim_handler" to true in your Zappa settings file.\n\n')

        # Throw custom setings into the zip that handles requests
        if self.stage_config.get('slim_handler', False):
            handler_zip = self.handler_path
        else:
            handler_zip = self.zip_path

        with zipfile.ZipFile(handler_zip, 'a') as lambda_zip:

            settings_s = "# Generated by Zappa\n"

            if self.app_function:
                if '.' not in self.app_function: # pragma: no cover
                    raise ClickException("Your " + click.style("app_function", fg='red', bold=True) + " value is not a modular path." +
                        " It needs to be in the format `" + click.style("your_module.your_app_object", bold=True) + "`.")
                app_module, app_function = self.app_function.rsplit('.', 1)
                settings_s = settings_s + "APP_MODULE='{0!s}'\nAPP_FUNCTION='{1!s}'\n".format(app_module, app_function)

            if self.exception_handler:
                settings_s += "EXCEPTION_HANDLER='{0!s}'\n".format(self.exception_handler)
            else:
                settings_s += "EXCEPTION_HANDLER=None\n"

            if self.debug:
                settings_s = settings_s + "DEBUG=True\n"
            else:
                settings_s = settings_s + "DEBUG=False\n"

            settings_s = settings_s + "LOG_LEVEL='{0!s}'\n".format((self.log_level))

            if self.binary_support:
                settings_s = settings_s + "BINARY_SUPPORT=True\n"
            else:
                settings_s = settings_s + "BINARY_SUPPORT=False\n"

            head_map_dict = {}
            head_map_dict.update(dict(self.context_header_mappings))
            settings_s = settings_s + "CONTEXT_HEADER_MAPPINGS={0}\n".format(
                head_map_dict
            )

            # If we're on a domain, we don't need to define the /<<env>> in
            # the WSGI PATH
            if self.domain:
                settings_s = settings_s + "DOMAIN='{0!s}'\n".format((self.domain))
            else:
                settings_s = settings_s + "DOMAIN=None\n"

            # Pass through remote config bucket and path
            if self.remote_env:
                settings_s = settings_s + "REMOTE_ENV='{0!s}'\n".format(
                    self.remote_env
                )
            # DEPRECATED. use remove_env instead
            elif self.remote_env_bucket and self.remote_env_file:
                settings_s = settings_s + "REMOTE_ENV='s3://{0!s}/{1!s}'\n".format(
                    self.remote_env_bucket, self.remote_env_file
                )

            # Local envs
            env_dict = {}
            if self.aws_region:
                env_dict['AWS_REGION'] = self.aws_region
            env_dict.update(dict(self.environment_variables))

            # Environment variable keys must be ascii
            # https://github.com/Miserlou/Zappa/issues/604
            # https://github.com/Miserlou/Zappa/issues/998
            try:
                env_dict = dict((k.encode('ascii').decode('ascii'), v) for (k, v) in env_dict.items())
            except Exception:
                raise ValueError("Environment variable keys must be ascii.")

            settings_s = settings_s + "ENVIRONMENT_VARIABLES={0}\n".format(
                    env_dict
                )

            # We can be environment-aware
            settings_s = settings_s + "API_STAGE='{0!s}'\n".format((self.api_stage))
            settings_s = settings_s + "PROJECT_NAME='{0!s}'\n".format((self.project_name))

            if self.settings_file:
                settings_s = settings_s + "SETTINGS_FILE='{0!s}'\n".format((self.settings_file))
            else:
                settings_s = settings_s + "SETTINGS_FILE=None\n"

            if self.django_settings:
                settings_s = settings_s + "DJANGO_SETTINGS='{0!s}'\n".format((self.django_settings))
            else:
                settings_s = settings_s + "DJANGO_SETTINGS=None\n"

            # If slim handler, path to project zip
            if self.stage_config.get('slim_handler', False):
                settings_s += "ARCHIVE_PATH='s3://{0!s}/{1!s}_{2!s}_current_project.tar.gz'\n".format(
                    self.s3_bucket_name, self.api_stage, self.project_name)

                # since includes are for slim handler add the setting here by joining arbitrary list from zappa_settings file
                # and tell the handler we are the slim_handler
                # https://github.com/Miserlou/Zappa/issues/776
                settings_s += "SLIM_HANDLER=True\n"

                include = self.stage_config.get('include', [])
                if len(include) >= 1:
                    settings_s += "INCLUDE=" + str(include) + '\n'

            # AWS Events function mapping
            event_mapping = {}
            events = self.stage_config.get('events', [])
            for event in events:
                arn = event.get('event_source', {}).get('arn')
                function = event.get('function')
                if arn and function:
                    event_mapping[arn] = function
            settings_s = settings_s + "AWS_EVENT_MAPPING={0!s}\n".format(event_mapping)

            # Map Lext bot events
            bot_events = self.stage_config.get('bot_events', [])
            bot_events_mapping = {}
            for bot_event in bot_events:
                event_source = bot_event.get('event_source', {})
                intent = event_source.get('intent')
                invocation_source = event_source.get('invocation_source')
                function = bot_event.get('function')
                if intent and invocation_source and function:
                    bot_events_mapping[str(intent) + ':' + str(invocation_source)] = function

            settings_s = settings_s + "AWS_BOT_EVENT_MAPPING={0!s}\n".format(bot_events_mapping)

            # Map cognito triggers
            cognito_trigger_mapping = {}
            cognito_config = self.stage_config.get('cognito', {})
            triggers = cognito_config.get('triggers', [])
            for trigger in triggers:
                source = trigger.get('source')
                function = trigger.get('function')
                if source and function:
                    cognito_trigger_mapping[source] = function
            settings_s = settings_s + "COGNITO_TRIGGER_MAPPING={0!s}\n".format(cognito_trigger_mapping)

            # Authorizer config
            authorizer_function = self.authorizer.get('function', None)
            if authorizer_function:
                settings_s += "AUTHORIZER_FUNCTION='{0!s}'\n".format(authorizer_function)

            # Copy our Django app into root of our package.
            # It doesn't work otherwise.
            if self.django_settings:
                base = __file__.rsplit(os.sep, 1)[0]
                django_py = ''.join(os.path.join(base, 'ext', 'django_zappa.py'))
                lambda_zip.write(django_py, 'django_zappa_app.py')

            # async response
            async_response_table = self.stage_config.get('async_response_table', '')
            settings_s += "ASYNC_RESPONSE_TABLE='{0!s}'\n".format(async_response_table)

            # Lambda requires a specific chmod
            temp_settings = tempfile.NamedTemporaryFile(delete=False)
            os.chmod(temp_settings.name, 0o644)
            temp_settings.write(bytes(settings_s, "utf-8"))
            temp_settings.close()
            lambda_zip.write(temp_settings.name, 'zappa_settings.py')
            os.unlink(temp_settings.name)

    def remove_local_zip(self):
        """
        Remove our local zip file.
        """

        if self.stage_config.get('delete_local_zip', True):
            try:
                if os.path.isfile(self.zip_path):
                    os.remove(self.zip_path)
                if self.handler_path and os.path.isfile(self.handler_path):
                    os.remove(self.handler_path)
            except Exception as e: # pragma: no cover
                sys.exit(-1)

    def remove_uploaded_zip(self):
        """
        Remove the local and S3 zip file after uploading and updating.
        """

        # Remove the uploaded zip from S3, because it is now registered..
        if self.stage_config.get('delete_s3_zip', True):
            self.zappa.remove_from_s3(self.zip_path, self.s3_bucket_name)
            if self.stage_config.get('slim_handler', False):
                # Need to keep the project zip as the slim handler uses it.
                self.zappa.remove_from_s3(self.handler_path, self.s3_bucket_name)

    def on_exit(self):
        """
        Cleanup after the command finishes.
        Always called: SystemExit, KeyboardInterrupt and any other Exception that occurs.
        """
        if self.zip_path:
            # Only try to remove uploaded zip if we're running a command that has loaded credentials
            if self.load_credentials:
                self.remove_uploaded_zip()

            self.remove_local_zip()

    def print_logs(self, logs, colorize=True, http=False, non_http=False, force_colorize=None):
        """
        Parse, filter and print logs to the console.

        """

        for log in logs:
            timestamp = log['timestamp']
            message = log['message']
            if "START RequestId" in message:
                continue
            if "REPORT RequestId" in message:
                continue
            if "END RequestId" in message:
                continue

            if not colorize and not force_colorize:
                if http:
                    if self.is_http_log_entry(message.strip()):
                        print("[" + str(timestamp) + "] " + message.strip())
                elif non_http:
                    if not self.is_http_log_entry(message.strip()):
                        print("[" + str(timestamp) + "] " + message.strip())
                else:
                    print("[" + str(timestamp) + "] " + message.strip())
            else:
                if http:
                    if self.is_http_log_entry(message.strip()):
                        click.echo(click.style("[", fg='cyan') + click.style(str(timestamp), bold=True) + click.style("]", fg='cyan') + self.colorize_log_entry(message.strip()), color=force_colorize)
                elif non_http:
                    if not self.is_http_log_entry(message.strip()):
                        click.echo(click.style("[", fg='cyan') + click.style(str(timestamp), bold=True) + click.style("]", fg='cyan') + self.colorize_log_entry(message.strip()), color=force_colorize)
                else:
                    click.echo(click.style("[", fg='cyan') + click.style(str(timestamp), bold=True) + click.style("]", fg='cyan') + self.colorize_log_entry(message.strip()), color=force_colorize)

    def is_http_log_entry(self, string):
        """
        Determines if a log entry is an HTTP-formatted log string or not.
        """
        # Debug event filter
        if 'Zappa Event' in string:
            return False

        # IP address filter
        for token in string.replace('\t', ' ').split(' '):
            try:
                if (token.count('.') is 3 and token.replace('.', '').isnumeric()):
                    return True
            except Exception: # pragma: no cover
                pass

        return False

    def get_project_name(self):
        return slugify.slugify(os.getcwd().split(os.sep)[-1])[:15]

    def colorize_log_entry(self, string):
        """
        Apply various heuristics to return a colorized version of a string.
        If these fail, simply return the string in plaintext.
        """

        final_string = string
        try:

            # First, do stuff in square brackets
            inside_squares = re.findall(r'\[([^]]*)\]', string)
            for token in inside_squares:
                if token in ['CRITICAL', 'ERROR', 'WARNING', 'DEBUG', 'INFO', 'NOTSET']:
                    final_string = final_string.replace('[' + token + ']', click.style("[", fg='cyan') + click.style(token, fg='cyan', bold=True) + click.style("]", fg='cyan'))
                else:
                    final_string = final_string.replace('[' + token + ']', click.style("[", fg='cyan') + click.style(token, bold=True) + click.style("]", fg='cyan'))

            # Then do quoted strings
            quotes = re.findall(r'"[^"]*"', string)
            for token in quotes:
                final_string = final_string.replace(token, click.style(token, fg="yellow"))

            # And UUIDs
            for token in final_string.replace('\t', ' ').split(' '):
                try:
                    if token.count('-') is 4 and token.replace('-', '').isalnum():
                        final_string = final_string.replace(token, click.style(token, fg="magenta"))
                except Exception: # pragma: no cover
                    pass

                # And IP addresses
                try:
                    if token.count('.') is 3 and token.replace('.', '').isnumeric():
                        final_string = final_string.replace(token, click.style(token, fg="red"))
                except Exception: # pragma: no cover
                    pass

                # And status codes
                try:
                    if token in ['200']:
                        final_string = final_string.replace(token, click.style(token, fg="green"))
                    if token in ['400', '401', '403', '404', '405', '500']:
                        final_string = final_string.replace(token, click.style(token, fg="red"))
                except Exception: # pragma: no cover
                    pass

            # And Zappa Events
            try:
                if "Zappa Event:" in final_string:
                    final_string = final_string.replace("Zappa Event:", click.style("Zappa Event:", bold=True, fg="green"))
            except Exception: # pragma: no cover
                pass

            # And dates
            for token in final_string.split('\t'):
                try:
                    is_date = parser.parse(token)
                    final_string = final_string.replace(token, click.style(token, fg="green"))
                except Exception: # pragma: no cover
                    pass

            final_string = final_string.replace('\t', ' ').replace('   ', ' ')
            if final_string[0] != ' ':
                final_string = ' ' + final_string
            return final_string
        except Exception as e: # pragma: no cover
            return string

    def execute_prebuild_script(self):
        """
        Parse and execute the prebuild_script from the zappa_settings.

        """

        (pb_mod_path, pb_func) = self.prebuild_script.rsplit('.', 1)

        try:  # Prefer prebuild script in working directory
            if pb_mod_path.count('.') >= 1:  # Prebuild script func is nested in a folder
                (mod_folder_path, mod_name) = pb_mod_path.rsplit('.', 1)
                mod_folder_path_fragments = mod_folder_path.split('.')
                working_dir = os.path.join(os.getcwd(), *mod_folder_path_fragments)
            else:
                mod_name = pb_mod_path
                working_dir = os.getcwd()

            working_dir_importer = pkgutil.get_importer(working_dir)
            module_ = working_dir_importer.find_module(mod_name).load_module(mod_name)

        except (ImportError, AttributeError):

            try:  # Prebuild func might be in virtualenv
                module_ = importlib.import_module(pb_mod_path)
            except ImportError:  # pragma: no cover
                raise ClickException(click.style("Failed ", fg="red") + 'to ' + click.style(
                    "import prebuild script ", bold=True) + 'module: "{pb_mod_path}"'.format(
                    pb_mod_path=click.style(pb_mod_path, bold=True)))

        if not hasattr(module_, pb_func):  # pragma: no cover
            raise ClickException(click.style("Failed ", fg="red") + 'to ' + click.style(
                "find prebuild script ", bold=True) + 'function: "{pb_func}" '.format(
                pb_func=click.style(pb_func, bold=True)) + 'in module "{pb_mod_path}"'.format(
                pb_mod_path=pb_mod_path))

        prebuild_function = getattr(module_, pb_func)
        prebuild_function()  # Call the function

    def collision_warning(self, item):
        """
        Given a string, print a warning if this could
        collide with a Zappa core package module.

        Use for app functions and events.
        """

        namespace_collisions = [
            "zappa.", "wsgi.", "middleware.", "handler.", "util.", "letsencrypt.", "cli."
        ]
        for namespace_collision in namespace_collisions:
<<<<<<< HEAD
            if namespace_collision in item:
                click.echo(click.style("Warning!", fg="yellow", bold=True) + " You may have a namespace collision with " + click.style(item, bold=True) + "! You may want to rename that file.")
                if self.ignore_warnings is False:
                    self.exit_with_warning()
=======
            if item.startswith(namespace_collision):
                click.echo(click.style("Warning!", fg="red", bold=True) +
                           " You may have a namespace collision between " +
                           click.style(item, bold=True) +
                           " and " +
                           click.style(namespace_collision, bold=True) +
                           "! You may want to rename that file.")
>>>>>>> 12ac82e7

    def deploy_api_gateway(self, api_id):
        cache_cluster_enabled = self.stage_config.get('cache_cluster_enabled', False)
        cache_cluster_size = str(self.stage_config.get('cache_cluster_size', .5))
        endpoint_url = self.zappa.deploy_api_gateway(
            api_id=api_id,
            stage_name=self.api_stage,
            cache_cluster_enabled=cache_cluster_enabled,
            cache_cluster_size=cache_cluster_size,
            cloudwatch_log_level=self.stage_config.get('cloudwatch_log_level', 'OFF'),
            cloudwatch_data_trace=self.stage_config.get('cloudwatch_data_trace', False),
            cloudwatch_metrics_enabled=self.stage_config.get('cloudwatch_metrics_enabled', False),
            cache_cluster_ttl=self.stage_config.get('cache_cluster_ttl', 300),
            cache_cluster_encrypted=self.stage_config.get('cache_cluster_encrypted', False)
        )
        return endpoint_url

    def check_venv(self):
        """ Ensure we're inside a virtualenv. """
        if self.zappa:
            venv = self.zappa.get_current_venv()
        else:
            # Just for `init`, when we don't have settings yet.
            venv = Zappa.get_current_venv()
        if not venv:
            raise ClickException(
                click.style("Zappa", bold=True) + " requires an " + click.style("active virtual environment", bold=True, fg="red") + "!\n" +
                "Learn more about virtual environments here: " + click.style("http://docs.python-guide.org/en/latest/dev/virtualenvs/", bold=False, fg="cyan"))

    def silence(self):
        """
        Route all stdout to null.
        """

        sys.stdout = open(os.devnull, 'w')
        sys.stderr = open(os.devnull, 'w')

    def touch_endpoint(self, endpoint_url):
        """
        Test the deployed endpoint with a GET request
        """

        touch_path = self.stage_config.get('touch_path', '/')
        req = requests.get(endpoint_url + touch_path)

        if req.status_code >= 500:
            raise ClickException(click.style("Warning!", fg="red", bold=True) +
                " Status check on the deployed lambda failed." +
                " A GET request to '" + touch_path + "' yielded a " +
                click.style(str(req.status_code), fg="red", bold=True) + " response code.")

####################################################################
# Main
####################################################################

def shamelessly_promote():
    """
    Shamelessly promote our little community.
    """

    click.echo("Need " + click.style("help", fg='green', bold=True) +
               "? Found a " + click.style("bug", fg='green', bold=True) +
               "? Let us " + click.style("know", fg='green', bold=True) + "! :D")
    click.echo("File bug reports on " + click.style("GitHub", bold=True) + " here: "
               + click.style("https://github.com/Miserlou/Zappa", fg='cyan', bold=True))
    click.echo("And join our " + click.style("Slack", bold=True) + " channel here: "
               + click.style("https://slack.zappa.io", fg='cyan', bold=True))
    click.echo("Love!,")
    click.echo(" ~ Team " + click.style("Zappa", bold=True) + "!")

def disable_click_colors():
    """
    Set a Click context where colors are disabled. Creates a throwaway BaseCommand
    to play nicely with the Context constructor.
    The intended side-effect here is that click.echo() checks this context and will
    suppress colors.
    https://github.com/pallets/click/blob/e1aa43a3/click/globals.py#L39
    """

    ctx = Context(BaseCommand('AllYourBaseAreBelongToUs'))
    ctx.color = False
    push_context(ctx)

def handle(): # pragma: no cover
    """
    Main program execution handler.
    """

    try:
        cli = ZappaCLI()
        sys.exit(cli.handle())
    except SystemExit as e: # pragma: no cover
        cli.on_exit()
        sys.exit(e.code)

    except KeyboardInterrupt: # pragma: no cover
        cli.on_exit()
        sys.exit(130)
    except Exception as e:
        cli.on_exit()

        click.echo("Oh no! An " + click.style("error occurred", fg='red', bold=True) + "! :(")
        click.echo("\n==============\n")
        import traceback
        traceback.print_exc()
        click.echo("\n==============\n")
        shamelessly_promote()

        sys.exit(-1)

if __name__ == '__main__': # pragma: no cover
    handle()<|MERGE_RESOLUTION|>--- conflicted
+++ resolved
@@ -80,12 +80,8 @@
     # CLI
     vargs = None
     command = None
-<<<<<<< HEAD
-    command_env = None
+    stage_env = None
     ignore_warnings = False
-=======
-    stage_env = None
->>>>>>> 12ac82e7
 
     # Zappa settings
     zappa = None
@@ -164,7 +160,6 @@
 
         return settings
 
-<<<<<<< HEAD
     @staticmethod
     def exit_with_warning():
         # https://github.com/Miserlou/Zappa/issues/423
@@ -173,7 +168,7 @@
             "--ignore-warnings", bold=True) + " argument. "
                                               "Please read and understand all warnings before ignoring.")
         sys.exit(-1)
-=======
+
     @property
     def stage_config_overrides(self):
         """
@@ -190,7 +185,6 @@
         """
         self._stage_config_overrides = getattr(self, '_stage_config_overrides', {})
         self._stage_config_overrides.setdefault(self.api_stage, {})[key] = val
->>>>>>> 12ac82e7
 
     def handle(self, argv=None):
         """
@@ -199,28 +193,6 @@
         Parses command, load settings and dispatches accordingly.
 
         """
-<<<<<<< HEAD
-        help_message = "Please supply a command to execute. Can be one of: {}".format(', '.join(x for x in sorted(CLI_COMMANDS)))
-
-        parser = argparse.ArgumentParser(description='Zappa - Deploy Python applications to AWS Lambda and API Gateway.\n')
-        parser.add_argument('command_env', metavar='U', type=str, nargs='*', help=help_message)
-        parser.add_argument('-n', '--num-rollback', type=int, default=0,
-                            help='The number of versions to rollback.')
-        parser.add_argument('-s', '--settings_file', type=str, default='zappa_settings.json',
-                            help='The path to a zappa settings file.')
-        parser.add_argument('-a', '--app_function', type=str, default=None,
-                            help='The WSGI application function.')
-        parser.add_argument('-v', '--version', action='store_true', help='Print the zappa version', default=False)
-        parser.add_argument('-y', '--yes', action='store_true', help='Auto confirm yes', default=False)
-        parser.add_argument('--remove-logs', action='store_true', help='Removes log groups of api gateway and lambda task during the undeployment.', default=False)
-        parser.add_argument('--raw', action='store_true', help='When invoking remotely, invoke this python as a string, not as a modular path.', default=False)
-        parser.add_argument('--no-cleanup', action='store_true', help="Don't remove certificate files from /tmp during certify. Dangerous.", default=False)
-        parser.add_argument('--all', action='store_true', help="Execute this command for all of our defined Zappa environments.", default=False)
-        parser.add_argument('--json', action='store_true', help='Returns status in JSON format', default=False)  # https://github.com/Miserlou/Zappa/issues/407
-        parser.add_argument('--ignore-warnings', action='store_true', help='Does not exit when warnings are raised',
-                            default=False)  # https://github.com/Miserlou/Zappa/issues/423
-=======
->>>>>>> 12ac82e7
 
         desc = ('Zappa - Deploy Python applications to AWS Lambda'
                 ' and API Gateway.\n')
@@ -233,6 +205,9 @@
         parser.add_argument(
             '--color', default='auto', choices=['auto','never','always']
         )
+
+        parser.add_argument('--ignore-warnings', action='store_true', help='Does not exit when warnings are raised',
+                            default=False)  # https://github.com/Miserlou/Zappa/issues/423
 
         env_parser = argparse.ArgumentParser(add_help=False)
         me_group = env_parser.add_mutually_exclusive_group()
@@ -496,14 +471,12 @@
             parser.print_help()
             return
 
-<<<<<<< HEAD
         if self.vargs['ignore_warnings']:
             self.ignore_warnings = True
 
         # Make sure there isn't a new version available
         if not self.vargs['json']:
             self.check_for_update()
-=======
         if args.command == 'manage' and not self.vargs.get('all'):
             self.stage_env = self.vargs['command_rest'].pop(0)
         else:
@@ -517,7 +490,6 @@
         self.disable_progress = self.vargs.get('disable_progress')
         if self.vargs.get('quiet'):
             self.silence()
->>>>>>> 12ac82e7
 
         # We don't have any settings yet, so make those first!
         # (Settings-based interactions will fail
@@ -898,17 +870,7 @@
             if self.prebuild_script:
                 self.execute_prebuild_script()
 
-<<<<<<< HEAD
-        if last_updated_unix <= updated_time:
-            click.echo(click.style("Warning!", fg="red") + " You may have upgraded Zappa since deploying this application. You will need to " + click.style("redeploy", bold=True) + " for this deployment to work properly!")
-            if self.ignore_warnings is False:
-                self.exit_with_warning()
-
-        # Make sure the necessary IAM execution roles are available
-        if self.manage_roles:
-=======
             # Temporary version check
->>>>>>> 12ac82e7
             try:
                 updated_time = 1472581018
                 function_response = self.zappa.lambda_client.get_function(FunctionName=self.lambda_name)
@@ -927,6 +889,8 @@
                 click.echo(click.style("Warning!", fg="red") +
                            " You may have upgraded Zappa since deploying this application. You will need to " +
                            click.style("redeploy", bold=True) + " for this deployment to work properly!")
+                if self.ignore_warnings is False:
+                    self.exit_with_warning()
 
             # Make sure the necessary IAM execution roles are available
             if self.manage_roles:
@@ -1815,16 +1779,6 @@
         Register or update a domain certificate for this env.
         """
 
-<<<<<<< HEAD
-        # Give warning on --no-cleanup
-        if no_cleanup:
-            clean_up = False
-            click.echo(click.style("Warning!", fg="yellow", bold=True) + " You are calling certify with " + click.style("--no-cleanup", bold=True) + ". Your certificate files will remain in the system temporary directory after this command exectutes!")
-            if self.ignore_warnings is False:
-                self.exit_with_warning()
-        else:
-            clean_up = True
-=======
         if not self.domain:
             raise ClickException("Can't certify a domain without " + click.style("domain", fg="red", bold=True) + " configured!")
 
@@ -1832,7 +1786,6 @@
             confirm = input("Are you sure you want to certify? [y/n] ")
             if confirm != 'y':
                 return
->>>>>>> 12ac82e7
 
         # Make sure this isn't already deployed.
         deployed_versions = self.zappa.get_lambda_function_versions(self.lambda_name)
@@ -2052,16 +2005,7 @@
             # If the name is invalid, this will throw an exception with message up stack
             self.project_name = validate_name(self.stage_config['project_name'])
         else:
-<<<<<<< HEAD
-            self.project_name = slugify.slugify(os.getcwd().split(os.sep)[-1])[:15]
-
-        if len(self.project_name) > 15: # pragma: no cover
-            click.echo(click.style("Warning", fg="red", bold=True) + "! Your " + click.style("project_name", bold=True) + " may be too long to deploy! Please make it <16 characters.")
-            if self.ignore_warnings is False:
-                self.exit_with_warning()
-=======
             self.project_name = self.get_project_name()
->>>>>>> 12ac82e7
 
         # The name of the actual AWS Lambda function, ex, 'helloworld-dev'
         # Assume that we already have have validated the name beforehand.
@@ -2129,32 +2073,23 @@
         # Additional tags
         self.tags = self.stage_config.get('tags', {})
 
-<<<<<<< HEAD
+        desired_role_name = self.lambda_name + "-ZappaLambdaExecutionRole"
         try:
             self.zappa = Zappa( boto_session=session,
                                 profile_name=self.profile_name,
                                 aws_region=self.aws_region,
                                 load_credentials=self.load_credentials,
-                                ignore_warnings=self.ignore_warnings
-                                )
+                                desired_role_name=desired_role_name,
+                                desired_role_arn=self.desired_role_arn,
+                                runtime=self.runtime,
+                                tags=self.tags,
+                                endpoint_urls=self.stage_config.get('aws_endpoint_urls',{}),
+                                xray_tracing=self.xray_tracing
+                            )
         except Warning as warn:
             click.echo(click.style("Warning!", fg="yellow", bold=True) + warn.message)
             if self.ignore_warnings is False:
                 self.exit_with_warning()
-=======
-        desired_role_name = self.lambda_name + "-ZappaLambdaExecutionRole"
-        self.zappa = Zappa( boto_session=session,
-                            profile_name=self.profile_name,
-                            aws_region=self.aws_region,
-                            load_credentials=self.load_credentials,
-                            desired_role_name=desired_role_name,
-                            desired_role_arn=self.desired_role_arn,
-                            runtime=self.runtime,
-                            tags=self.tags,
-                            endpoint_urls=self.stage_config.get('aws_endpoint_urls',{}),
-                            xray_tracing=self.xray_tracing
-                        )
->>>>>>> 12ac82e7
 
         for setting in CUSTOM_SETTINGS:
             if setting in self.stage_config:
@@ -2168,15 +2103,11 @@
         if self.app_function:
             self.collision_warning(self.app_function)
             if self.app_function[-3:] == '.py':
-<<<<<<< HEAD
-                click.echo(click.style("Warning!", fg="yellow", bold=True) + " Your app_function is pointing to a " + click.style("file and not a function", bold=True) + "! It should probably be something like 'my_file.app', not 'my_file.py'!")
-                if self.ignore_warnings is False:
-                    self.exit_with_warning()
-=======
                 click.echo(click.style("Warning!", fg="red", bold=True) +
                            " Your app_function is pointing to a " + click.style("file and not a function", bold=True) +
                            "! It should probably be something like 'my_file.app', not 'my_file.py'!")
->>>>>>> 12ac82e7
+                if not self.ignore_warnings:
+                    self.exit_with_warning()
 
         return self.zappa
 
@@ -2252,46 +2183,42 @@
             inspect.getfile(inspect.currentframe())))
         handler_file = os.sep.join(current_file.split(os.sep)[0:]) + os.sep + 'handler.py'
 
-<<<<<<< HEAD
-        # Create the zip file
-        try:
-            self.zip_path = self.zappa.create_lambda_zip(
-                    self.lambda_name,
-                    handler_file=handler_file,
-                    use_precompiled_packages=self.stage_config.get('use_precompiled_packages', True),
-                    exclude=self.stage_config.get('exclude', [])
-                )
-        except Warning as warn:
-            click.echo(click.style("Warning!", fg="yellow", bold=True) + warn.message)
-            if self.ignore_warnings is False:
-                self.exit_with_warning()
-
-=======
         # Create the zip file(s)
         if self.stage_config.get('slim_handler', False):
             # Create two zips. One with the application and the other with just the handler.
             # https://github.com/Miserlou/Zappa/issues/510
-            self.zip_path = self.zappa.create_lambda_zip(
-                prefix=self.lambda_name,
-                use_precompiled_packages=self.stage_config.get('use_precompiled_packages', True),
-                exclude=self.stage_config.get('exclude', []),
-                disable_progress=self.disable_progress,
-                archive_format='tarball'
-            )
+            try:
+                self.zip_path = self.zappa.create_lambda_zip(
+                    prefix=self.lambda_name,
+                    use_precompiled_packages=self.stage_config.get('use_precompiled_packages', True),
+                    exclude=self.stage_config.get('exclude', []),
+                    disable_progress=self.disable_progress,
+                    archive_format='tarball'
+                )
+            except Warning as warn:
+                click.echo(click.style("Warning!", fg="yellow", bold=True) + warn.message)
+                if self.ignore_warnings is False:
+                    self.exit_with_warning()
 
             # Make sure the normal venv is not included in the handler's zip
             exclude = self.stage_config.get('exclude', [])
             cur_venv = self.zappa.get_current_venv()
             exclude.append(cur_venv.split('/')[-1])
-            self.handler_path = self.zappa.create_lambda_zip(
-                prefix='handler_{0!s}'.format(self.lambda_name),
-                venv=self.zappa.create_handler_venv(),
-                handler_file=handler_file,
-                slim_handler=True,
-                exclude=exclude,
-                output=output,
-                disable_progress=self.disable_progress
-            )
+
+            try:
+                self.handler_path = self.zappa.create_lambda_zip(
+                    prefix='handler_{0!s}'.format(self.lambda_name),
+                    venv=self.zappa.create_handler_venv(),
+                    handler_file=handler_file,
+                    slim_handler=True,
+                    exclude=exclude,
+                    output=output,
+                    disable_progress=self.disable_progress
+                )
+            except Warning as warn:
+                click.echo(click.style("Warning!", fg="yellow", bold=True) + warn.message)
+                if self.ignore_warnings is False:
+                    self.exit_with_warning()
         else:
 
             # Custom excludes for different versions.
@@ -2329,7 +2256,6 @@
                 output=output,
                 disable_progress=self.disable_progress
             )
->>>>>>> 12ac82e7
 
             # Warn if this is too large for Lambda.
             file_stats = os.stat(self.zip_path)
@@ -2711,12 +2637,6 @@
             "zappa.", "wsgi.", "middleware.", "handler.", "util.", "letsencrypt.", "cli."
         ]
         for namespace_collision in namespace_collisions:
-<<<<<<< HEAD
-            if namespace_collision in item:
-                click.echo(click.style("Warning!", fg="yellow", bold=True) + " You may have a namespace collision with " + click.style(item, bold=True) + "! You may want to rename that file.")
-                if self.ignore_warnings is False:
-                    self.exit_with_warning()
-=======
             if item.startswith(namespace_collision):
                 click.echo(click.style("Warning!", fg="red", bold=True) +
                            " You may have a namespace collision between " +
@@ -2724,7 +2644,8 @@
                            " and " +
                            click.style(namespace_collision, bold=True) +
                            "! You may want to rename that file.")
->>>>>>> 12ac82e7
+                if self.ignore_warnings is False:
+                    self.exit_with_warning()
 
     def deploy_api_gateway(self, api_id):
         cache_cluster_enabled = self.stage_config.get('cache_cluster_enabled', False)
