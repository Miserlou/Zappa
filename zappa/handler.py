--- conflicted
+++ resolved
@@ -139,13 +139,8 @@
                 # Flask-like app factory support
                 # https://github.com/Miserlou/Zappa/issues/1771
                 if inspect.isfunction(wsgi_app_function):
-<<<<<<< HEAD
-                    args, varargs, keywords, _ = self.getargspec(wsgi_app_function)
-                    if len(args) == 0 and not varargs and not keywords:
-=======
                     args, varargs, keywords, defaults = self.getargspec(wsgi_app_function)
                     if len(args) - len(defaults or []) == 0 and not varargs and not keywords:
->>>>>>> 72a76318
                         factory = wsgi_app_function
                         wsgi_app_function = factory()
 
