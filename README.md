<p align="center">
  <img src="http://i.imgur.com/oePnHJn.jpg" alt="Zappa Rocks!"/>
</p>

## Zappa - Serverless Python Web Services

[![Build Status](https://travis-ci.org/Miserlou/Zappa.svg)](https://travis-ci.org/Miserlou/Zappa)
[![Coverage](https://img.shields.io/coveralls/Miserlou/Zappa.svg)](https://coveralls.io/github/Miserlou/Zappa)
[![Requirements Status](https://requires.io/github/Miserlou/Zappa/requirements.svg?branch=master)](https://requires.io/github/Miserlou/Zappa/requirements/?branch=master)
[![PyPI](https://img.shields.io/pypi/v/Zappa.svg)](https://pypi.python.org/pypi/zappa)
[![Slack](https://img.shields.io/badge/chat-slack-ff69b4.svg)](https://slack.zappa.io/)
[![Gun.io](https://img.shields.io/badge/made%20by-gun.io-blue.svg)](https://gun.io/)

<!-- START doctoc generated TOC please keep comment here to allow auto update -->
<!-- DON'T EDIT THIS SECTION, INSTEAD RE-RUN doctoc TO UPDATE -->


- [About](#about)
- [Installation and Configuration](#installation-and-configuration)
    - [Running the Initial Setup / Settings](#running-the-initial-setup--settings)
- [Basic Usage](#basic-usage)
    - [Initial Deployments](#initial-deployments)
    - [Updates](#updates)
    - [Rollback](#rollback)
    - [Scheduling](#scheduling)
    - [Executing in Response to AWS Events](#executing-in-response-to-aws-events)
    - [Undeploy](#undeploy)
    - [Package](#package)
    - [Status](#status)
    - [Tailing Logs](#tailing-logs)
    - [Remote Function Invocation](#remote-function-invocation)
    - [Django Management Commands](#django-management-commands)
    - [Let's Encrypt SSL Domain Certification and Installation](#lets-encrypt-ssl-domain-certification-and-installation)
- [Advanced Settings](#advanced-settings)
    - [YAML Settings](#yaml-settings)
- [Advanced Usage](#advanced-usage)
    - [Keeping The Server Warm](#keeping-the-server-warm)
    - [Serving Static Files / Binary Uploads](#serving-static-files--binary-uploads)
    - [Enabling CORS](#enabling-cors)
    - [Enabling Bash completion](#enabling-bash-completion)
    - [Enabling Secure Endpoints on API Gateway](#enabling-secure-endpoints-on-api-gateway)
      - [API Key](#api-key)
      - [IAM Policy](#iam-policy)
      - [API Gateway Authorizers](#api-gateway-authorizers)
      - [Cognito User Pool Authorizer](#cognito-user-pool-authorizer)
<<<<<<< HEAD
    - [Deploying with Custom Domain Name (with your own SSL Certs)](#deploying-with-custom-domain-name-with-your-own-ssl-certs)
=======
>>>>>>> 8c2b1b46
    - [Deploying to a Domain With a Let's Encrypt Certificate (DNS Auth)](#deploying-to-a-domain-with-a-lets-encrypt-certificate-dns-auth)
    - [Deploying to a Domain With a Let's Encrypt Certificate (HTTP Auth)](#deploying-to-a-domain-with-a-lets-encrypt-certificate-http-auth)
    - [Setting Environment Variables](#setting-environment-variables)
      - [Local Environment Variables](#local-environment-variables)
      - [Remote Environment Variables](#remote-environment-variables)
    - [Setting Integration Content-Type Aliases](#setting-integration-content-type-aliases)
    - [Catching Unhandled Exceptions](#catching-unhandled-exceptions)
    - [Using Custom AWS IAM Roles and Policies](#using-custom-aws-iam-roles-and-policies)
    - [Globally Available Server-less Architectures](#globally-available-server-less-architectures)
- [Zappa Guides](#zappa-guides)
- [Zappa in the Press](#zappa-in-the-press)
- [Sites Using Zappa](#sites-using-zappa)
- [Related Projects](#related-projects)
- [Hacks](#hacks)
- [Contributing](#contributing)
    - [Using a Local Repo](#using-a-local-repo)
- [Support / Development / Training / Consulting](#support--development--training--consulting)

<!-- END doctoc generated TOC please keep comment here to allow auto update -->

## About

<p align="center">
  <a href="https://htmlpreview.github.io/?https://raw.githubusercontent.com/Miserlou/Talks/master/serverless-sf/big.quickstart.html"><img src="http://i.imgur.com/c23kDNT.png?1" alt="Zappa Slides"/></a>
</p>
<p align="center">
  <i>In a hurry? Click to see <a href="https://htmlpreview.github.io/?https://raw.githubusercontent.com/Miserlou/Talks/master/serverless-sf/big.quickstart.html">slides from Serverless SF</a>!</i>
</p>

**Zappa** makes it super easy to deploy all Python WSGI applications on AWS Lambda + API Gateway. Think of it as "serverless" web hosting for your Python web apps. That means **infinite scaling**, **zero downtime**, **zero maintenance** - and at a fraction of the cost of your current deployments!

If you've got a Python web app (including Django and Flask apps), it's as easy as:

```
$ pip install zappa
$ zappa init
$ zappa deploy
```

and now you're server-less! _Wow!_

> What do you mean "serverless"?

Okay, so there still is a server - but it only has a _40 millisecond_ life cycle! Serverless in this case means **"without any permanent infrastructure."**

With a traditional HTTP server, the server is online 24/7, processing requests one by one as they come in. If the queue of incoming requests grows too large, some requests will time out. With Zappa, **each request is given its own virtual HTTP "server"** by Amazon API Gateway. AWS handles the horizontal scaling automatically, so no requests ever time out. Each request then calls your application from a memory cache in AWS Lambda and returns the response via Python's WSGI interface. After your app returns, the "server" dies.

Better still, with Zappa you only pay for the milliseconds of server time that you use, so it's many **orders of magnitude cheaper** than VPS/PaaS hosts like Linode or Heroku - and in most cases, it's completely free. Plus, there's no need to worry about load balancing or keeping servers online ever again.

It's great for deploying serverless microservices with frameworks like Flask and Bottle, and for hosting larger web apps and CMSes with Django. Or, you can use any WSGI-compatible app you like! You **probably don't need to change your existing applications** to use it, and you're not locked into using it.

And finally, Zappa is **super easy to use**. You can deploy your application with a single command out of the box.

__Awesome!__

<p align="center">
  <img src="http://i.imgur.com/f1PJxCQ.gif" alt="Zappa Demo Gif"/>
</p>

## Installation and Configuration

_Before you begin, make sure you have a valid AWS account and your [AWS credentials file](https://blogs.aws.amazon.com/security/post/Tx3D6U6WSFGOK2H/A-New-and-Standardized-Way-to-Manage-Credentials-in-the-AWS-SDKs) is properly installed._

**Zappa** can easily be installed through pip, like so:

    $ pip install zappa

Please note that Zappa _**must**_ be installed into your project's [virtual environment](http://docs.python-guide.org/en/latest/dev/virtualenvs/).

_(If you use [pyenv](https://github.com/yyuu/pyenv) and love to manage virtualenvs with **pyenv-virtualenv**, you just have to call `pyenv local [your_venv_name]` and it's ready. [Conda](http://conda.pydata.org/docs/) users should comment [here](https://github.com/Miserlou/Zappa/pull/108).)_

Next, you'll need to define your local and server-side settings.

#### Running the Initial Setup / Settings

**Zappa** can automatically set up your deployment settings for you with the `init` command:

    $ zappa init

This will automatically detect your application type (Flask/Django - Pyramid users [see here](https://github.com/Miserlou/Zappa/issues/278#issuecomment-241917956)) and help you define your deployment configuration settings. Once you finish initialization, you'll have a file named *zappa_settings.json* in your project directory defining your basic deployment settings. It will probably look something like this for most WSGI apps:

```javascript
{
    "dev": { // The name of your environment
       "s3_bucket": "lmbda", // The name of your S3 bucket
       "app_function": "your_module.app" // The python path to your WSGI application function. In Flask, this is your 'app' object.
    }
}
```

or for Django:

```javascript
{
    "dev": { // The name of your environment
       "s3_bucket": "lmbda", // The name of your S3 bucket
       "django_settings": "your_project.settings" // The python path to your Django settings.
    }
}
```

You can define as many environments as your like - we recommend having _dev_, _staging_, and _production_.

Now, you're ready to deploy!

## Basic Usage

#### Initial Deployments

Once your settings are configured, you can package and deploy your application to an environment called "production" with a single command:

    $ zappa deploy production
    Deploying..
    Your application is now live at: https://7k6anj0k99.execute-api.us-east-1.amazonaws.com/production

And now your app is **live!** How cool is that?!

To explain what's going on, when you call `deploy`, Zappa will automatically package up your application and local virtual environment into a Lambda-compatible archive, replace any dependencies with versions [precompiled for Lambda](https://github.com/Miserlou/lambda-packages), set up the function handler and necessary WSGI Middleware, upload the archive to S3, register it as a new Lambda function, create a new API Gateway resource, create WSGI-compatible routes for it, link it to the new Lambda function, and finally delete the archive from your S3 bucket. Handy!

#### Updates

If your application has already been deployed and you only need to upload new Python code, but not touch the underlying routes, you can simply:

    $ zappa update production
    Updating..
    Your application is now live at: https://7k6anj0k99.execute-api.us-east-1.amazonaws.com/production

This creates a new archive, uploads it to S3 and updates the Lambda function to use the new code, but doesn't touch the API Gateway routes.

#### Rollback

You can also `rollback` the deployed code to a previous version by supplying the number of revisions to return to. For instance, to rollback to the version deployed 3 versions ago:

    $ zappa rollback production -n 3

#### Scheduling

Zappa can be used to easily schedule functions to occur on regular intervals. This provides a much nicer, maintenance-free alternative to Celery!
These functions will be packaged and deployed along with your `app_function` and called from the handler automatically.
Just list your functions and the expression to schedule them using [cron or rate syntax](http://docs.aws.amazon.com/lambda/latest/dg/tutorial-scheduled-events-schedule-expressions.html) in your *zappa_settings.json* file:

```javascript
{
    "production": {
       ...
       "events": [{
           "function": "your_module.your_function", // The function to execute
           "expression": "rate(1 minute)" // When to execute it (in cron or rate format)
       }],
       ...
    }
}
```

And then:

    $ zappa schedule production

And now your function will execute every minute!

If you want to cancel these, you can simply use the `unschedule` command:

    $ zappa unschedule production

And now your scheduled event rules are deleted.

See the [example](example/) for more details.

#### Executing in Response to AWS Events

Similarly, you can have your functions execute in response to events that happen in the AWS ecosystem, such as S3 uploads, DynamoDB entries, Kinesis streams, and SNS messages.

In your *zappa_settings.json* file, define your [event sources](http://docs.aws.amazon.com/lambda/latest/dg/invoking-lambda-function.html) and the function you wish to execute. For instance, this will execute `your_module.your_function` in response to new objects in your `my-bucket` S3 bucket. Note that `your_function` must accept `event` and `context` parameters.

```javascript
{
    "production": {
       ...
       "events": [{
            "function": "your_module.your_function",
            "event_source": {
                  "arn":  "arn:aws:s3:::my-bucket",
                  "events": [
                    "s3:ObjectCreated:*" // Supported event types: http://docs.aws.amazon.com/AmazonS3/latest/dev/NotificationHowTo.html#supported-notification-event-types
                  ]
               }
            }],
       ...
    }
}
```

And then:

    $ zappa schedule production

And now your function will execute every time a new upload appears in your bucket!

Similarly, for a [Simple Notification Service](https://aws.amazon.com/sns/) event:

```javascript
        "events": [
            {
                "function": "your_module.your_function",
                "event_source": {
                    "arn":  "arn:aws:sns:::your-event-topic-arn",
                    "events": [
                        "sns:Publish"
                    ]
                }
            }
        ]
```

[DynamoDB](http://docs.aws.amazon.com/lambda/latest/dg/with-ddb.html) and [Kinesis](http://docs.aws.amazon.com/lambda/latest/dg/with-kinesis.html) are slightly different as it is not event based but pulling from a stream:

```javascript
       "events": [
           {
               "function": "replication.replicate_records",
               "event_source": {
                    "arn":  "arn:aws:dynamodb:us-east-1:1234554:table/YourTable/stream/2016-05-11T00:00:00.000",
                    "starting_position": "TRIM_HORIZON", // Supported values: TRIM_HORIZON, LATEST
                    "batch_size": 50, // Max: 1000
                    "enabled": true // Default is false
               }
           }
       ]
```

You can find more [example event sources here](http://docs.aws.amazon.com/lambda/latest/dg/eventsources.html).

#### Undeploy

If you need to remove the API Gateway and Lambda function that you have previously published, you can simply:

    $ zappa undeploy production

You will be asked for confirmation before it executes.

If you enabled CloudWatch Logs for your API Gateway service and you don't
want to keep those logs, you can specify the `--remove-logs` argument to purge the logs for your API Gateway and your Lambda function:

    $ zappa undeploy production --remove-logs

#### Package

If you want to build your application package without actually uploading and registering it as a Lambda function, you can use the `package` command:

    $ zappa package production

If you have a `zip` callback in your `callbacks` setting, this will also be invoked.

```javascript
{
    "production": { // The name of your environment
        "callbacks": {
            "zip": "my_app.zip_callback"// After creating the package
        }
    }
}
```

#### Status

If you need to see the status of your deployment and event schedules, simply use the `status` command.

    $ zappa status production

#### Tailing Logs

You can watch the logs of a deployment by calling the `tail` management command.

    $ zappa tail production

By default, this will show all log items. In addition to HTTP and other events, anything `print`ed to `stdout` or `stderr` will be shown in the logs.

You can use the argument `--http` to filter for HTTP requests, which will be in the Apache Common Log Format.

    $ zappa tail production --http

If you don't like the default log colors, you can turn them off with `--no-color`.

#### Remote Function Invocation

You can execute any function in your application directly at any time by using the `invoke` command.

For instance, suppose you have a basic application in a file called "my_app.py", and you want to invoke a function in it called "my_function". Once your application is deployed, you can invoke that function at any time by calling:

    $ zappa invoke production 'my_app.my_function'

Any remote print statements made and the value the function returned will then be printed to your local console. **Nifty!**

You can also invoke interpretable Python 2.7 strings directly by using `--raw`, like so:

    $ zappa invoke production "print 1 + 2 + 3" --raw

#### Django Management Commands

As a convenience, Zappa can also invoke remote Django 'manage.py' commands with the `manage` command. For instance, to perform the basic Django status check:

    $ zappa manage production showmigrations admin

Obviously, this only works for Django projects which have their settings properly defined.

For commands which have their own arguments, you can also pass the command in as a string, like so:

    $ zappa manage production "shell --version"

Commands which require direct user input, such as `createsuperuser`, should be [replaced by commands](http://stackoverflow.com/a/26091252) which use `zappa <env> invoke --raw`.

_(Please note that commands which take over 30 seconds to execute may time-out. See [this related issue](https://github.com/Miserlou/Zappa/issues/205#issuecomment-236391248) for a work-around.)_

#### Let's Encrypt SSL Domain Certification and Installation

If you want to use Zappa applications on a custom domain or subdomain, you'll need to supply a valid SSL certificate. Fortunately for you, Zappa can automatically create and install free valid SSL certificates using Let's Encrypt!

If your domain is located within an AWS Route 53 Hosted Zone and you've defined `domain` and `lets_encrypt_key` (ex: `openssl genrsa 2048 > account.key`) settings, all you need to do is:

    $ zappa certify production

And your domain will be verified, certified and registered!

_(Please note that this can take around 45 minutes to take effect the first time your run the command, and around 60 seconds every time after that.)_

More detailed instructions are available [in this handy guide](https://github.com/Miserlou/Zappa/blob/master/docs/domain_with_free_ssl_dns.md).

## Advanced Settings

There are other settings that you can define in your local settings
to change Zappa's behavior. Use these at your own risk!

```javascript
 {
    "dev": {
        "api_key_required": false, // enable securing API Gateway endpoints with x-api-key header (default False)
        "api_key": "your_api_key_id", // optional, use an existing API key. The option "api_key_required" must be true to apply
        "apigateway_enabled": true, // Set to false if you don't want to create an API Gateway resource. Default true.
        "assume_policy": "my_assume_policy.json", // optional, IAM assume policy JSON file
        "attach_policy": "my_attach_policy.json", // optional, IAM attach policy JSON file
        "aws_region": "aws-region-name", // optional, uses region set in profile or environment variables if not set here,
        "callbacks": { // Call custom functions during the local Zappa deployment/update process
            "settings": "my_app.settings_callback", // After loading the settings
            "zip": "my_app.zip_callback", // After creating the package
            "post": "my_app.post_callback", // After command has executed
        },
        "cache_cluster_enabled": false, // Use APIGW cache cluster (default False)
        "cache_cluster_size": 0.5, // APIGW Cache Cluster size (default 0.5)
        "cloudwatch_log_level": "OFF", // Enables/configures a level of logging for the given staging. Available options: "OFF", "INFO", "ERROR", default "OFF".
        "cloudwatch_data_trace": false, // Logs all data about received events.
        "cloudwatch_metrics_enabled": false, // Additional metrics for the API Gateway.
        "cors": true, // Enable Cross-Origin Resource Sharing. Default false. If true, simulates the "Enable CORS" button on the API Gateway console. Can also be a dictionary specifying lists of "allowed_headers", "allowed_methods", and string of "allowed_origin"
        "debug": true, // Print Zappa configuration errors tracebacks in the 500
        "delete_local_zip": true, // Delete the local zip archive after code updates
        "delete_s3_zip": true, // Delete the s3 zip archive
        "django_settings": "your_project.production_settings", // The modular path to your Django project's settings. For Django projects only.
        "domain": "yourapp.yourdomain.com", // Required if you're using a domain
        "environment_variables": {"your_key": "your_value"}, // A dictionary of environment variables that will be available to your deployed app. See also "remote_env". Default {}.
        "events": [
            {   // Recurring events
                "function": "your_module.your_recurring_function", // The function to execute
                "expression": "rate(1 minute)" // When to execute it (in cron or rate format)
            },
            {   // AWS Reactive events
                "function": "your_module.your_reactive_function", // The function to execute
                "event_source": {
                    "arn":  "arn:aws:s3:::my-bucket", // The ARN of this event source
                    "events": [
                        "s3:ObjectCreated:*" // The specific event to execute in response to.
                    ]
                }
            }
        ],
        "exception_handler": "your_module.report_exception", // function that will be invoked in case Zappa sees an unhandled exception raised from your code
<<<<<<< HEAD
        "exclude": ["*.gz", "*.rar"], // A list of regex patterns to exclude from the archive. To exclude boto3 and botocore (available in an older version on Lambda), add "boto3*" and "botocore*".
=======
        "exclude": ["*.gz", "*.rar"], // A list of regex patterns to exclude from the archive. By default Zappa excludes common python packages available in a lambda environment (botocore, boto3, concurrent.futures, jmespath, six.py, dateutil).
>>>>>>> 8c2b1b46
        "extends": "stage_name", // Duplicate and extend another stage's settings. For example, `dev-asia` could extend from `dev-common` with a different `s3_bucket` value.
        "http_methods": ["GET", "POST"], // HTTP Methods to route,
        "iam_authorization": true, // optional, use IAM to require request signing. Default false. Note that enabling this will override the authorizer configuration.
        "authorizer": {
            "function": "your_module.your_auth_function", // Local function to run for token validation. For more information about the function see below.
            "arn": "arn:aws:lambda:<region>:<account_id>:function:<function_name>", // Existing Lambda function to run for token validation.
            "result_ttl": 300, // Optional. Default 300. The time-to-live (TTL) period, in seconds, that specifies how long API Gateway caches authorizer results. Currently, the maximum TTL value is 3600 seconds.
            "token_source": "Authorization", // Optional. Default 'Authorization'. The name of a custom authorization header containing the token that clients submit as part of their requests.
            "validation_expression": "^Bearer \\w+$", // Optional. A validation expression for the incoming token, specify a regular expression.
        },
        "integration_response_codes": [200, 301, 404, 500], // Integration response status codes to route
        "integration_content_type_aliases": { // For routing requests with non-standard mime types
            "application/json": [
                "application/vnd.webhooks+json"
            ]
        },
        "keep_warm": true, // Create CloudWatch events to keep the server warm.
        "keep_warm_expression": "rate(4 minutes)", // How often to execute the keep-warm, in cron and rate format. Default 4 minutes.
        "lambda_description": "Your Description", // However you want to describe your project for the AWS console. Default "Zappa Deployment".
        "lambda_handler": "your_custom_handler", // The name of Lambda handler. Default: handler.lambda_handler
        "lets_encrypt_key": "s3://your-bucket/account.key", // Let's Encrypt account key path. Can either be an S3 path or a local file path.
<<<<<<< HEAD
        "lets_encrypt_schedule": "rate(15 days)" // How often to auto-renew Let's Encrypt certificate on the server. Must be set to enable autorenewing, rate or cron syntax.
=======
        "lets_encrypt_expression": "rate(15 days)" // How often to auto-renew Let's Encrypt certificate on the server. Must be set to enable autorenewing, rate or cron syntax.
>>>>>>> 8c2b1b46
        "log_level": "DEBUG", // Set the Zappa log level. Can be one of CRITICAL, ERROR, WARNING, INFO and DEBUG. Default: DEBUG
        "manage_roles": true, // Have Zappa automatically create and define IAM execution roles and policies. Default true. If false, you must define your own IAM Role and role_name setting.
        "memory_size": 512, // Lambda function memory in MB
        "method_header_types": [ // Which headers to include in the API response. Defaults:
            "Content-Type",
            "Location",
            "Status",
            "X-Frame-Options",
            "Set-Cookie"
        ],
        "method_response_codes": [200, 301, 404, 500], // Method response status codes to route
        "parameter_depth": 10, // Size of URL depth to route. Defaults to 8.
        "prebuild_script": "your_module.your_function", // Function to execute before uploading code
        "profile_name": "your-profile-name", // AWS profile credentials to use. Default 'default'.
        "project_name": "MyProject", // The name of the project as it appears on AWS. Defaults to a slugified `pwd`.
        "remote_env": "s3://my-project-config-files/filename.json", // optional file in s3 bucket containing a flat json object which will be used to set custom environment variables.
        "role_name": "MyLambdaRole", // Name of Zappa execution role. Default ZappaExecutionRole. To use a different, pre-existing policy, you must also set manage_roles to false.
        "s3_bucket": "dev-bucket", // Zappa zip bucket,
        "settings_file": "~/Projects/MyApp/settings/dev_settings.py", // Server side settings file location,
        "timeout_seconds": 30, // Maximum lifespan for the Lambda function (default 30, max 300.)
        "touch": false, // GET the production URL upon initial deployment (default True)
        "use_precompiled_packages": false, // If possible, use C-extension packages which have been pre-compiled for AWS Lambda
        "vpc_config": { // Optional VPC configuration for Lambda function
            "SubnetIds": [ "subnet-12345678" ], // Note: not all availability zones support Lambda!
            "SecurityGroupIds": [ "sg-12345678" ]
        }
    }
}
```

#### YAML Settings

If you prefer YAML over JSON, you can also use a `zappa_settings.yml`, like so:

```yaml
---
dev:
  app_function: your_module.your_app
  s3_bucket: your-code-bucket
  events:
  - function: your_module.your_function
    event_source:
      arn: arn:aws:s3:::your-event-bucket
      events:
      - s3:ObjectCreated:*
```

You can also supply a custom settings file at any time with the `-s` argument, ex:

```
$ zappa deploy dev -s my-custom-settings.yml
```

Similarly, you can supply a `zappa_settings.toml` file:

```toml
[dev]
  app_function = "your_module.your_app"
  s3_bucket = "your-code-bucket"
```

## Advanced Usage

#### Keeping The Server Warm

Zappa will automatically set up a regularly occurring execution of your application in order to keep the Lambda function warm. This can be disabled via the 'keep_warm' setting.

#### Serving Static Files / Binary Uploads

Zappa is for running your application code, not for serving static web assets. If you plan on serving custom static assets in your web application (CSS/JavaScript/images/etc.,), you'll likely want to use a combination of AWS S3 and AWS CloudFront.

Your web application framework will likely be able to handle this for you automatically. For Flask, there is [Flask-S3](https://github.com/e-dard/flask-s3), and for Django, there is [Django-Storages](https://django-storages.readthedocs.io/en/latest/).

Similarly, you will not be able to accept binary multi-part uploads through the API Gateway. Instead, you should design your application so that binary uploads go [directly to S3](http://docs.aws.amazon.com/AWSJavaScriptSDK/guide/browser-examples.html#Uploading_a_local_file_using_the_File_API), which then triggers an event response defined in your `events` setting! That's thinking serverlessly!

#### Enabling CORS

The easiest way to enable CORS (Cross-Origin Resource Sharing) for in your Zappa application is to set `cors` to `true` in your Zappa settings file and updating, which is the equivalent of pushing the "Enable CORS" button in the AWS API Gateway console. This is disabled by default, but you may wish to enable it for APIs which are accssed from other domains, etc.

You can also simply handle CORS directly in your application. If you do this, you'll need to add `Access-Control-Allow-Origin`, `Access-Control-Allow-Headers`, and `Access-Control-Allow-Methods` to the `method_header_types` key in your `zappa_settings.json`. See further [discussion here](https://github.com/Miserlou/Zappa/issues/41).

#### Enabling Bash completion

Bash completion can be enabled by adding the following to your .bashrc:

  eval "$(register-python-argcomplete zappa)"

`register-python-argcomplete` is provided by the argcomplete Python package. If this package was installed in a virtualenv
then the command must be run there. Alternatively you can execute:

  activate-global-python-argcomplete --dest=- > file

The file's contents should then be sourced in e.g. ~/.bashrc.

#### Enabling Secure Endpoints on API Gateway

##### API Key

You can use the `api_key_required` setting to generate and assign an API key to all the routes of your API Gateway. After redeployment, you can then pass the provided key as a header called `x-api-key` to access the restricted endpoints. Without the `x-api-key` header, you will receive a 403. [More information on API keys in the API Gateway](http://docs.aws.amazon.com/apigateway/latest/developerguide/how-to-api-keys.html)

##### IAM Policy

You can enable IAM-based (v4 signing) authorization on an API by setting the `iam_authorization` setting to `true`. Your API will then require signed requests and access can be controlled via [IAM policy](https://docs.aws.amazon.com/apigateway/latest/developerguide/api-gateway-iam-policy-examples.html). Unsigned requests will receive a 403 response, as will requesters who are not authorized to access the API. Enabling this will override the Authorizer configuration (see below).

##### API Gateway Authorizers
If you deploy an API endpoint with Zappa, you can take advantage of [API Gateway Authorizers](http://docs.aws.amazon.com/apigateway/latest/developerguide/use-custom-authorizer.html) to implement a token-based authentication - all you need to do is to provide a function to create the required output, Zappa takes care of the rest. A good start for the function is the [awslabs blueprint example.](https://github.com/awslabs/aws-apigateway-lambda-authorizer-blueprints/blob/master/blueprints/python/api-gateway-authorizer-python.py)

If you are wondering for what you would use an Authorizer, here are some potential use cases:

1. Call out to OAuth provider
2. Decode a JWT token inline
3. Lookup in a self-managed DB (for example DynamoDB)

Zappa can be configured to call a function inside your code to do the authorization, or to call some other existing lambda function (which lets you share the authorizer between multiple lambdas). You control the behavior by specifying either the `arn` or `function_name` values in the `authorizer` settings block.

##### Cognito User Pool Authorizer

You can also use AWS Cognito User Pool Authorizer by adding:

```javascript
{
    "authorizer": {
        "type": "COGNITO_USER_POOLS",
        "provider_arns": [
            "arn:aws:cognito-idp:{region}:{account_id}:userpool/{user_pool_id}"
        ]
    }
}
```
<<<<<<< HEAD

#### Deploying with Custom Domain Name (with your own SSL Certs)

1. The first step is to create a custom domain and upload your SSL cert / key / bundle - follow this guide [Set Up a Custom Domain Name for an API Gateway API](http://docs.aws.amazon.com/apigateway/latest/developerguide/how-to-custom-domains.html#how-to-custom-domains-console)
2. Ensure you have set the `domain` setting within your zappa settings JSON - this will avoid problems with the Base Path mapping between the Custom Domain and the API invoke URL, which gets the Stage Name appended in the URI
3. Deploy or update your app using zappa
4. Create a base path mapping between your custom domain name and your chosen API stage, leaving the base-path blank if you wish to access your app on the root path of your custom domain e.g. myapp.com rather than myapp.com/prod

`$ aws apigateway create-base-path-mapping --domain-name myapp.com --rest-api-id 123abc --stage prod --base-path '' --region us-west-2`

Ensure you have a CNAME to resolve your custom domain name to the CloudFront Distribution domain name which can be found using:

`$ aws apigateway get-domain-names`
=======
>>>>>>> 8c2b1b46

#### Deploying to a Domain With a Let's Encrypt Certificate (DNS Auth)

If you want to use Zappa on a domain with a free Let's Encrypt certificate using automatic Route 53 based DNS Authentication, you can follow [this handy guide](https://github.com/Miserlou/Zappa/blob/master/docs/domain_with_free_ssl_dns.md).

#### Deploying to a Domain With a Let's Encrypt Certificate (HTTP Auth)

If you want to use Zappa on a domain with a free Let's Encrypt certificate using HTTP Authentication, you can follow [this guide](https://github.com/Miserlou/Zappa/blob/master/docs/domain_with_free_ssl_http.md).

However, it's now far easier to use Route 53-based DNS authentication, which will allow you to use a Let's Encrypt certificate with a single `$ zappa certify` command.

#### Setting Environment Variables

##### Local Environment Variables

If you want to set local remote environment variables for a deployment stage, you can simply set them in your `zappa_settings.json`:

```javascript
{
    "dev": {
        ...
        "environment_variables": {
            "your_key": "your_value"
        }
    },
    ...
}
```

You can then access these inside your application with:

```python
import os
your_value = os.environ.get('your_key')
```

If your project needs to be aware of the type of environment you're deployed to, you'll also be able to get `SERVERTYPE` (AWS Lambda), `FRAMEWORK` (Zappa), `PROJECT` (your project name) and `STAGE` (_dev_, _production_, etc.) variables at any time.

Please note that these are not the [AWS Lambda environment variables](https://github.com/Miserlou/Zappa/issues/501) that Amazon now offers directly. These were implemented long before that feature was available, and will not be available through your AWS console.

##### Remote Environment Variables

If you want to use remote environment variables to configure your application (which is especially useful for things like sensitive credentials), you can create a file and place it in an S3 bucket to which your Zappa application has access to. To do this, add the `remote_env` key to zappa_settings pointing to a file containing a flat JSON object, so that each key-value pair on the object will be set as an environment variable and value whenever a new lambda instance spins up.

For example, to ensure your application has access to the database credentials without storing them in your version control, you can add a file to S3 with the connection string and load it into the lambda environment using the `remote_env` configuration setting.

super-secret-config.json (uploaded to my-config-bucket):
```javascript
{
    "DB_CONNECTION_STRING": "super-secret:database"
}
```

zappa_settings.json:
```javascript
{
    "dev": {
        ...
        "remote_env": "s3://my-config-bucket/super-secret-config.json",
    },
    ...
}
```

Now in your application you can use:
```python
import os
db_string = os.environ.get('DB_CONNECTION_STRING')
```

#### Setting Integration Content-Type Aliases

By default, Zappa will only route the following MIME-types that are set explicitly via `Content-Type` header: `application/json`, `application/x-www-form-urlencoded`, and `multipart/form-data` (if the Content-Type header isn't set, `application/json` will be the default). If a request comes in with `Content-Type` header set to anything but those 3 values, Amazon will return a 415 status code and a `MIME type not supported` message. If there is a need to support custom MIME-types (e.g. when a third-party making requests to your API) you can specify aliases for the 3 default types:

zappa_settings.json:
```javascript
{
    "dev": {
        ...
        "integration_content_type_aliases": {
            "application/json": ["application/vnd.webhooks+json"]
         }
    },
    ...
}
```

Now Zappa will use `application/json`'s template to route requests with MIME-type of `application/vnd.webhooks+json`. You will need to re-deploy your application for this change to take affect.

#### Catching Unhandled Exceptions

By default, if an _unhandled_ exception happens in your code, Zappa will just print the stacktrace into a CloudWatch log. If you wish to use an external reporting tool to take note of those exceptions, you can use the `exception_handler` configuration option.

zappa_settings.json:
```javascript
{
    "dev": {
        ...
        "exception_handler": "your_module.unhandled_exceptions",
    },
    ...
}
```

The function has to accept three arguments: exception, event, and context:

your_module.py
```python
def unhandled_exception(e, event, context):
    send_to_raygun(e, event)  # gather data you need and send
    return True # Prevent invocation retry
```
You may still need a similar exception handler inside your application, this is just a way to catch exception which happen at the Zappa/WSGI layer (typically event-based invocations, misconfigured settings, bad Lambda packages, and permissions issues).

By default, AWS Lambda will attempt to retry an event based (non-API Gateway, e.g. CloudWatch) invocation if an exception has been thrown. However, you can prevent this by returning True, as in example above, so Zappa that will not re-raise the uncaught exception, thus preventing AWS Lambda from retrying the current invocation.

#### Using Custom AWS IAM Roles and Policies

By default, the Zappa client will create and manage the necessary IAM policies and roles to execute Zappa applications. However, if you're using Zappa in a corporate environment or as part of a continuous integration, you may instead want to manually manage your remote execution policies instead. (You can specify which _local_ profile to use for deploying your Zappa application by defining the `profile_name` setting, which will correspond to a profile in your AWS credentials file.)

To manually define the permissions policy of your Zappa execution role, you must define the following in your *zappa_settings.json*:

```javascript
{
    "dev": {
        ...
        "manage_roles": false, // Disable Zappa client managing roles.
        "role_name": "MyLambdaRole", // Name of your Zappa execution role. Default ZappaExecutionRole.
        ...
    },
    ...
}
```

Ongoing discussion about the minimum policy requirements necessary for a Zappa deployment [can be found here](https://github.com/Miserlou/Zappa/issues/244).

#### Globally Available Server-less Architectures


<p align="center">
  <a href="https://htmlpreview.github.io/?https://github.com/Miserlou/Talks/blob/master/serverless-london/global.html#0"><img src="http://i.imgur.com/oR61Qau.png" alt="Global Zappa Slides"/></a>
</p>
<p align="center">
  <i>Click to see <a href="https://htmlpreview.github.io/?https://github.com/Miserlou/Talks/blob/master/serverless-london/global.html#0">slides from ServerlessConf London</a>!</i>
</p>

During the `init` process, you will be given the option to deploy your application "globally." This will allow you to deploy your application to all available AWS regions simultaneously in order to provide a consistent global speed, increased redundancy, data isolation, and legal compliance. You can also choose to deploy only to "primary" locations, the AWS regions with `-1` in their names.

To learn more about these capabilities, see [these slides](https://htmlpreview.github.io/?https://github.com/Miserlou/Talks/blob/master/serverless-london/global.html#0) from ServerlessConf London.

## Zappa Guides

* [Django-Zappa tutorial (screencast)](https://www.youtube.com/watch?v=plUrbPN0xc8&feature=youtu.be).
* [Using Django-Zappa, Part 1](https://serverlesscode.com/post/zappa-wsgi-for-python/).
* [Using Django-Zappa, Part 2: VPCs](https://serverlesscode.com/post/zappa-wsgi-for-python-pt-2/).
* [Building Serverless Microservices with Zappa and Flask](https://gun.io/blog/serverless-microservices-with-zappa-and-flask/)
* [Zappa で Hello World するまで (Japanese)](http://qiita.com/satoshi_iwashita/items/505492193317819772c7)
* [How to Deploy Zappa with CloudFront, RDS and VPC](https://jinwright.net/how-deploy-serverless-wsgi-app-using-zappa/)
* [zappa-examples - Flask, Django, image uploads, and more!](https://github.com/narfman0/zappa-examples/)
* [Deploy Flask-Ask to AWS Lambda with Zappa (screencast)](https://www.youtube.com/watch?v=mjWV4R2P4ks)
* _Your guide here?_

## Zappa in the Press

* _[Zappa Serves Python, Minus the Servers](http://www.infoworld.com/article/3031665/application-development/zappa-serves-python-web-apps-minus-the-servers.html)_
* _[Zappa lyfter serverlösa applikationer med Python](http://computersweden.idg.se/2.2683/1.649895/zappa-lyfter-python)_
* _[Interview: Rich Jones on Zappa](https://serverlesscode.com/post/rich-jones-interview-django-zappa/)_
* [Top 10 Python Libraries of 2016](https://tryolabs.com/blog/2016/12/20/top-10-python-libraries-of-2016/)

## Sites Using Zappa

* [Zappa.io](https://www.zappa.io) - A simple Zappa homepage
* [Zappatista!](https://blog.zappa.io) - The official Zappa blog!
* [Mailchimp Signup Utility](https://github.com/sasha42/Mailchimp-utility) - A microservice for adding people to a mailing list via API.
* [Zappa Slack Inviter](https://github.com/Miserlou/zappa-slack-inviter) - A tiny, server-less service for inviting new users to your Slack channel.
* [Serverless Image Host](https://github.com/Miserlou/serverless-imagehost) - A thumbnailing service with Flask, Zappa and Pillow.
* [Gigger](https://www.gigger.rocks/) - The live music industry's search engine
* [Zappa BitTorrent Tracker](https://github.com/Miserlou/zappa-bittorrent-tracker) - An experimental server-less BitTorrent tracker. Work in progress.
* [JankyGlance](https://github.com/Miserlou/JankyGlance) - A server-less Yahoo! Pipes replacement.
* [LambdaMailer](https://github.com/tryolabs/lambda-mailer) - A server-less endpoint for processing a contact form.
* [Voter Registration Microservice](https://topics.arlingtonva.us/2016/11/voter-registration-search-microservice/) - Official backup to to the Virginia Department of Elections portal.
* [FreePoll Online](https://www.freepoll.online) - A simple and awesome say for groups to make decisions.
* And many more!

Are you using Zappa? Let us know and we'll list your site here!

## Related Projects

* [lambda-packages](http://github.com/Miserlou/lambda-packages) - Precompiled C-extension packages for AWS Lambda. Used automatically by Zappa.
* [Mackenzie](http://github.com/Miserlou/Mackenzie) - AWS Lambda Infection Toolkit
* [zappa-cms](http://github.com/Miserlou/zappa-cms) - A tiny server-less CMS for busy hackers. Work in progress.
* [flask-ask](https://github.com/johnwheeler/flask-ask) - A framework for building Amazon Alexa applications. Uses Zappa for deployments.
* [zappa-file-widget](https://github.com/anush0247/zappa-file-widget) - A Django plugin for supporting binary file uploads in Django on Zappa.
* [zops](https://github.com/bjinwright/zops) - Utilities for teams and continuous integrations using Zappa.
* [cookiecutter-mobile-backend](https://github.com/narfman0/cookiecutter-mobile-backend/) - A `cookiecutter` Django project with Zappa and S3 uploads support.
* [Zappa Docker Image](https://github.com/danielwhatmuff/zappa) - A Docker image for running Zappa locally, based on Lambda Docker.
* [zappa-django-example](https://github.com/edgarroman/zappa-django-example) - A complete example for running Django on Zappa.

## Hacks

Zappa goes quite far beyond what Lambda and API Gateway were ever intended to handle. As a result, there are quite a few hacks in here that allow it to work. Some of those include, but aren't limited to..

* ~~~Using VTL to map body, headers, method, params and query strings into JSON, and then turning that into valid WSGI.~~~
* ~~~Attaching response codes to response bodies, Base64 encoding the whole thing, using that as a regex to route the response code, decoding the body in VTL, and mapping the response body to that.~~~
* Packing and _Base58_ encoding multiple cookies into a single cookie because we can only map one kind.
* ~~~Turning cookie-setting 301/302 responses into 200 responses with HTML redirects, because we have no way to set headers on redirects.~~~

## Contributing

This project is still young, so there is still plenty to be done. Contributions are more than welcome!

Please file tickets for discussion before submitting patches. Pull requests should target `master` and should leave Zappa in a "shippable" state if merged.

If you are adding a non-trivial amount of new code, please include a functioning test in your PR. For AWS calls, we use the `placebo` library, which you can learn to use [in their README](https://github.com/garnaat/placebo#usage-as-a-decorator). The test suite will be run by [Travis CI](https://travis-ci.org/Miserlou/Zappa) once you open a pull request.

Please include the GitHub issue or pull request URL that has discussion related to your changes as a comment in the code ([example](https://github.com/Miserlou/Zappa/blob/fae2925431b820eaedf088a632022e4120a29f89/zappa/zappa.py#L241-L243)). This greatly helps for project maintainability, as it allows us to trace back use cases and explain decision making.

#### Using a Local Repo

To use the git HEAD, you *probably can't* use `pip install -e `. Instead, you should clone the repo to your machine and then `pip install /path/to/zappa/repo` or `ln -s /path/to/zappa/repo/zappa zappa` in your local project.

## Support / Development / Training / Consulting

Do you need help with..

  * Porting existing Flask and Django applications to Zappa?
  * Building new applications and services that scale infinitely?
  * Reducing your operations and hosting costs?
  * Adding new custom features into Zappa?
  * Training your team to use AWS and other server-less paradigms?

Good news! We're currently available for remote and on-site consulting for small, large and enterprise teams. Please contact <miserlou@gmail.com> with your needs and let's work together!

<br />
<p align="center">
  <a href="https://gun.io"><img src="http://i.imgur.com/M7wJipR.png" alt="Made by Gun.io"/></a>
</p><|MERGE_RESOLUTION|>--- conflicted
+++ resolved
@@ -43,10 +43,7 @@
       - [IAM Policy](#iam-policy)
       - [API Gateway Authorizers](#api-gateway-authorizers)
       - [Cognito User Pool Authorizer](#cognito-user-pool-authorizer)
-<<<<<<< HEAD
     - [Deploying with Custom Domain Name (with your own SSL Certs)](#deploying-with-custom-domain-name-with-your-own-ssl-certs)
-=======
->>>>>>> 8c2b1b46
     - [Deploying to a Domain With a Let's Encrypt Certificate (DNS Auth)](#deploying-to-a-domain-with-a-lets-encrypt-certificate-dns-auth)
     - [Deploying to a Domain With a Let's Encrypt Certificate (HTTP Auth)](#deploying-to-a-domain-with-a-lets-encrypt-certificate-http-auth)
     - [Setting Environment Variables](#setting-environment-variables)
@@ -421,11 +418,8 @@
             }
         ],
         "exception_handler": "your_module.report_exception", // function that will be invoked in case Zappa sees an unhandled exception raised from your code
-<<<<<<< HEAD
+
         "exclude": ["*.gz", "*.rar"], // A list of regex patterns to exclude from the archive. To exclude boto3 and botocore (available in an older version on Lambda), add "boto3*" and "botocore*".
-=======
-        "exclude": ["*.gz", "*.rar"], // A list of regex patterns to exclude from the archive. By default Zappa excludes common python packages available in a lambda environment (botocore, boto3, concurrent.futures, jmespath, six.py, dateutil).
->>>>>>> 8c2b1b46
         "extends": "stage_name", // Duplicate and extend another stage's settings. For example, `dev-asia` could extend from `dev-common` with a different `s3_bucket` value.
         "http_methods": ["GET", "POST"], // HTTP Methods to route,
         "iam_authorization": true, // optional, use IAM to require request signing. Default false. Note that enabling this will override the authorizer configuration.
@@ -447,11 +441,7 @@
         "lambda_description": "Your Description", // However you want to describe your project for the AWS console. Default "Zappa Deployment".
         "lambda_handler": "your_custom_handler", // The name of Lambda handler. Default: handler.lambda_handler
         "lets_encrypt_key": "s3://your-bucket/account.key", // Let's Encrypt account key path. Can either be an S3 path or a local file path.
-<<<<<<< HEAD
         "lets_encrypt_schedule": "rate(15 days)" // How often to auto-renew Let's Encrypt certificate on the server. Must be set to enable autorenewing, rate or cron syntax.
-=======
-        "lets_encrypt_expression": "rate(15 days)" // How often to auto-renew Let's Encrypt certificate on the server. Must be set to enable autorenewing, rate or cron syntax.
->>>>>>> 8c2b1b46
         "log_level": "DEBUG", // Set the Zappa log level. Can be one of CRITICAL, ERROR, WARNING, INFO and DEBUG. Default: DEBUG
         "manage_roles": true, // Have Zappa automatically create and define IAM execution roles and policies. Default true. If false, you must define your own IAM Role and role_name setting.
         "memory_size": 512, // Lambda function memory in MB
@@ -581,7 +571,6 @@
     }
 }
 ```
-<<<<<<< HEAD
 
 #### Deploying with Custom Domain Name (with your own SSL Certs)
 
@@ -595,8 +584,6 @@
 Ensure you have a CNAME to resolve your custom domain name to the CloudFront Distribution domain name which can be found using:
 
 `$ aws apigateway get-domain-names`
-=======
->>>>>>> 8c2b1b46
 
 #### Deploying to a Domain With a Let's Encrypt Certificate (DNS Auth)
 
