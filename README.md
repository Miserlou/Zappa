--- conflicted
+++ resolved
@@ -48,7 +48,6 @@
 * **[Installation](#installation)**
   * [Basic GitHub Checkout](#basic-github-checkout)
     * [Upgrading](#upgrading)
-<<<<<<< HEAD
     * [Homebrew on Mac OS X](#homebrew-on-mac-os-x)
     * [Advanced Configuration](#advanced-configuration)
     * [Uninstalling Python Versions](#uninstalling-python-versions)
@@ -60,24 +59,6 @@
 
 ----
 
-=======
-  * [Homebrew on Mac OS X](#homebrew-on-mac-os-x)
-  * [How rbenv hooks into your shell](#how-rbenv-hooks-into-your-shell)
-  * [Installing Ruby Versions](#installing-ruby-versions)
-  * [Uninstalling Ruby Versions](#uninstalling-ruby-versions)
-  * [Uninstalling rbenv](#uninstalling-rbenv)
-* [Command Reference](#command-reference)
-  * [rbenv local](#rbenv-local)
-  * [rbenv global](#rbenv-global)
-  * [rbenv shell](#rbenv-shell)
-  * [rbenv versions](#rbenv-versions)
-  * [rbenv version](#rbenv-version)
-  * [rbenv rehash](#rbenv-rehash)
-  * [rbenv which](#rbenv-which)
-  * [rbenv whence](#rbenv-whence)
-* [Environment variables](#environment-variables)
-* [Development](#development)
->>>>>>> 5fb9c84e
 
 ## How It Works
 
@@ -276,34 +257,31 @@
     v0.1.0
     $ git checkout v0.1.0
 
-<<<<<<< HEAD
-=======
-### Uninstalling rbenv
-
-The simplicity of rbenv makes it easy to temporarily disable it, or
+### Uninstalling pyenv
+
+The simplicity of pyenv makes it easy to temporarily disable it, or
 uninstall from the system.
 
-1. To **disable** rbenv managing your Ruby versions, simply remove the
-  `rbenv init` line from your shell startup configuration. This will
-  remove rbenv shims directory from PATH, and future invocations like
-  `ruby` will execute the system Ruby version, as before rbenv.
-
-  `rbenv` will still be accessible on the command line, but your Ruby
+1. To **disable** pyenv managing your Python versions, simply remove the
+  `pyenv init` line from your shell startup configuration. This will
+  remove pyenv shims directory from PATH, and future invocations like
+  `python` will execute the system Python version, as before pyenv.
+
+  `pyenv` will still be accessible on the command line, but your Python
   apps won't be affected by version switching.
 
-2. To completely **uninstall** rbenv, perform step (1) and then remove
-   its root directory. This will **delete all Ruby versions** that were
-   installed under `` `rbenv root`/versions/ `` directory:
-
-        rm -rf `rbenv root`
-
-   If you've installed rbenv using a package manager, as a final step
-   perform the rbenv package removal. For instance, for Homebrew:
-
-        brew uninstall rbenv
+2. To completely **uninstall** pyenv, perform step (1) and then remove
+   its root directory. This will **delete all Python versions** that were
+   installed under `` `pyenv root`/versions/ `` directory:
+
+        rm -rf `pyenv root`
+
+   If you've installed pyenv using a package manager, as a final step
+   perform the pyenv package removal. For instance, for Homebrew:
+
+        brew uninstall pyenv
 
 ## Command Reference
->>>>>>> 5fb9c84e
 
 ### Homebrew on Mac OS X
 
@@ -375,64 +353,32 @@
 
 ----
 
-
-## Development
-
-The pyenv source code is [hosted on GitHub](https://github.com/yyuu/pyenv).
-It's clean, modular, and easy to understand--even if you're not a shell hacker.
-
-Please feel free to submit Pull Requests and report bugs on the
-[issue tracker](https://github.com/yyuu/pyenv/issues).
-
-
-### Version History
-
-See [CHANGELOG.md](CHANGELOG.md).
-
-<<<<<<< HEAD
-=======
 ## Environment variables
 
-You can affect how rbenv operates with the following settings:
+You can affect how pyenv operates with the following settings:
 
 name | default | description
 -----|---------|------------
-`RBENV_VERSION` | | Specifies the Ruby version to be used.<br>Also see [`rbenv shell`](#rbenv-shell)
-`RBENV_ROOT` | `~/.rbenv` | Defines the directory under which Ruby versions and shims reside.<br>Also see `rbenv root`
-`RBENV_DEBUG` | | Outputs debug information.<br>Also as: `rbenv --debug <subcommand>`
-`RBENV_HOOK_PATH` | [_see wiki_][hooks] | Colon-separated list of paths searched for rbenv hooks.
-`RBENV_DIR` | `$PWD` | Directory to start searching for `.ruby-version` files.
+`PYENV_VERSION` | | Specifies the Python version to be used.<br>Also see [`pyenv shell`](#pyenv-shell)
+`PYENV_ROOT` | `~/.pyenv` | Defines the directory under which Python versions and shims reside.<br>Also see `pyenv root`
+`PYENV_DEBUG` | | Outputs debug information.<br>Also as: `pyenv --debug <subcommand>`
+`PYENV_HOOK_PATH` | [_see wiki_][hooks] | Colon-separated list of paths searched for pyenv hooks.
+`PYENV_DIR` | `$PWD` | Directory to start searching for `.python-version` files.
 
 ## Development
->>>>>>> 5fb9c84e
-
-### License
-
-(The MIT license)
-
-* Copyright (c) 2013 Yamashita, Yuu
-* Copyright (c) 2013 Sam Stephenson
-
-Permission is hereby granted, free of charge, to any person obtaining
-a copy of this software and associated documentation files (the
-"Software"), to deal in the Software without restriction, including
-without limitation the rights to use, copy, modify, merge, publish,
-distribute, sublicense, and/or sell copies of the Software, and to
-permit persons to whom the Software is furnished to do so, subject to
-the following conditions:
-
-The above copyright notice and this permission notice shall be
-included in all copies or substantial portions of the Software.
-
-<<<<<<< HEAD
-THE SOFTWARE IS PROVIDED "AS IS", WITHOUT WARRANTY OF ANY KIND,
-EXPRESS OR IMPLIED, INCLUDING BUT NOT LIMITED TO THE WARRANTIES OF
-MERCHANTABILITY, FITNESS FOR A PARTICULAR PURPOSE AND
-NONINFRINGEMENT. IN NO EVENT SHALL THE AUTHORS OR COPYRIGHT HOLDERS BE
-LIABLE FOR ANY CLAIM, DAMAGES OR OTHER LIABILITY, WHETHER IN AN ACTION
-OF CONTRACT, TORT OR OTHERWISE, ARISING FROM, OUT OF OR IN CONNECTION
-WITH THE SOFTWARE OR THE USE OR OTHER DEALINGS IN THE SOFTWARE.
-=======
-  [ruby-build]: https://github.com/sstephenson/ruby-build#readme
-  [hooks]: https://github.com/sstephenson/rbenv/wiki/Authoring-plugins#rbenv-hooks
->>>>>>> 5fb9c84e
+
+The pyenv source code is [hosted on
+GitHub](https://github.com/yyuu/pyenv).  It's clean, modular,
+and easy to understand, even if you're not a shell hacker.
+
+Tests are executed using [Bats](https://github.com/sstephenson/bats):
+
+    $ bats test
+    $ bats/test/<file>.bats
+
+Please feel free to submit pull requests and file bugs on the [issue
+tracker](https://github.com/yyuu/pyenv/issues).
+
+
+  [pyenv-virtualenv]: https://github.com/yyuu/pyenv-virtualenv#readme
+  [hooks]: https://github.com/yyuu/pyenv/wiki/Authoring-plugins#pyenv-hooks