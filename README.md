<p align="center">
  <img src="http://i.imgur.com/oePnHJn.jpg" alt="Zappa Rocks!"/>
</p>

## Zappa - Serverless Python Web Services

[![Build Status](https://travis-ci.org/Miserlou/Zappa.svg)](https://travis-ci.org/Miserlou/Zappa)
[![Coverage](https://img.shields.io/coveralls/Miserlou/Zappa.svg)](https://coveralls.io/github/Miserlou/Zappa)
[![Requirements Status](https://requires.io/github/Miserlou/Zappa/requirements.svg?branch=master)](https://requires.io/github/Miserlou/Zappa/requirements/?branch=master)
[![PyPI](https://img.shields.io/pypi/v/Zappa.svg)](https://pypi.python.org/pypi/zappa)
[![Slack](https://img.shields.io/badge/chat-slack-ff69b4.svg)](https://slack.zappa.io/)
[![Gun.io](https://img.shields.io/badge/made%20by-gun.io-blue.svg)](https://gun.io/)

<!-- START doctoc generated TOC please keep comment here to allow auto update -->
<!-- DON'T EDIT THIS SECTION, INSTEAD RE-RUN doctoc TO UPDATE -->


- [About](#about)
- [Installation and Configuration](#installation-and-configuration)
    - [Running the Initial Setup / Settings](#running-the-initial-setup--settings)
- [Basic Usage](#basic-usage)
    - [Initial Deployments](#initial-deployments)
    - [Updates](#updates)
    - [Rollback](#rollback)
    - [Scheduling](#scheduling)
    - [Executing in Response to AWS Events](#executing-in-response-to-aws-events)
    - [Undeploy](#undeploy)
    - [Package](#package)
    - [Status](#status)
    - [Tailing Logs](#tailing-logs)
    - [Remote Function Invocation](#remote-function-invocation)
    - [Django Management Commands](#django-management-commands)
    - [Let's Encrypt SSL Domain Certification and Installation](#lets-encrypt-ssl-domain-certification-and-installation)
- [Advanced Settings](#advanced-settings)
    - [YAML Settings](#yaml-settings)
- [Advanced Usage](#advanced-usage)
    - [Keeping The Server Warm](#keeping-the-server-warm)
    - [Serving Static Files / Binary Uploads](#serving-static-files--binary-uploads)
    - [Enabling CORS](#enabling-cors)
    - [Enabling Bash Completion](#enabling-bash-completion)
    - [Enabling Secure Endpoints on API Gateway](#enabling-secure-endpoints-on-api-gateway)
      - [API Key](#api-key)
      - [IAM Policy](#iam-policy)
      - [API Gateway Authorizers](#api-gateway-authorizers)
      - [Cognito User Pool Authorizer](#cognito-user-pool-authorizer)
    - [Deploying to a Custom Domain Name with SSL Certificates](#deploying-to-a-custom-domain-name-with-ssl-certificates)
      - [Deploying to a Domain With a Let's Encrypt Certificate (DNS Auth)](#deploying-to-a-domain-with-a-lets-encrypt-certificate-dns-auth)
      - [Deploying to a Domain With a Let's Encrypt Certificate (HTTP Auth)](#deploying-to-a-domain-with-a-lets-encrypt-certificate-http-auth)
      - [Deploying with Custom Domain Name (with your own SSL Certs)](#deploying-with-custom-domain-name-with-your-own-ssl-certs)
    - [Setting Environment Variables](#setting-environment-variables)
      - [Local Environment Variables](#local-environment-variables)
      - [Remote Environment Variables](#remote-environment-variables)
    - [Setting Integration Content-Type Aliases](#setting-integration-content-type-aliases)
    - [Catching Unhandled Exceptions](#catching-unhandled-exceptions)
    - [Using Custom AWS IAM Roles and Policies](#using-custom-aws-iam-roles-and-policies)
    - [Globally Available Server-less Architectures](#globally-available-server-less-architectures)
    - [Raising AWS Service Limits](#raising-aws-service-limits)
- [Zappa Guides](#zappa-guides)
- [Zappa in the Press](#zappa-in-the-press)
- [Sites Using Zappa](#sites-using-zappa)
- [Related Projects](#related-projects)
- [Hacks](#hacks)
- [Contributing](#contributing)
    - [Using a Local Repo](#using-a-local-repo)
- [Support / Development / Training / Consulting](#support--development--training--consulting)

<!-- END doctoc generated TOC please keep comment here to allow auto update -->

## About

<p align="center">
  <a href="https://htmlpreview.github.io/?https://raw.githubusercontent.com/Miserlou/Talks/master/serverless-sf/big.quickstart.html"><img src="http://i.imgur.com/c23kDNT.png?1" alt="Zappa Slides"/></a>
</p>
<p align="center">
  <i>In a hurry? Click to see <a href="https://htmlpreview.github.io/?https://raw.githubusercontent.com/Miserlou/Talks/master/serverless-sf/big.quickstart.html">slides from Serverless SF</a>!</i>
</p>

**Zappa** makes it super easy to deploy all Python WSGI applications on AWS Lambda + API Gateway. Think of it as "serverless" web hosting for your Python web apps. That means **infinite scaling**, **zero downtime**, **zero maintenance** - and at a fraction of the cost of your current deployments!

If you've got a Python web app (including Django and Flask apps), it's as easy as:

```
$ pip install zappa
$ zappa init
$ zappa deploy
```

and now you're server-less! _Wow!_

> What do you mean "serverless"?

Okay, so there still is a server - but it only has a _40 millisecond_ life cycle! Serverless in this case means **"without any permanent infrastructure."**

With a traditional HTTP server, the server is online 24/7, processing requests one by one as they come in. If the queue of incoming requests grows too large, some requests will time out. With Zappa, **each request is given its own virtual HTTP "server"** by Amazon API Gateway. AWS handles the horizontal scaling automatically, so no requests ever time out. Each request then calls your application from a memory cache in AWS Lambda and returns the response via Python's WSGI interface. After your app returns, the "server" dies.

Better still, with Zappa you only pay for the milliseconds of server time that you use, so it's many **orders of magnitude cheaper** than VPS/PaaS hosts like Linode or Heroku - and in most cases, it's completely free. Plus, there's no need to worry about load balancing or keeping servers online ever again.

It's great for deploying serverless microservices with frameworks like Flask and Bottle, and for hosting larger web apps and CMSes with Django. Or, you can use any WSGI-compatible app you like! You **probably don't need to change your existing applications** to use it, and you're not locked into using it.

And finally, Zappa is **super easy to use**. You can deploy your application with a single command out of the box.

__Awesome!__

<p align="center">
  <img src="http://i.imgur.com/f1PJxCQ.gif" alt="Zappa Demo Gif"/>
</p>

## Installation and Configuration

_Before you begin, make sure you have a valid AWS account and your [AWS credentials file](https://blogs.aws.amazon.com/security/post/Tx3D6U6WSFGOK2H/A-New-and-Standardized-Way-to-Manage-Credentials-in-the-AWS-SDKs) is properly installed._

**Zappa** can easily be installed through pip, like so:

    $ pip install zappa

Please note that Zappa _**must**_ be installed into your project's [virtual environment](http://docs.python-guide.org/en/latest/dev/virtualenvs/).

_(If you use [pyenv](https://github.com/yyuu/pyenv) and love to manage virtualenvs with **pyenv-virtualenv**, you just have to call `pyenv local [your_venv_name]` and it's ready. [Conda](http://conda.pydata.org/docs/) users should comment [here](https://github.com/Miserlou/Zappa/pull/108).)_

Next, you'll need to define your local and server-side settings.

#### Running the Initial Setup / Settings

**Zappa** can automatically set up your deployment settings for you with the `init` command:

    $ zappa init

This will automatically detect your application type (Flask/Django - Pyramid users [see here](https://github.com/Miserlou/Zappa/issues/278#issuecomment-241917956)) and help you define your deployment configuration settings. Once you finish initialization, you'll have a file named *zappa_settings.json* in your project directory defining your basic deployment settings. It will probably look something like this for most WSGI apps:

```javascript
{
<<<<<<< HEAD
    "dev": { // The name of your environment
        // The name of your S3 bucket
        "s3_bucket": "lmbda",

        // The modular python path to your WSGI application function.
        // In Flask and Bottle, this is your 'app' object.
        // Flask:
        // app = Flask()
        // Bottle:
        // app = bottle.default_app()
        "app_function": "your_module.app"
=======
    "dev": { // The name of your stage
       "s3_bucket": "lmbda", // The name of your S3 bucket
       "app_function": "your_module.app" // The python path to your WSGI application function. In Flask, this is your 'app' object.
>>>>>>> 1bf5c11d
    }
}
```

or for Django:

```javascript
{
    "dev": { // The name of your stage
       "s3_bucket": "lmbda", // The name of your S3 bucket
       "django_settings": "your_project.settings" // The python path to your Django settings.
    }
}
```

You can define as many stages as your like - we recommend having _dev_, _staging_, and _production_.

Now, you're ready to deploy!

## Basic Usage

#### Initial Deployments

Once your settings are configured, you can package and deploy your application to a stage called "production" with a single command:

    $ zappa deploy production
    Deploying..
    Your application is now live at: https://7k6anj0k99.execute-api.us-east-1.amazonaws.com/production

And now your app is **live!** How cool is that?!

To explain what's going on, when you call `deploy`, Zappa will automatically package up your application and local virtual environment into a Lambda-compatible archive, replace any dependencies with versions [precompiled for Lambda](https://github.com/Miserlou/lambda-packages), set up the function handler and necessary WSGI Middleware, upload the archive to S3, register it as a new Lambda function, create a new API Gateway resource, create WSGI-compatible routes for it, link it to the new Lambda function, and finally delete the archive from your S3 bucket. Handy!

#### Updates

If your application has already been deployed and you only need to upload new Python code, but not touch the underlying routes, you can simply:

    $ zappa update production
    Updating..
    Your application is now live at: https://7k6anj0k99.execute-api.us-east-1.amazonaws.com/production

This creates a new archive, uploads it to S3 and updates the Lambda function to use the new code, but doesn't touch the API Gateway routes.

#### Rollback

You can also `rollback` the deployed code to a previous version by supplying the number of revisions to return to. For instance, to rollback to the version deployed 3 versions ago:

    $ zappa rollback production -n 3

#### Scheduling

Zappa can be used to easily schedule functions to occur on regular intervals. This provides a much nicer, maintenance-free alternative to Celery!
These functions will be packaged and deployed along with your `app_function` and called from the handler automatically.
Just list your functions and the expression to schedule them using [cron or rate syntax](http://docs.aws.amazon.com/lambda/latest/dg/tutorial-scheduled-events-schedule-expressions.html) in your *zappa_settings.json* file:

```javascript
{
    "production": {
       ...
       "events": [{
           "function": "your_module.your_function", // The function to execute
           "expression": "rate(1 minute)" // When to execute it (in cron or rate format)
       }],
       ...
    }
}
```

And then:

    $ zappa schedule production

And now your function will execute every minute!

If you want to cancel these, you can simply use the `unschedule` command:

    $ zappa unschedule production

And now your scheduled event rules are deleted.

See the [example](example/) for more details.

#### Executing in Response to AWS Events

Similarly, you can have your functions execute in response to events that happen in the AWS ecosystem, such as S3 uploads, DynamoDB entries, Kinesis streams, and SNS messages.

In your *zappa_settings.json* file, define your [event sources](http://docs.aws.amazon.com/lambda/latest/dg/invoking-lambda-function.html) and the function you wish to execute. For instance, this will execute `your_module.your_function` in response to new objects in your `my-bucket` S3 bucket. Note that `your_function` must accept `event` and `context` parameters.

```javascript
{
    "production": {
       ...
       "events": [{
            "function": "your_module.your_function",
            "event_source": {
                  "arn":  "arn:aws:s3:::my-bucket",
                  "events": [
                    "s3:ObjectCreated:*" // Supported event types: http://docs.aws.amazon.com/AmazonS3/latest/dev/NotificationHowTo.html#supported-notification-event-types
                  ]
               }
            }],
       ...
    }
}
```

And then:

    $ zappa schedule production

And now your function will execute every time a new upload appears in your bucket!

Similarly, for a [Simple Notification Service](https://aws.amazon.com/sns/) event:

```javascript
        "events": [
            {
                "function": "your_module.your_function",
                "event_source": {
                    "arn":  "arn:aws:sns:::your-event-topic-arn",
                    "events": [
                        "sns:Publish"
                    ]
                }
            }
        ]
```

[DynamoDB](http://docs.aws.amazon.com/lambda/latest/dg/with-ddb.html) and [Kinesis](http://docs.aws.amazon.com/lambda/latest/dg/with-kinesis.html) are slightly different as it is not event based but pulling from a stream:

```javascript
       "events": [
           {
               "function": "replication.replicate_records",
               "event_source": {
                    "arn":  "arn:aws:dynamodb:us-east-1:1234554:table/YourTable/stream/2016-05-11T00:00:00.000",
                    "starting_position": "TRIM_HORIZON", // Supported values: TRIM_HORIZON, LATEST
                    "batch_size": 50, // Max: 1000
                    "enabled": true // Default is false
               }
           }
       ]
```

You can find more [example event sources here](http://docs.aws.amazon.com/lambda/latest/dg/eventsources.html).

#### Undeploy

If you need to remove the API Gateway and Lambda function that you have previously published, you can simply:

    $ zappa undeploy production

You will be asked for confirmation before it executes.

If you enabled CloudWatch Logs for your API Gateway service and you don't
want to keep those logs, you can specify the `--remove-logs` argument to purge the logs for your API Gateway and your Lambda function:

    $ zappa undeploy production --remove-logs

#### Package

If you want to build your application package without actually uploading and registering it as a Lambda function, you can use the `package` command:

    $ zappa package production

If you have a `zip` callback in your `callbacks` setting, this will also be invoked.

```javascript
{
    "production": { // The name of your stage
        "callbacks": {
            "zip": "my_app.zip_callback"// After creating the package
        }
    }
}
```

#### Status

If you need to see the status of your deployment and event schedules, simply use the `status` command.

    $ zappa status production

#### Tailing Logs

You can watch the logs of a deployment by calling the `tail` management command.

    $ zappa tail production

By default, this will show all log items. In addition to HTTP and other events, anything `print`ed to `stdout` or `stderr` will be shown in the logs.

You can use the argument `--http` to filter for HTTP requests, which will be in the Apache Common Log Format.

    $ zappa tail production --http

If you don't like the default log colors, you can turn them off with `--no-color`.

You can also limit the length of the tail with `--since`, which accepts a simple duration string:

    $ zappa tail production --since 4h # 4 hours
    $ zappa tail production --since 1m # 1 minute
    $ zappa tail production --since 1mm # 1 month

You can filter out the contents of the logs with `--filter`, like so:

    $ zappa tail production --http --filter "POST" # Only show POST HTTP requests

#### Remote Function Invocation

You can execute any function in your application directly at any time by using the `invoke` command.

For instance, suppose you have a basic application in a file called "my_app.py", and you want to invoke a function in it called "my_function". Once your application is deployed, you can invoke that function at any time by calling:

    $ zappa invoke production 'my_app.my_function'

Any remote print statements made and the value the function returned will then be printed to your local console. **Nifty!**

You can also invoke interpretable Python 2.7 strings directly by using `--raw`, like so:

    $ zappa invoke production "print 1 + 2 + 3" --raw

#### Django Management Commands

As a convenience, Zappa can also invoke remote Django 'manage.py' commands with the `manage` command. For instance, to perform the basic Django status check:

    $ zappa manage production showmigrations admin

Obviously, this only works for Django projects which have their settings properly defined.

For commands which have their own arguments, you can also pass the command in as a string, like so:

    $ zappa manage production "shell --version"

Commands which require direct user input, such as `createsuperuser`, should be [replaced by commands](http://stackoverflow.com/a/26091252) which use `zappa <env> invoke --raw`.

_(Please note that commands which take over 30 seconds to execute may time-out. See [this related issue](https://github.com/Miserlou/Zappa/issues/205#issuecomment-236391248) for a work-around.)_

#### Let's Encrypt SSL Domain Certification and Installation

If you want to use Zappa applications on a custom domain or subdomain, you'll need to supply a valid SSL certificate. Fortunately for you, Zappa can automatically create and install free valid SSL certificates using Let's Encrypt!

If your domain is located within an AWS Route 53 Hosted Zone and you've defined `domain` and `lets_encrypt_key` (ex: `openssl genrsa 2048 > account.key`) settings, all you need to do is:

    $ zappa certify production

And your domain will be verified, certified and registered!

_(Please note that this can take around 45 minutes to take effect the first time your run the command, and around 60 seconds every time after that.)_

More detailed instructions are available [in this handy guide](https://github.com/Miserlou/Zappa/blob/master/docs/domain_with_free_ssl_dns.md).

## Advanced Settings

There are other settings that you can define in your local settings
to change Zappa's behavior. Use these at your own risk!

```javascript
 {
    "dev": {
        "api_key_required": false, // enable securing API Gateway endpoints with x-api-key header (default False)
        "api_key": "your_api_key_id", // optional, use an existing API key. The option "api_key_required" must be true to apply
        "apigateway_enabled": true, // Set to false if you don't want to create an API Gateway resource. Default true.
        "assume_policy": "my_assume_policy.json", // optional, IAM assume policy JSON file
        "attach_policy": "my_attach_policy.json", // optional, IAM attach policy JSON file
        "aws_region": "aws-region-name", // optional, uses region set in profile or environment variables if not set here,
        "callbacks": { // Call custom functions during the local Zappa deployment/update process
            "settings": "my_app.settings_callback", // After loading the settings
            "zip": "my_app.zip_callback", // After creating the package
            "post": "my_app.post_callback", // After command has executed
        },
        "cache_cluster_enabled": false, // Use APIGW cache cluster (default False)
        "cache_cluster_size": 0.5, // APIGW Cache Cluster size (default 0.5)
        "cloudwatch_log_level": "OFF", // Enables/configures a level of logging for the given staging. Available options: "OFF", "INFO", "ERROR", default "OFF".
        "cloudwatch_data_trace": false, // Logs all data about received events.
        "cloudwatch_metrics_enabled": false, // Additional metrics for the API Gateway.
        "cors": true, // Enable Cross-Origin Resource Sharing. Default false. If true, simulates the "Enable CORS" button on the API Gateway console. Can also be a dictionary specifying lists of "allowed_headers", "allowed_methods", and string of "allowed_origin"
        "debug": true, // Print Zappa configuration errors tracebacks in the 500
        "delete_local_zip": true, // Delete the local zip archive after code updates
        "delete_s3_zip": true, // Delete the s3 zip archive
        "django_settings": "your_project.production_settings", // The modular path to your Django project's settings. For Django projects only.
        "domain": "yourapp.yourdomain.com", // Required if you're using a domain
        "environment_variables": {"your_key": "your_value"}, // A dictionary of environment variables that will be available to your deployed app. See also "remote_env". Default {}.
        "events": [
            {   // Recurring events
                "function": "your_module.your_recurring_function", // The function to execute
                "expression": "rate(1 minute)" // When to execute it (in cron or rate format)
            },
            {   // AWS Reactive events
                "function": "your_module.your_reactive_function", // The function to execute
                "event_source": {
                    "arn":  "arn:aws:s3:::my-bucket", // The ARN of this event source
                    "events": [
                        "s3:ObjectCreated:*" // The specific event to execute in response to.
                    ]
                }
            }
        ],
        "exception_handler": "your_module.report_exception", // function that will be invoked in case Zappa sees an unhandled exception raised from your code
        "exclude": ["*.gz", "*.rar"], // A list of regex patterns to exclude from the archive. To exclude boto3 and botocore (available in an older version on Lambda), add "boto3*" and "botocore*".
        "extends": "stage_name", // Duplicate and extend another stage's settings. For example, `dev-asia` could extend from `dev-common` with a different `s3_bucket` value.
        "http_methods": ["GET", "POST"], // HTTP Methods to route,
        "iam_authorization": true, // optional, use IAM to require request signing. Default false. Note that enabling this will override the authorizer configuration.
        "authorizer": {
            "function": "your_module.your_auth_function", // Local function to run for token validation. For more information about the function see below.
            "arn": "arn:aws:lambda:<region>:<account_id>:function:<function_name>", // Existing Lambda function to run for token validation.
            "result_ttl": 300, // Optional. Default 300. The time-to-live (TTL) period, in seconds, that specifies how long API Gateway caches authorizer results. Currently, the maximum TTL value is 3600 seconds.
            "token_source": "Authorization", // Optional. Default 'Authorization'. The name of a custom authorization header containing the token that clients submit as part of their requests.
            "validation_expression": "^Bearer \\w+$", // Optional. A validation expression for the incoming token, specify a regular expression.
        },
        "integration_response_codes": [200, 301, 404, 500], // Integration response status codes to route
        "integration_content_type_aliases": { // For routing requests with non-standard mime types
            "application/json": [
                "application/vnd.webhooks+json"
            ]
        },
        "keep_warm": true, // Create CloudWatch events to keep the server warm.
        "keep_warm_expression": "rate(4 minutes)", // How often to execute the keep-warm, in cron and rate format. Default 4 minutes.
        "lambda_description": "Your Description", // However you want to describe your project for the AWS console. Default "Zappa Deployment".
        "lambda_handler": "your_custom_handler", // The name of Lambda handler. Default: handler.lambda_handler
        "lets_encrypt_key": "s3://your-bucket/account.key", // Let's Encrypt account key path. Can either be an S3 path or a local file path.
        "lets_encrypt_expression": "rate(15 days)" // How often to auto-renew Let's Encrypt certificate on the server. Must be set to enable autorenewing, rate or cron syntax.
        "log_level": "DEBUG", // Set the Zappa log level. Can be one of CRITICAL, ERROR, WARNING, INFO and DEBUG. Default: DEBUG
        "manage_roles": true, // Have Zappa automatically create and define IAM execution roles and policies. Default true. If false, you must define your own IAM Role and role_name setting.
        "memory_size": 512, // Lambda function memory in MB
        "method_header_types": [ // Which headers to include in the API response. Defaults:
            "Content-Type",
            "Location",
            "Status",
            "X-Frame-Options",
            "Set-Cookie"
        ],
        "method_response_codes": [200, 301, 404, 500], // Method response status codes to route
        "parameter_depth": 10, // Size of URL depth to route. Defaults to 8.
        "prebuild_script": "your_module.your_function", // Function to execute before uploading code
        "profile_name": "your-profile-name", // AWS profile credentials to use. Default 'default'.
        "project_name": "MyProject", // The name of the project as it appears on AWS. Defaults to a slugified `pwd`.
        "remote_env": "s3://my-project-config-files/filename.json", // optional file in s3 bucket containing a flat json object which will be used to set custom environment variables.
        "role_name": "MyLambdaRole", // Name of Zappa execution role. Default ZappaExecutionRole. To use a different, pre-existing policy, you must also set manage_roles to false.
        "s3_bucket": "dev-bucket", // Zappa zip bucket,
        "settings_file": "~/Projects/MyApp/settings/dev_settings.py", // Server side settings file location,
        "timeout_seconds": 30, // Maximum lifespan for the Lambda function (default 30, max 300.)
        "touch": false, // GET the production URL upon initial deployment (default True)
        "use_precompiled_packages": false, // If possible, use C-extension packages which have been pre-compiled for AWS Lambda
        "vpc_config": { // Optional VPC configuration for Lambda function
            "SubnetIds": [ "subnet-12345678" ], // Note: not all availability zones support Lambda!
            "SecurityGroupIds": [ "sg-12345678" ]
        }
    }
}
```

#### YAML Settings

If you prefer YAML over JSON, you can also use a `zappa_settings.yml`, like so:

```yaml
---
dev:
  app_function: your_module.your_app
  s3_bucket: your-code-bucket
  events:
  - function: your_module.your_function
    event_source:
      arn: arn:aws:s3:::your-event-bucket
      events:
      - s3:ObjectCreated:*
```

You can also supply a custom settings file at any time with the `-s` argument, ex:

```
$ zappa deploy dev -s my-custom-settings.yml
```

Similarly, you can supply a `zappa_settings.toml` file:

```toml
[dev]
  app_function = "your_module.your_app"
  s3_bucket = "your-code-bucket"
```

## Advanced Usage

#### Keeping The Server Warm

Zappa will automatically set up a regularly occurring execution of your application in order to keep the Lambda function warm. This can be disabled via the 'keep_warm' setting.

#### Serving Static Files / Binary Uploads

Zappa is for running your application code, not for serving static web assets. If you plan on serving custom static assets in your web application (CSS/JavaScript/images/etc.,), you'll likely want to use a combination of AWS S3 and AWS CloudFront.

Your web application framework will likely be able to handle this for you automatically. For Flask, there is [Flask-S3](https://github.com/e-dard/flask-s3), and for Django, there is [Django-Storages](https://django-storages.readthedocs.io/en/latest/).

Similarly, you will not be able to accept binary multi-part uploads through the API Gateway. Instead, you should design your application so that binary uploads go [directly to S3](http://docs.aws.amazon.com/AWSJavaScriptSDK/guide/browser-examples.html#Uploading_a_local_file_using_the_File_API), which then triggers an event response defined in your `events` setting! That's thinking serverlessly!

#### Enabling CORS

The easiest way to enable CORS (Cross-Origin Resource Sharing) for in your Zappa application is to set `cors` to `true` in your Zappa settings file and updating, which is the equivalent of pushing the "Enable CORS" button in the AWS API Gateway console. This is disabled by default, but you may wish to enable it for APIs which are accssed from other domains, etc.

You can also simply handle CORS directly in your application. If you do this, you'll need to add `Access-Control-Allow-Origin`, `Access-Control-Allow-Headers`, and `Access-Control-Allow-Methods` to the `method_header_types` key in your `zappa_settings.json`. See further [discussion here](https://github.com/Miserlou/Zappa/issues/41).

#### Enabling Bash Completion

Bash completion can be enabled by adding the following to your .bashrc:

  eval "$(register-python-argcomplete zappa)"

`register-python-argcomplete` is provided by the argcomplete Python package. If this package was installed in a virtualenv
then the command must be run there. Alternatively you can execute:

  activate-global-python-argcomplete --dest=- > file

The file's contents should then be sourced in e.g. ~/.bashrc.

#### Enabling Secure Endpoints on API Gateway

##### API Key

You can use the `api_key_required` setting to generate and assign an API key to all the routes of your API Gateway. After redeployment, you can then pass the provided key as a header called `x-api-key` to access the restricted endpoints. Without the `x-api-key` header, you will receive a 403. You'll also need to manually associate this API key with your usage plan in the AWS console. [More information on API keys in the API Gateway](http://docs.aws.amazon.com/apigateway/latest/developerguide/how-to-api-keys.html).

##### IAM Policy

You can enable IAM-based (v4 signing) authorization on an API by setting the `iam_authorization` setting to `true`. Your API will then require signed requests and access can be controlled via [IAM policy](https://docs.aws.amazon.com/apigateway/latest/developerguide/api-gateway-iam-policy-examples.html). Unsigned requests will receive a 403 response, as will requesters who are not authorized to access the API. Enabling this will override the Authorizer configuration (see below).

##### API Gateway Authorizers
If you deploy an API endpoint with Zappa, you can take advantage of [API Gateway Authorizers](http://docs.aws.amazon.com/apigateway/latest/developerguide/use-custom-authorizer.html) to implement a token-based authentication - all you need to do is to provide a function to create the required output, Zappa takes care of the rest. A good start for the function is the [awslabs blueprint example.](https://github.com/awslabs/aws-apigateway-lambda-authorizer-blueprints/blob/master/blueprints/python/api-gateway-authorizer-python.py)

If you are wondering for what you would use an Authorizer, here are some potential use cases:

1. Call out to OAuth provider
2. Decode a JWT token inline
3. Lookup in a self-managed DB (for example DynamoDB)

Zappa can be configured to call a function inside your code to do the authorization, or to call some other existing lambda function (which lets you share the authorizer between multiple lambdas). You control the behavior by specifying either the `arn` or `function_name` values in the `authorizer` settings block.

##### Cognito User Pool Authorizer

You can also use AWS Cognito User Pool Authorizer by adding:

```javascript
{
    "authorizer": {
        "type": "COGNITO_USER_POOLS",
        "provider_arns": [
            "arn:aws:cognito-idp:{region}:{account_id}:userpool/{user_pool_id}"
        ]
    }
}
```

#### Deploying to a Custom Domain Name with SSL Certificates

##### Deploying to a Domain With a Let's Encrypt Certificate (DNS Auth)

If you want to use Zappa on a domain with a free Let's Encrypt certificate using automatic Route 53 based DNS Authentication, you can follow [this handy guide](https://github.com/Miserlou/Zappa/blob/master/docs/domain_with_free_ssl_dns.md).

##### Deploying to a Domain With a Let's Encrypt Certificate (HTTP Auth)

If you want to use Zappa on a domain with a free Let's Encrypt certificate using HTTP Authentication, you can follow [this guide](https://github.com/Miserlou/Zappa/blob/master/docs/domain_with_free_ssl_http.md).

However, it's now far easier to use Route 53-based DNS authentication, which will allow you to use a Let's Encrypt certificate with a single `$ zappa certify` command.

##### Deploying with Custom Domain Name (with your own SSL Certs)

1. The first step is to create a custom domain and upload your SSL cert / key / bundle - follow this guide [Set Up a Custom Domain Name for an API Gateway API](http://docs.aws.amazon.com/apigateway/latest/developerguide/how-to-custom-domains.html#how-to-custom-domains-console)
2. Ensure you have set the `domain` setting within your Zappa settings JSON - this will avoid problems with the Base Path mapping between the Custom Domain and the API invoke URL, which gets the Stage Name appended in the URI
3. Deploy or update your app using Zappa
4. Create a base path mapping between your custom domain name and your chosen API stage, leaving the base-path blank if you wish to access your app on the root path of your custom domain e.g. myapp.com rather than myapp.com/prod

`$ aws apigateway create-base-path-mapping --domain-name myapp.com --rest-api-id 123abc --stage prod --base-path '' --region us-west-2`

Ensure you have a CNAME to resolve your custom domain name to the CloudFront Distribution domain name which can be found using:

`$ aws apigateway get-domain-names`

There is an [open ticket](https://github.com/Miserlou/Zappa/issues/401) to automate this process.

#### Setting Environment Variables

##### Local Environment Variables

If you want to set local remote environment variables for a deployment stage, you can simply set them in your `zappa_settings.json`:

```javascript
{
    "dev": {
        ...
        "environment_variables": {
            "your_key": "your_value"
        }
    },
    ...
}
```

You can then access these inside your application with:

```python
import os
your_value = os.environ.get('your_key')
```

If your project needs to be aware of the type of environment you're deployed to, you'll also be able to get `SERVERTYPE` (AWS Lambda), `FRAMEWORK` (Zappa), `PROJECT` (your project name) and `STAGE` (_dev_, _production_, etc.) variables at any time.

Please note that these are not the [AWS Lambda environment variables](https://github.com/Miserlou/Zappa/issues/501) that Amazon now offers directly. These were implemented long before that feature was available, and will not be available through your AWS console.

##### Remote Environment Variables

If you want to use remote environment variables to configure your application (which is especially useful for things like sensitive credentials), you can create a file and place it in an S3 bucket to which your Zappa application has access to. To do this, add the `remote_env` key to zappa_settings pointing to a file containing a flat JSON object, so that each key-value pair on the object will be set as an environment variable and value whenever a new lambda instance spins up.

For example, to ensure your application has access to the database credentials without storing them in your version control, you can add a file to S3 with the connection string and load it into the lambda environment using the `remote_env` configuration setting.

super-secret-config.json (uploaded to my-config-bucket):
```javascript
{
    "DB_CONNECTION_STRING": "super-secret:database"
}
```

zappa_settings.json:
```javascript
{
    "dev": {
        ...
        "remote_env": "s3://my-config-bucket/super-secret-config.json",
    },
    ...
}
```

Now in your application you can use:
```python
import os
db_string = os.environ.get('DB_CONNECTION_STRING')
```

#### Setting Integration Content-Type Aliases

By default, Zappa will only route the following MIME-types that are set explicitly via `Content-Type` header: `application/json`, `application/x-www-form-urlencoded`, and `multipart/form-data` (if the Content-Type header isn't set, `application/json` will be the default). If a request comes in with `Content-Type` header set to anything but those 3 values, Amazon will return a 415 status code and a `MIME type not supported` message. If there is a need to support custom MIME-types (e.g. when a third-party making requests to your API) you can specify aliases for the 3 default types:

zappa_settings.json:
```javascript
{
    "dev": {
        ...
        "integration_content_type_aliases": {
            "application/json": ["application/vnd.webhooks+json"]
         }
    },
    ...
}
```

Now Zappa will use `application/json`'s template to route requests with MIME-type of `application/vnd.webhooks+json`. You will need to re-deploy your application for this change to take affect.

#### Catching Unhandled Exceptions

By default, if an _unhandled_ exception happens in your code, Zappa will just print the stacktrace into a CloudWatch log. If you wish to use an external reporting tool to take note of those exceptions, you can use the `exception_handler` configuration option.

zappa_settings.json:
```javascript
{
    "dev": {
        ...
        "exception_handler": "your_module.unhandled_exceptions",
    },
    ...
}
```

The function has to accept three arguments: exception, event, and context:

your_module.py
```python
def unhandled_exception(e, event, context):
    send_to_raygun(e, event)  # gather data you need and send
    return True # Prevent invocation retry
```
You may still need a similar exception handler inside your application, this is just a way to catch exception which happen at the Zappa/WSGI layer (typically event-based invocations, misconfigured settings, bad Lambda packages, and permissions issues).

By default, AWS Lambda will attempt to retry an event based (non-API Gateway, e.g. CloudWatch) invocation if an exception has been thrown. However, you can prevent this by returning True, as in example above, so Zappa that will not re-raise the uncaught exception, thus preventing AWS Lambda from retrying the current invocation.

#### Using Custom AWS IAM Roles and Policies

By default, the Zappa client will create and manage the necessary IAM policies and roles to execute Zappa applications. However, if you're using Zappa in a corporate environment or as part of a continuous integration, you may instead want to manually manage your remote execution policies instead. (You can specify which _local_ profile to use for deploying your Zappa application by defining the `profile_name` setting, which will correspond to a profile in your AWS credentials file.)

To manually define the permissions policy of your Zappa execution role, you must define the following in your *zappa_settings.json*:

```javascript
{
    "dev": {
        ...
        "manage_roles": false, // Disable Zappa client managing roles.
        "role_name": "MyLambdaRole", // Name of your Zappa execution role. Default ZappaExecutionRole.
        ...
    },
    ...
}
```

Ongoing discussion about the minimum policy requirements necessary for a Zappa deployment [can be found here](https://github.com/Miserlou/Zappa/issues/244).

#### Globally Available Server-less Architectures


<p align="center">
  <a href="https://htmlpreview.github.io/?https://github.com/Miserlou/Talks/blob/master/serverless-london/global.html#0"><img src="http://i.imgur.com/oR61Qau.png" alt="Global Zappa Slides"/></a>
</p>
<p align="center">
  <i>Click to see <a href="https://htmlpreview.github.io/?https://github.com/Miserlou/Talks/blob/master/serverless-london/global.html#0">slides from ServerlessConf London</a>!</i>
</p>

During the `init` process, you will be given the option to deploy your application "globally." This will allow you to deploy your application to all available AWS regions simultaneously in order to provide a consistent global speed, increased redundancy, data isolation, and legal compliance. You can also choose to deploy only to "primary" locations, the AWS regions with `-1` in their names.

To learn more about these capabilities, see [these slides](https://htmlpreview.github.io/?https://github.com/Miserlou/Talks/blob/master/serverless-london/global.html#0) from ServerlessConf London.

#### Raising AWS Service Limits

Out of the box, AWS sets a limit of [100 concurrent executions](http://docs.aws.amazon.com/lambda/latest/dg/limits.html) for your functions. If you start to breach these limits, you may start to see errors like `ClientError: An error occurred (LimitExceededException) when calling the PutTargets.."` or something similar.

To avoid this, you can file a [service ticket](https://console.aws.amazon.com/support/home#/) with Amazon to raise your limits up to the many tens of thousands of concurrent executions which you may need. This is a fairly common practice with Amazon, designed to prevent you from accidentally creating extremely expensive bug reports. So, before raising your service limits, make sure that you don't have any rogue scripts which could accidentally create tens of thousands of parallel executions that you don't want to pay for.

## Zappa Guides

* [Django-Zappa tutorial (screencast)](https://www.youtube.com/watch?v=plUrbPN0xc8&feature=youtu.be).
* [Using Django-Zappa, Part 1](https://serverlesscode.com/post/zappa-wsgi-for-python/).
* [Using Django-Zappa, Part 2: VPCs](https://serverlesscode.com/post/zappa-wsgi-for-python-pt-2/).
* [Building Serverless Microservices with Zappa and Flask](https://gun.io/blog/serverless-microservices-with-zappa-and-flask/)
* [Zappa で Hello World するまで (Japanese)](http://qiita.com/satoshi_iwashita/items/505492193317819772c7)
* [How to Deploy Zappa with CloudFront, RDS and VPC](https://jinwright.net/how-deploy-serverless-wsgi-app-using-zappa/)
* [zappa-examples - Flask, Django, image uploads, and more!](https://github.com/narfman0/zappa-examples/)
* [Deploy Flask-Ask to AWS Lambda with Zappa (screencast)](https://www.youtube.com/watch?v=mjWV4R2P4ks)
* _Your guide here?_

## Zappa in the Press

* _[Zappa Serves Python, Minus the Servers](http://www.infoworld.com/article/3031665/application-development/zappa-serves-python-web-apps-minus-the-servers.html)_
* _[Zappa lyfter serverlösa applikationer med Python](http://computersweden.idg.se/2.2683/1.649895/zappa-lyfter-python)_
* _[Interview: Rich Jones on Zappa](https://serverlesscode.com/post/rich-jones-interview-django-zappa/)_
* [Top 10 Python Libraries of 2016](https://tryolabs.com/blog/2016/12/20/top-10-python-libraries-of-2016/)

## Sites Using Zappa

* [Zappa.io](https://www.zappa.io) - A simple Zappa homepage
* [Zappatista!](https://blog.zappa.io) - The official Zappa blog!
* [Mailchimp Signup Utility](https://github.com/sasha42/Mailchimp-utility) - A microservice for adding people to a mailing list via API.
* [Zappa Slack Inviter](https://github.com/Miserlou/zappa-slack-inviter) - A tiny, server-less service for inviting new users to your Slack channel.
* [Serverless Image Host](https://github.com/Miserlou/serverless-imagehost) - A thumbnailing service with Flask, Zappa and Pillow.
* [Gigger](https://www.gigger.rocks/) - The live music industry's search engine
* [Zappa BitTorrent Tracker](https://github.com/Miserlou/zappa-bittorrent-tracker) - An experimental server-less BitTorrent tracker. Work in progress.
* [JankyGlance](https://github.com/Miserlou/JankyGlance) - A server-less Yahoo! Pipes replacement.
* [LambdaMailer](https://github.com/tryolabs/lambda-mailer) - A server-less endpoint for processing a contact form.
* [Voter Registration Microservice](https://topics.arlingtonva.us/2016/11/voter-registration-search-microservice/) - Official backup to to the Virginia Department of Elections portal.
* [FreePoll Online](https://www.freepoll.online) - A simple and awesome say for groups to make decisions.
* And many more!

Are you using Zappa? Let us know and we'll list your site here!

## Related Projects

* [lambda-packages](http://github.com/Miserlou/lambda-packages) - Precompiled C-extension packages for AWS Lambda. Used automatically by Zappa.
* [Mackenzie](http://github.com/Miserlou/Mackenzie) - AWS Lambda Infection Toolkit
* [zappa-cms](http://github.com/Miserlou/zappa-cms) - A tiny server-less CMS for busy hackers. Work in progress.
* [flask-ask](https://github.com/johnwheeler/flask-ask) - A framework for building Amazon Alexa applications. Uses Zappa for deployments.
* [zappa-file-widget](https://github.com/anush0247/zappa-file-widget) - A Django plugin for supporting binary file uploads in Django on Zappa.
* [zops](https://github.com/bjinwright/zops) - Utilities for teams and continuous integrations using Zappa.
* [cookiecutter-mobile-backend](https://github.com/narfman0/cookiecutter-mobile-backend/) - A `cookiecutter` Django project with Zappa and S3 uploads support.
* [Zappa Docker Image](https://github.com/danielwhatmuff/zappa) - A Docker image for running Zappa locally, based on Lambda Docker.
* [zappa-django-example](https://github.com/edgarroman/zappa-django-example) - A complete example for running Django on Zappa.

## Hacks

Zappa goes quite far beyond what Lambda and API Gateway were ever intended to handle. As a result, there are quite a few hacks in here that allow it to work. Some of those include, but aren't limited to..

* ~~~Using VTL to map body, headers, method, params and query strings into JSON, and then turning that into valid WSGI.~~~
* ~~~Attaching response codes to response bodies, Base64 encoding the whole thing, using that as a regex to route the response code, decoding the body in VTL, and mapping the response body to that.~~~
* Packing and _Base58_ encoding multiple cookies into a single cookie because we can only map one kind.
* ~~~Turning cookie-setting 301/302 responses into 200 responses with HTML redirects, because we have no way to set headers on redirects.~~~

## Contributing

This project is still young, so there is still plenty to be done. Contributions are more than welcome!

Please file tickets for discussion before submitting patches. Pull requests should target `master` and should leave Zappa in a "shippable" state if merged.

If you are adding a non-trivial amount of new code, please include a functioning test in your PR. For AWS calls, we use the `placebo` library, which you can learn to use [in their README](https://github.com/garnaat/placebo#usage-as-a-decorator). The test suite will be run by [Travis CI](https://travis-ci.org/Miserlou/Zappa) once you open a pull request.

Please include the GitHub issue or pull request URL that has discussion related to your changes as a comment in the code ([example](https://github.com/Miserlou/Zappa/blob/fae2925431b820eaedf088a632022e4120a29f89/zappa/zappa.py#L241-L243)). This greatly helps for project maintainability, as it allows us to trace back use cases and explain decision making.

#### Using a Local Repo

To use the git HEAD, you *probably can't* use `pip install -e `. Instead, you should clone the repo to your machine and then `pip install /path/to/zappa/repo` or `ln -s /path/to/zappa/repo/zappa zappa` in your local project.

## Support / Development / Training / Consulting

Do you need help with..

  * Porting existing Flask and Django applications to Zappa?
  * Building new applications and services that scale infinitely?
  * Reducing your operations and hosting costs?
  * Adding new custom features into Zappa?
  * Training your team to use AWS and other server-less paradigms?

Good news! We're currently available for remote and on-site consulting for small, large and enterprise teams. Please contact <miserlou@gmail.com> with your needs and let's work together!

<br />
<p align="center">
  <a href="https://gun.io"><img src="http://i.imgur.com/M7wJipR.png" alt="Made by Gun.io"/></a>
</p><|MERGE_RESOLUTION|>--- conflicted
+++ resolved
@@ -129,8 +129,8 @@
 
 ```javascript
 {
-<<<<<<< HEAD
-    "dev": { // The name of your environment
+    // The name of your stage
+    "dev": {
         // The name of your S3 bucket
         "s3_bucket": "lmbda",
 
@@ -141,11 +141,6 @@
         // Bottle:
         // app = bottle.default_app()
         "app_function": "your_module.app"
-=======
-    "dev": { // The name of your stage
-       "s3_bucket": "lmbda", // The name of your S3 bucket
-       "app_function": "your_module.app" // The python path to your WSGI application function. In Flask, this is your 'app' object.
->>>>>>> 1bf5c11d
     }
 }
 ```
