--- conflicted
+++ resolved
@@ -544,16 +544,12 @@
 
 You can also simply handle CORS directly in your application. If you do this, you'll need to add `Access-Control-Allow-Origin`, `Access-Control-Allow-Headers`, and `Access-Control-Allow-Methods` to the `method_header_types` key in your `zappa_settings.json`. See further [discussion here](https://github.com/Miserlou/Zappa/issues/41).
 
-<<<<<<< HEAD
 #### Large Projects
 
 AWS currently limits Lambda zip sizes to 50 meg. If the project is larger than that, set the `slim_handler=true` in the zappa_settings.json. This just gives Lambda a small handler file. The handler file then pulls the large project down from S3 at run time. The initial load of the large project may add to runtime, but the difference should be minimal on a warm lambda function.
  
 
-#### Enabling Bash completion
-=======
 #### Enabling Bash Completion
->>>>>>> 953223bf
 
 Bash completion can be enabled by adding the following to your .bashrc:
 
