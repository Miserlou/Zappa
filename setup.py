--- conflicted
+++ resolved
@@ -51,13 +51,10 @@
         'Programming Language :: Python',
         'Programming Language :: Python :: 2.7',
         'Programming Language :: Python :: 3.6',
-<<<<<<< HEAD
         'Programming Language :: Python :: 3.7',
-=======
         'Framework :: Django',
         'Framework :: Django :: 1.11',
         'Framework :: Django :: 2.0',
->>>>>>> 5d746adc
         'Topic :: Internet :: WWW/HTTP',
         'Topic :: Internet :: WWW/HTTP :: Dynamic Content',
     ],
