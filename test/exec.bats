#!/usr/bin/env bats

load test_helper

create_executable() {
  name="${1?}"
  shift 1
  bin="${PYENV_ROOT}/versions/${PYENV_VERSION}/bin"
  mkdir -p "$bin"
  { if [ $# -eq 0 ]; then cat -
    else echo "$@"
    fi
  } | sed -Ee '1s/^ +//' > "${bin}/$name"
  chmod +x "${bin}/$name"
}

@test "fails with invalid version" {
<<<<<<< HEAD
  export PYENV_VERSION="3.4"
  run pyenv-exec python -v
  assert_failure "pyenv: version \`3.4' is not installed"
=======
  export RBENV_VERSION="2.0"
  run rbenv-exec ruby -v
  assert_failure "rbenv: version \`2.0' is not installed (set by RBENV_VERSION environment variable)"
}

@test "fails with invalid version set from file" {
  mkdir -p "$RBENV_TEST_DIR"
  cd "$RBENV_TEST_DIR"
  echo 1.9 > .ruby-version
  run rbenv-exec rspec
  assert_failure "rbenv: version \`1.9' is not installed (set by $PWD/.ruby-version)"
>>>>>>> 5fb9c84e
}

@test "completes with names of executables" {
  export PYENV_VERSION="3.4"
  create_executable "fab" "#!/bin/sh"
  create_executable "python" "#!/bin/sh"

  pyenv-rehash
  run pyenv-completions exec
  assert_success
  assert_output <<OUT
<<<<<<< HEAD
fab
python
=======
--help
rake
ruby
>>>>>>> 5fb9c84e
OUT
}

@test "supports hook path with spaces" {
  hook_path="${PYENV_TEST_DIR}/custom stuff/pyenv hooks"
  mkdir -p "${hook_path}/exec"
  echo "export HELLO='from hook'" > "${hook_path}/exec/hello.bash"

  export PYENV_VERSION=system
  PYENV_HOOK_PATH="$hook_path" run pyenv-exec env
  assert_success
  assert_line "HELLO=from hook"
}

@test "carries original IFS within hooks" {
  hook_path="${PYENV_TEST_DIR}/pyenv.d"
  mkdir -p "${hook_path}/exec"
  cat > "${hook_path}/exec/hello.bash" <<SH
hellos=(\$(printf "hello\\tugly world\\nagain"))
echo HELLO="\$(printf ":%s" "\${hellos[@]}")"
SH

  export PYENV_VERSION=system
  PYENV_HOOK_PATH="$hook_path" IFS=$' \t\n' run pyenv-exec env
  assert_success
  assert_line "HELLO=:hello:ugly:world:again"
}

@test "forwards all arguments" {
  export PYENV_VERSION="3.4"
  create_executable "python" <<SH
#!$BASH
echo \$0
for arg; do
  # hack to avoid bash builtin echo which can't output '-e'
  printf "  %s\\n" "\$arg"
done
SH

  run pyenv-exec python -w "/path to/python script.rb" -- extra args
  assert_success
  assert_output <<OUT
${PYENV_ROOT}/versions/3.4/bin/python
  -w
  /path to/python script.rb
  --
  extra
  args
OUT
}

@test "supports python -S <cmd>" {
  export PYENV_VERSION="3.4"

  # emulate `python -S' behavior
  create_executable "python" <<SH
#!$BASH
if [[ \$1 == "-S"* ]]; then
  found="\$(PATH="\${PYTHONPATH:-\$PATH}" which \$2)"
  # assert that the found executable has python for shebang
  if head -1 "\$found" | grep python >/dev/null; then
    \$BASH "\$found"
  else
    echo "python: no Python script found in input (LoadError)" >&2
    exit 1
  fi
else
  echo 'python 3.4 (pyenv test)'
fi
SH

  create_executable "fab" <<SH
#!/usr/bin/env python
echo hello fab
SH

  pyenv-rehash
  run python -S fab
  assert_success "hello fab"
}<|MERGE_RESOLUTION|>--- conflicted
+++ resolved
@@ -15,23 +15,17 @@
 }
 
 @test "fails with invalid version" {
-<<<<<<< HEAD
   export PYENV_VERSION="3.4"
-  run pyenv-exec python -v
-  assert_failure "pyenv: version \`3.4' is not installed"
-=======
-  export RBENV_VERSION="2.0"
-  run rbenv-exec ruby -v
-  assert_failure "rbenv: version \`2.0' is not installed (set by RBENV_VERSION environment variable)"
+  run pyenv-exec python -V
+  assert_failure "pyenv: version \`3.4' is not installed (set by PYENV_VERSION environment variable)"
 }
 
 @test "fails with invalid version set from file" {
-  mkdir -p "$RBENV_TEST_DIR"
-  cd "$RBENV_TEST_DIR"
-  echo 1.9 > .ruby-version
-  run rbenv-exec rspec
-  assert_failure "rbenv: version \`1.9' is not installed (set by $PWD/.ruby-version)"
->>>>>>> 5fb9c84e
+  mkdir -p "$PYENV_TEST_DIR"
+  cd "$PYENV_TEST_DIR"
+  echo 2.7 > .python-version
+  run pyenv-exec rspec
+  assert_failure "pyenv: version \`2.7' is not installed (set by $PWD/.python-version)"
 }
 
 @test "completes with names of executables" {
@@ -43,14 +37,9 @@
   run pyenv-completions exec
   assert_success
   assert_output <<OUT
-<<<<<<< HEAD
+--help
 fab
 python
-=======
---help
-rake
-ruby
->>>>>>> 5fb9c84e
 OUT
 }
 
