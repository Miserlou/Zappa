#!/usr/bin/env bats

load test_helper

create_executable() {
  name="${1?}"
  shift 1
  bin="${PYENV_ROOT}/versions/${PYENV_VERSION}/bin"
  mkdir -p "$bin"
  { if [ $# -eq 0 ]; then cat -
    else echo "$@"
    fi
  } | sed -Ee '1s/^ +//' > "${bin}/$name"
  chmod +x "${bin}/$name"
}

@test "fails with invalid version" {
  export PYENV_VERSION="3.4"
  run pyenv-exec python -V
  assert_failure "pyenv: version \`3.4' is not installed (set by PYENV_VERSION environment variable)"
}

@test "fails with invalid version set from file" {
  mkdir -p "$PYENV_TEST_DIR"
  cd "$PYENV_TEST_DIR"
  echo 2.7 > .python-version
  run pyenv-exec rspec
  assert_failure "pyenv: version \`2.7' is not installed (set by $PWD/.python-version)"
}

@test "completes with names of executables" {
  export PYENV_VERSION="3.4"
  create_executable "fab" "#!/bin/sh"
  create_executable "python" "#!/bin/sh"

  pyenv-rehash
  run pyenv-completions exec
  assert_success
  assert_output <<OUT
--help
fab
python
OUT
}

<<<<<<< HEAD
@test "supports hook path with spaces" {
  hook_path="${PYENV_TEST_DIR}/custom stuff/pyenv hooks"
  mkdir -p "${hook_path}/exec"
  echo "export HELLO='from hook'" > "${hook_path}/exec/hello.bash"

  export PYENV_VERSION=system
  PYENV_HOOK_PATH="$hook_path" run pyenv-exec env
  assert_success
  assert_line "HELLO=from hook"
}

@test "carries original IFS within hooks" {
  hook_path="${PYENV_TEST_DIR}/pyenv.d"
  mkdir -p "${hook_path}/exec"
  cat > "${hook_path}/exec/hello.bash" <<SH
=======
@test "carries original IFS within hooks" {
  create_hook exec hello.bash <<SH
>>>>>>> 29b4da77
hellos=(\$(printf "hello\\tugly world\\nagain"))
echo HELLO="\$(printf ":%s" "\${hellos[@]}")"
SH

<<<<<<< HEAD
  export PYENV_VERSION=system
  PYENV_HOOK_PATH="$hook_path" IFS=$' \t\n' run pyenv-exec env
=======
  export RBENV_VERSION=system
  IFS=$' \t\n' run rbenv-exec env
>>>>>>> 29b4da77
  assert_success
  assert_line "HELLO=:hello:ugly:world:again"
}

@test "forwards all arguments" {
  export PYENV_VERSION="3.4"
  create_executable "python" <<SH
#!$BASH
echo \$0
for arg; do
  # hack to avoid bash builtin echo which can't output '-e'
  printf "  %s\\n" "\$arg"
done
SH

  run pyenv-exec python -w "/path to/python script.rb" -- extra args
  assert_success
  assert_output <<OUT
${PYENV_ROOT}/versions/3.4/bin/python
  -w
  /path to/python script.rb
  --
  extra
  args
OUT
}

@test "supports python -S <cmd>" {
  export PYENV_VERSION="3.4"

  # emulate `python -S' behavior
  create_executable "python" <<SH
#!$BASH
if [[ \$1 == "-S"* ]]; then
  found="\$(PATH="\${PYTHONPATH:-\$PATH}" which \$2)"
  # assert that the found executable has python for shebang
  if head -1 "\$found" | grep python >/dev/null; then
    \$BASH "\$found"
  else
    echo "python: no Python script found in input (LoadError)" >&2
    exit 1
  fi
else
  echo 'python 3.4 (pyenv test)'
fi
SH

  create_executable "fab" <<SH
#!/usr/bin/env python
echo hello fab
SH

  pyenv-rehash
  run python -S fab
  assert_success "hello fab"
}<|MERGE_RESOLUTION|>--- conflicted
+++ resolved
@@ -43,37 +43,14 @@
 OUT
 }
 
-<<<<<<< HEAD
-@test "supports hook path with spaces" {
-  hook_path="${PYENV_TEST_DIR}/custom stuff/pyenv hooks"
-  mkdir -p "${hook_path}/exec"
-  echo "export HELLO='from hook'" > "${hook_path}/exec/hello.bash"
-
-  export PYENV_VERSION=system
-  PYENV_HOOK_PATH="$hook_path" run pyenv-exec env
-  assert_success
-  assert_line "HELLO=from hook"
-}
-
-@test "carries original IFS within hooks" {
-  hook_path="${PYENV_TEST_DIR}/pyenv.d"
-  mkdir -p "${hook_path}/exec"
-  cat > "${hook_path}/exec/hello.bash" <<SH
-=======
 @test "carries original IFS within hooks" {
   create_hook exec hello.bash <<SH
->>>>>>> 29b4da77
 hellos=(\$(printf "hello\\tugly world\\nagain"))
 echo HELLO="\$(printf ":%s" "\${hellos[@]}")"
 SH
 
-<<<<<<< HEAD
   export PYENV_VERSION=system
-  PYENV_HOOK_PATH="$hook_path" IFS=$' \t\n' run pyenv-exec env
-=======
-  export RBENV_VERSION=system
-  IFS=$' \t\n' run rbenv-exec env
->>>>>>> 29b4da77
+  IFS=$' \t\n' run pyenv-exec env
   assert_success
   assert_line "HELLO=:hello:ugly:world:again"
 }
