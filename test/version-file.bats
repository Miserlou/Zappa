--- conflicted
+++ resolved
@@ -12,45 +12,17 @@
   touch "$1"
 }
 
-<<<<<<< HEAD
+@test "detects global 'version' file" {
+  create_file "${PYENV_ROOT}/version"
+  run pyenv-version-file
+  assert_success "${PYENV_ROOT}/version"
+}
+
 @test "prints global file if no version files exist" {
   assert [ ! -e "${PYENV_ROOT}/version" ]
   assert [ ! -e ".python-version" ]
   run pyenv-version-file
   assert_success "${PYENV_ROOT}/version"
-}
-
-@test "detects 'global' file" {
-  create_file "${PYENV_ROOT}/global"
-  run pyenv-version-file
-  assert_success "${PYENV_ROOT}/global"
-}
-
-@test "detects 'default' file" {
-  create_file "${PYENV_ROOT}/default"
-  run pyenv-version-file
-  assert_success "${PYENV_ROOT}/default"
-}
-
-@test "'version' has precedence over 'global' and 'default'" {
-  create_file "${PYENV_ROOT}/version"
-  create_file "${PYENV_ROOT}/global"
-  create_file "${PYENV_ROOT}/default"
-  run pyenv-version-file
-  assert_success "${PYENV_ROOT}/version"
-=======
-@test "detects global 'version' file" {
-  create_file "${RBENV_ROOT}/version"
-  run rbenv-version-file
-  assert_success "${RBENV_ROOT}/version"
-}
-
-@test "prints global file if no version files exist" {
-  assert [ ! -e "${RBENV_ROOT}/version" ]
-  assert [ ! -e ".ruby-version" ]
-  run rbenv-version-file
-  assert_success "${RBENV_ROOT}/version"
->>>>>>> 29b4da77
 }
 
 @test "in current directory" {
@@ -59,22 +31,6 @@
   assert_success "${PYENV_TEST_DIR}/.python-version"
 }
 
-<<<<<<< HEAD
-@test "legacy file in current directory" {
-  create_file ".pyenv-version"
-  run pyenv-version-file
-  assert_success "${PYENV_TEST_DIR}/.pyenv-version"
-}
-
-@test ".python-version has precedence over legacy file" {
-  create_file ".python-version"
-  create_file ".pyenv-version"
-  run pyenv-version-file
-  assert_success "${PYENV_TEST_DIR}/.python-version"
-}
-
-=======
->>>>>>> 29b4da77
 @test "in parent directory" {
   create_file ".python-version"
   mkdir -p project
@@ -91,23 +47,9 @@
   assert_success "${PYENV_TEST_DIR}/project/.python-version"
 }
 
-<<<<<<< HEAD
-@test "legacy file has precedence if higher" {
-  create_file ".python-version"
-  create_file "project/.pyenv-version"
-  cd project
-  run pyenv-version-file
-  assert_success "${PYENV_TEST_DIR}/project/.pyenv-version"
-}
-
 @test "PYENV_DIR has precedence over PWD" {
   create_file "widget/.python-version"
   create_file "project/.python-version"
-=======
-@test "RBENV_DIR has precedence over PWD" {
-  create_file "widget/.ruby-version"
-  create_file "project/.ruby-version"
->>>>>>> 29b4da77
   cd project
   PYENV_DIR="${PYENV_TEST_DIR}/widget" run pyenv-version-file
   assert_success "${PYENV_TEST_DIR}/widget/.python-version"
@@ -117,22 +59,17 @@
   mkdir -p "widget/blank"
   create_file "project/.python-version"
   cd project
-<<<<<<< HEAD
   PYENV_DIR="${PYENV_TEST_DIR}/widget/blank" run pyenv-version-file
   assert_success "${PYENV_TEST_DIR}/project/.python-version"
-=======
-  RBENV_DIR="${RBENV_TEST_DIR}/widget/blank" run rbenv-version-file
-  assert_success "${RBENV_TEST_DIR}/project/.ruby-version"
 }
 
 @test "finds version file in target directory" {
-  create_file "project/.ruby-version"
-  run rbenv-version-file "${PWD}/project"
-  assert_success "${RBENV_TEST_DIR}/project/.ruby-version"
+  create_file "project/.python-version"
+  run pyenv-version-file "${PWD}/project"
+  assert_success "${PYENV_TEST_DIR}/project/.python-version"
 }
 
 @test "fails when no version file in target directory" {
-  run rbenv-version-file "$PWD"
+  run pyenv-version-file "$PWD"
   assert_failure ""
->>>>>>> 29b4da77
 }