--- conflicted
+++ resolved
@@ -2,28 +2,13 @@
 
 load test_helper
 
-export GIT_DIR="${RBENV_TEST_DIR}/.git"
+export GIT_DIR="${PYENV_TEST_DIR}/.git"
 
 setup() {
   mkdir -p "$HOME"
   git config --global user.name  "Tester"
   git config --global user.email "tester@test.local"
-<<<<<<< HEAD
-
-  mkdir -p "${PYENV_TEST_DIR}/bin"
-  cat > "${PYENV_TEST_DIR}/bin/git" <<CMD
-#!$BASH
-if [[ \$1 == remote && \$PWD != "\$PYENV_TEST_DIR"/* ]]; then
-  echo "not allowed" >&2
-  exit 1
-else
-  exec $(which git) "\$@"
-fi
-CMD
-  chmod +x "${PYENV_TEST_DIR}/bin/git"
-=======
-  cd "$RBENV_TEST_DIR"
->>>>>>> 29b4da77
+  cd "$PYENV_TEST_DIR"
 }
 
 git_commit() {
@@ -34,76 +19,37 @@
   assert [ ! -e "$PYENV_ROOT" ]
   run pyenv---version
   assert_success
-<<<<<<< HEAD
-  [[ $output == "pyenv 20"* ]]
+  [[ $output == "ybenv "?.?.? ]]
 }
 
 @test "doesn't read version from non-pyenv repo" {
-  mkdir -p "$PYENV_ROOT"
-  cd "$PYENV_ROOT"
-=======
-  [[ $output == "rbenv "?.?.? ]]
-}
-
-@test "doesn't read version from non-rbenv repo" {
->>>>>>> 29b4da77
   git init
   git remote add origin https://github.com/homebrew/homebrew.git
   git_commit
   git tag v1.0
 
-<<<<<<< HEAD
-  cd "$PYENV_TEST_DIR"
   run pyenv---version
   assert_success
-  [[ $output == "pyenv 20"* ]]
+  [[ $output == "pyenv "?.?.? ]]
 }
 
 @test "reads version from git repo" {
-  mkdir -p "$PYENV_ROOT"
-  cd "$PYENV_ROOT"
-=======
-  run rbenv---version
-  assert_success
-  [[ $output == "rbenv "?.?.? ]]
-}
-
-@test "reads version from git repo" {
->>>>>>> 29b4da77
   git init
   git remote add origin https://github.com/yyuu/pyenv.git
   git_commit
-  git tag v20380119
+  git tag v0.4.1
   git_commit
   git_commit
 
-<<<<<<< HEAD
-  cd "$PYENV_TEST_DIR"
   run pyenv---version
-  assert_success
-  [[ $output == "pyenv 20380119-2-g"* ]]
+  assert_success "pyenv 0.4.1-2-g$(git rev-parse --short HEAD)"
 }
 
 @test "prints default version if no tags in git repo" {
-  mkdir -p "$PYENV_ROOT"
-  cd "$PYENV_ROOT"
-=======
-  run rbenv---version
-  assert_success "rbenv 0.4.1-2-g$(git rev-parse --short HEAD)"
-}
-
-@test "prints default version if no tags in git repo" {
->>>>>>> 29b4da77
   git init
   git remote add origin https://github.com/yyuu/pyenv.git
   git_commit
 
-<<<<<<< HEAD
-  cd "$PYENV_TEST_DIR"
   run pyenv---version
-  [[ $output == "pyenv 20"* ]]
-=======
-  run rbenv---version
-  [[ $output == "rbenv "?.?.? ]]
->>>>>>> 29b4da77
+  [[ $output == "pyenv "?.?.? ]]
 }