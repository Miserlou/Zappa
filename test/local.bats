#!/usr/bin/env bats

load test_helper

setup() {
  mkdir -p "${PYENV_TEST_DIR}/myproject"
  cd "${PYENV_TEST_DIR}/myproject"
}

@test "no version" {
  assert [ ! -e "${PWD}/.python-version" ]
  run pyenv-local
  assert_failure "pyenv: no local version configured for this directory"
}

@test "local version" {
  echo "1.2.3" > .python-version
  run pyenv-local
  assert_success "1.2.3"
}

<<<<<<< HEAD
@test "supports legacy .pyenv-version file" {
  echo "1.2.3" > .pyenv-version
  run pyenv-local
  assert_success "1.2.3"
}

@test "local .python-version has precedence over .pyenv-version" {
  echo "2.7" > .pyenv-version
  echo "3.4" > .python-version
  run pyenv-local
  assert_success "3.4"
}

@test "ignores version in parent directory" {
  echo "1.2.3" > .python-version
  mkdir -p "subdir" && cd "subdir"
  run pyenv-local
  assert_failure
=======
@test "discovers version file in parent directory" {
  echo "1.2.3" > .ruby-version
  mkdir -p "subdir" && cd "subdir"
  run rbenv-local
  assert_success "1.2.3"
>>>>>>> 29b4da77
}

@test "ignores PYENV_DIR" {
  echo "1.2.3" > .python-version
  mkdir -p "$HOME"
  echo "3.4-home" > "${HOME}/.python-version"
  PYENV_DIR="$HOME" run pyenv-local
  assert_success "1.2.3"
}

@test "sets local version" {
  mkdir -p "${PYENV_ROOT}/versions/1.2.3"
  run pyenv-local 1.2.3
  assert_success ""
  assert [ "$(cat .python-version)" = "1.2.3" ]
}

@test "changes local version" {
  echo "1.0-pre" > .python-version
  mkdir -p "${PYENV_ROOT}/versions/1.2.3"
  run pyenv-local
  assert_success "1.0-pre"
  run pyenv-local 1.2.3
  assert_success ""
  assert [ "$(cat .python-version)" = "1.2.3" ]
}

<<<<<<< HEAD
@test "renames .pyenv-version to .python-version" {
  echo "2.7.6" > .pyenv-version
  mkdir -p "${PYENV_ROOT}/versions/3.3.3"
  run pyenv-local
  assert_success "2.7.6"
  run pyenv-local "3.3.3"
  assert_success
  assert_output <<OUT
pyenv: removed existing \`.pyenv-version' file and migrated
       local version specification to \`.python-version' file
OUT
  assert [ ! -e .pyenv-version ]
  assert [ "$(cat .python-version)" = "3.3.3" ]
}

@test "doesn't rename .pyenv-version if changing the version failed" {
  echo "2.7.6" > .pyenv-version
  assert [ ! -e "${PYENV_ROOT}/versions/3.3.3" ]
  run pyenv-local "3.3.3"
  assert_failure "pyenv: version \`3.3.3' not installed"
  assert [ ! -e .python-version ]
  assert [ "$(cat .pyenv-version)" = "2.7.6" ]
}

=======
>>>>>>> 29b4da77
@test "unsets local version" {
  touch .python-version
  run pyenv-local --unset
  assert_success ""
<<<<<<< HEAD
  assert [ ! -e .pyenv-version ]
}

@test "unsets alternate version file" {
  touch .pyenv-version
  run pyenv-local --unset
  assert_success ""
  assert [ ! -e .pyenv-version ]
=======
  assert [ ! -e .ruby-version ]
>>>>>>> 29b4da77
}<|MERGE_RESOLUTION|>--- conflicted
+++ resolved
@@ -19,32 +19,11 @@
   assert_success "1.2.3"
 }
 
-<<<<<<< HEAD
-@test "supports legacy .pyenv-version file" {
-  echo "1.2.3" > .pyenv-version
-  run pyenv-local
-  assert_success "1.2.3"
-}
-
-@test "local .python-version has precedence over .pyenv-version" {
-  echo "2.7" > .pyenv-version
-  echo "3.4" > .python-version
-  run pyenv-local
-  assert_success "3.4"
-}
-
-@test "ignores version in parent directory" {
+@test "discovers version file in parent directory" {
   echo "1.2.3" > .python-version
   mkdir -p "subdir" && cd "subdir"
   run pyenv-local
-  assert_failure
-=======
-@test "discovers version file in parent directory" {
-  echo "1.2.3" > .ruby-version
-  mkdir -p "subdir" && cd "subdir"
-  run rbenv-local
   assert_success "1.2.3"
->>>>>>> 29b4da77
 }
 
 @test "ignores PYENV_DIR" {
@@ -72,47 +51,9 @@
   assert [ "$(cat .python-version)" = "1.2.3" ]
 }
 
-<<<<<<< HEAD
-@test "renames .pyenv-version to .python-version" {
-  echo "2.7.6" > .pyenv-version
-  mkdir -p "${PYENV_ROOT}/versions/3.3.3"
-  run pyenv-local
-  assert_success "2.7.6"
-  run pyenv-local "3.3.3"
-  assert_success
-  assert_output <<OUT
-pyenv: removed existing \`.pyenv-version' file and migrated
-       local version specification to \`.python-version' file
-OUT
-  assert [ ! -e .pyenv-version ]
-  assert [ "$(cat .python-version)" = "3.3.3" ]
-}
-
-@test "doesn't rename .pyenv-version if changing the version failed" {
-  echo "2.7.6" > .pyenv-version
-  assert [ ! -e "${PYENV_ROOT}/versions/3.3.3" ]
-  run pyenv-local "3.3.3"
-  assert_failure "pyenv: version \`3.3.3' not installed"
-  assert [ ! -e .python-version ]
-  assert [ "$(cat .pyenv-version)" = "2.7.6" ]
-}
-
-=======
->>>>>>> 29b4da77
 @test "unsets local version" {
   touch .python-version
   run pyenv-local --unset
   assert_success ""
-<<<<<<< HEAD
-  assert [ ! -e .pyenv-version ]
-}
-
-@test "unsets alternate version file" {
-  touch .pyenv-version
-  run pyenv-local --unset
-  assert_success ""
-  assert [ ! -e .pyenv-version ]
-=======
-  assert [ ! -e .ruby-version ]
->>>>>>> 29b4da77
+  assert [ ! -e .python-version ]
 }