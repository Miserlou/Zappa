#!/usr/bin/env bats

load test_helper

create_executable() {
  local bin="${PYENV_ROOT}/versions/${1}/bin"
  mkdir -p "$bin"
  touch "${bin}/$2"
  chmod +x "${bin}/$2"
}

@test "empty rehash" {
  assert [ ! -d "${PYENV_ROOT}/shims" ]
  run pyenv-rehash
  assert_success ""
  assert [ -d "${PYENV_ROOT}/shims" ]
  rmdir "${PYENV_ROOT}/shims"
}

@test "non-writable shims directory" {
  mkdir -p "${PYENV_ROOT}/shims"
  chmod -w "${PYENV_ROOT}/shims"
  run pyenv-rehash
  assert_failure "pyenv: cannot rehash: ${PYENV_ROOT}/shims isn't writable"
}

@test "rehash in progress" {
  mkdir -p "${PYENV_ROOT}/shims"
  touch "${PYENV_ROOT}/shims/.pyenv-shim"
  run pyenv-rehash
  assert_failure "pyenv: cannot rehash: ${PYENV_ROOT}/shims/.pyenv-shim exists"
}

@test "creates shims" {
  create_executable "2.7" "python"
  create_executable "2.7" "fab"
  create_executable "3.4" "python"
  create_executable "3.4" "py.test"

  assert [ ! -e "${PYENV_ROOT}/shims/fab" ]
  assert [ ! -e "${PYENV_ROOT}/shims/python" ]
  assert [ ! -e "${PYENV_ROOT}/shims/py.test" ]

  run pyenv-rehash
  assert_success ""

  run ls "${PYENV_ROOT}/shims"
  assert_success
  assert_output <<OUT
fab
py.test
python
OUT
}

@test "removes stale shims" {
  mkdir -p "${PYENV_ROOT}/shims"
  touch "${PYENV_ROOT}/shims/oldshim1"
  chmod +x "${PYENV_ROOT}/shims/oldshim1"

  create_executable "3.4" "fab"
  create_executable "3.4" "python"

  run pyenv-rehash
  assert_success ""

  assert [ ! -e "${PYENV_ROOT}/shims/oldshim1" ]
}

@test "binary install locations containing spaces" {
  create_executable "dirname1 p247" "python"
  create_executable "dirname2 preview1" "py.test"

  assert [ ! -e "${PYENV_ROOT}/shims/python" ]
  assert [ ! -e "${PYENV_ROOT}/shims/py.test" ]

  run pyenv-rehash
  assert_success ""

  run ls "${PYENV_ROOT}/shims"
  assert_success
  assert_output <<OUT
py.test
python
OUT
}

@test "carries original IFS within hooks" {
<<<<<<< HEAD
  hook_path="${PYENV_TEST_DIR}/pyenv.d"
  mkdir -p "${hook_path}/rehash"
  cat > "${hook_path}/rehash/hello.bash" <<SH
=======
  create_hook rehash hello.bash <<SH
>>>>>>> 29b4da77
hellos=(\$(printf "hello\\tugly world\\nagain"))
echo HELLO="\$(printf ":%s" "\${hellos[@]}")"
exit
SH

<<<<<<< HEAD
  PYENV_HOOK_PATH="$hook_path" IFS=$' \t\n' run pyenv-rehash
=======
  IFS=$' \t\n' run rbenv-rehash
>>>>>>> 29b4da77
  assert_success
  assert_output "HELLO=:hello:ugly:world:again"
}

@test "sh-rehash in bash" {
  create_executable "3.4" "python"
  PYENV_SHELL=bash run pyenv-sh-rehash
  assert_success "hash -r 2>/dev/null || true"
  assert [ -x "${PYENV_ROOT}/shims/python" ]
}

@test "sh-rehash in fish" {
  create_executable "3.4" "python"
  PYENV_SHELL=fish run pyenv-sh-rehash
  assert_success ""
  assert [ -x "${PYENV_ROOT}/shims/python" ]
}<|MERGE_RESOLUTION|>--- conflicted
+++ resolved
@@ -86,23 +86,13 @@
 }
 
 @test "carries original IFS within hooks" {
-<<<<<<< HEAD
-  hook_path="${PYENV_TEST_DIR}/pyenv.d"
-  mkdir -p "${hook_path}/rehash"
-  cat > "${hook_path}/rehash/hello.bash" <<SH
-=======
   create_hook rehash hello.bash <<SH
->>>>>>> 29b4da77
 hellos=(\$(printf "hello\\tugly world\\nagain"))
 echo HELLO="\$(printf ":%s" "\${hellos[@]}")"
 exit
 SH
 
-<<<<<<< HEAD
-  PYENV_HOOK_PATH="$hook_path" IFS=$' \t\n' run pyenv-rehash
-=======
-  IFS=$' \t\n' run rbenv-rehash
->>>>>>> 29b4da77
+  IFS=$' \t\n' run pyenv-rehash
   assert_success
   assert_output "HELLO=:hello:ugly:world:again"
 }
