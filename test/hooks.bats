#!/usr/bin/env bats

load test_helper

@test "prints usage help given no argument" {
  run pyenv-hooks
  assert_failure "Usage: pyenv hooks <command>"
}

@test "prints list of hooks" {
<<<<<<< HEAD
  path1="${PYENV_TEST_DIR}/pyenv.d"
  path2="${PYENV_TEST_DIR}/etc/pyenv_hooks"
  create_hook "$path1" exec "hello.bash"
  create_hook "$path1" exec "ahoy.bash"
  create_hook "$path1" exec "invalid.sh"
  create_hook "$path1" which "boom.bash"
  create_hook "$path2" exec "bueno.bash"
=======
  path1="${RBENV_TEST_DIR}/rbenv.d"
  path2="${RBENV_TEST_DIR}/etc/rbenv_hooks"
  RBENV_HOOK_PATH="$path1"
  create_hook exec "hello.bash"
  create_hook exec "ahoy.bash"
  create_hook exec "invalid.sh"
  create_hook which "boom.bash"
  RBENV_HOOK_PATH="$path2"
  create_hook exec "bueno.bash"
>>>>>>> 29b4da77

  PYENV_HOOK_PATH="$path1:$path2" run pyenv-hooks exec
  assert_success
  assert_output <<OUT
${PYENV_TEST_DIR}/pyenv.d/exec/ahoy.bash
${PYENV_TEST_DIR}/pyenv.d/exec/hello.bash
${PYENV_TEST_DIR}/etc/pyenv_hooks/exec/bueno.bash
OUT
}

@test "supports hook paths with spaces" {
<<<<<<< HEAD
  path1="${PYENV_TEST_DIR}/my hooks/pyenv.d"
  path2="${PYENV_TEST_DIR}/etc/pyenv hooks"
  create_hook "$path1" exec "hello.bash"
  create_hook "$path2" exec "ahoy.bash"
=======
  path1="${RBENV_TEST_DIR}/my hooks/rbenv.d"
  path2="${RBENV_TEST_DIR}/etc/rbenv hooks"
  RBENV_HOOK_PATH="$path1"
  create_hook exec "hello.bash"
  RBENV_HOOK_PATH="$path2"
  create_hook exec "ahoy.bash"
>>>>>>> 29b4da77

  PYENV_HOOK_PATH="$path1:$path2" run pyenv-hooks exec
  assert_success
  assert_output <<OUT
${PYENV_TEST_DIR}/my hooks/pyenv.d/exec/hello.bash
${PYENV_TEST_DIR}/etc/pyenv hooks/exec/ahoy.bash
OUT
}

@test "resolves relative paths" {
<<<<<<< HEAD
  path="${PYENV_TEST_DIR}/pyenv.d"
  create_hook "$path" exec "hello.bash"
=======
  RBENV_HOOK_PATH="${RBENV_TEST_DIR}/rbenv.d"
  create_hook exec "hello.bash"
>>>>>>> 29b4da77
  mkdir -p "$HOME"

  PYENV_HOOK_PATH="${HOME}/../pyenv.d" run pyenv-hooks exec
  assert_success "${PYENV_TEST_DIR}/pyenv.d/exec/hello.bash"
}

@test "resolves symlinks" {
  path="${PYENV_TEST_DIR}/pyenv.d"
  mkdir -p "${path}/exec"
  mkdir -p "$HOME"
  touch "${HOME}/hola.bash"
  ln -s "../../home/hola.bash" "${path}/exec/hello.bash"
  touch "${path}/exec/bright.sh"
  ln -s "bright.sh" "${path}/exec/world.bash"

  PYENV_HOOK_PATH="$path" run pyenv-hooks exec
  assert_success
  assert_output <<OUT
${HOME}/hola.bash
${PYENV_TEST_DIR}/pyenv.d/exec/bright.sh
OUT
}<|MERGE_RESOLUTION|>--- conflicted
+++ resolved
@@ -8,25 +8,15 @@
 }
 
 @test "prints list of hooks" {
-<<<<<<< HEAD
   path1="${PYENV_TEST_DIR}/pyenv.d"
   path2="${PYENV_TEST_DIR}/etc/pyenv_hooks"
-  create_hook "$path1" exec "hello.bash"
-  create_hook "$path1" exec "ahoy.bash"
-  create_hook "$path1" exec "invalid.sh"
-  create_hook "$path1" which "boom.bash"
-  create_hook "$path2" exec "bueno.bash"
-=======
-  path1="${RBENV_TEST_DIR}/rbenv.d"
-  path2="${RBENV_TEST_DIR}/etc/rbenv_hooks"
-  RBENV_HOOK_PATH="$path1"
+  PYENV_HOOK_PATH="$path1"
   create_hook exec "hello.bash"
   create_hook exec "ahoy.bash"
   create_hook exec "invalid.sh"
   create_hook which "boom.bash"
-  RBENV_HOOK_PATH="$path2"
+  PYENV_HOOK_PATH="$path2"
   create_hook exec "bueno.bash"
->>>>>>> 29b4da77
 
   PYENV_HOOK_PATH="$path1:$path2" run pyenv-hooks exec
   assert_success
@@ -38,19 +28,12 @@
 }
 
 @test "supports hook paths with spaces" {
-<<<<<<< HEAD
   path1="${PYENV_TEST_DIR}/my hooks/pyenv.d"
   path2="${PYENV_TEST_DIR}/etc/pyenv hooks"
-  create_hook "$path1" exec "hello.bash"
-  create_hook "$path2" exec "ahoy.bash"
-=======
-  path1="${RBENV_TEST_DIR}/my hooks/rbenv.d"
-  path2="${RBENV_TEST_DIR}/etc/rbenv hooks"
-  RBENV_HOOK_PATH="$path1"
+  PYENV_HOOK_PATH="$path1"
   create_hook exec "hello.bash"
-  RBENV_HOOK_PATH="$path2"
+  PYENV_HOOK_PATH="$path2"
   create_hook exec "ahoy.bash"
->>>>>>> 29b4da77
 
   PYENV_HOOK_PATH="$path1:$path2" run pyenv-hooks exec
   assert_success
@@ -61,13 +44,8 @@
 }
 
 @test "resolves relative paths" {
-<<<<<<< HEAD
-  path="${PYENV_TEST_DIR}/pyenv.d"
-  create_hook "$path" exec "hello.bash"
-=======
-  RBENV_HOOK_PATH="${RBENV_TEST_DIR}/rbenv.d"
+  PYENV_HOOK_PATH="${PYENV_TEST_DIR}/pyenv.d"
   create_hook exec "hello.bash"
->>>>>>> 29b4da77
   mkdir -p "$HOME"
 
   PYENV_HOOK_PATH="${HOME}/../pyenv.d" run pyenv-hooks exec
