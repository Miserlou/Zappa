#!/usr/bin/env bats

load test_helper

@test "creates shims and versions directories" {
  assert [ ! -d "${PYENV_ROOT}/shims" ]
  assert [ ! -d "${PYENV_ROOT}/versions" ]
  run pyenv-init -
  assert_success
  assert [ -d "${PYENV_ROOT}/shims" ]
  assert [ -d "${PYENV_ROOT}/versions" ]
}

@test "auto rehash" {
  run pyenv-init -
  assert_success
  assert_line "command pyenv rehash 2>/dev/null"
}

@test "setup shell completions" {
  root="$(cd $BATS_TEST_DIRNAME/.. && pwd)"
  run pyenv-init - bash
  assert_success
  assert_line "source '${root}/test/../libexec/../completions/pyenv.bash'"
}

@test "detect parent shell" {
<<<<<<< HEAD
  root="$(cd $BATS_TEST_DIRNAME/.. && pwd)"
  SHELL=/bin/false run pyenv-init -
=======
  SHELL=/bin/false run rbenv-init -
>>>>>>> 29b4da77
  assert_success
  assert_line "export PYENV_SHELL=bash"
}

@test "detect parent shell from script" {
  mkdir -p "$RBENV_TEST_DIR"
  cd "$RBENV_TEST_DIR"
  cat > myscript.sh <<OUT
#!/bin/sh
eval "\$(rbenv-init -)"
echo \$RBENV_SHELL
OUT
  chmod +x myscript.sh
  run ./myscript.sh /bin/zsh
  assert_success "sh"
}

@test "setup shell completions (fish)" {
  root="$(cd $BATS_TEST_DIRNAME/.. && pwd)"
  run pyenv-init - fish
  assert_success
  assert_line ". '${root}/test/../libexec/../completions/pyenv.fish'"
}

@test "fish instructions" {
  run pyenv-init fish
  assert [ "$status" -eq 1 ]
  assert_line 'status --is-interactive; and . (pyenv init -|psub)'
}

@test "option to skip rehash" {
  run pyenv-init - --no-rehash
  assert_success
  refute_line "pyenv rehash 2>/dev/null"
}

@test "adds shims to PATH" {
  export PATH="${BATS_TEST_DIRNAME}/../libexec:/usr/bin:/bin:/usr/local/bin"
  run pyenv-init - bash
  assert_success
  assert_line 0 'export PATH="'${PYENV_ROOT}'/shims:${PATH}"'
}

@test "adds shims to PATH (fish)" {
  export PATH="${BATS_TEST_DIRNAME}/../libexec:/usr/bin:/bin:/usr/local/bin"
  run pyenv-init - fish
  assert_success
  assert_line 0 "setenv PATH '${PYENV_ROOT}/shims' \$PATH"
}

@test "can add shims to PATH more than once" {
  export PATH="${PYENV_ROOT}/shims:$PATH"
  run pyenv-init - bash
  assert_success
  assert_line 0 'export PATH="'${PYENV_ROOT}'/shims:${PATH}"'
}

@test "can add shims to PATH more than once (fish)" {
  export PATH="${PYENV_ROOT}/shims:$PATH"
  run pyenv-init - fish
  assert_success
  assert_line 0 "setenv PATH '${PYENV_ROOT}/shims' \$PATH"
}

@test "outputs sh-compatible syntax" {
  run pyenv-init - bash
  assert_success
  assert_line '  case "$command" in'

  run pyenv-init - zsh
  assert_success
  assert_line '  case "$command" in'
}

@test "outputs fish-specific syntax (fish)" {
  run pyenv-init - fish
  assert_success
  assert_line '  switch "$command"'
  refute_line '  case "$command" in'
}<|MERGE_RESOLUTION|>--- conflicted
+++ resolved
@@ -25,23 +25,18 @@
 }
 
 @test "detect parent shell" {
-<<<<<<< HEAD
-  root="$(cd $BATS_TEST_DIRNAME/.. && pwd)"
   SHELL=/bin/false run pyenv-init -
-=======
-  SHELL=/bin/false run rbenv-init -
->>>>>>> 29b4da77
   assert_success
   assert_line "export PYENV_SHELL=bash"
 }
 
 @test "detect parent shell from script" {
-  mkdir -p "$RBENV_TEST_DIR"
-  cd "$RBENV_TEST_DIR"
+  mkdir -p "$PYENV_TEST_DIR"
+  cd "$PYENV_TEST_DIR"
   cat > myscript.sh <<OUT
 #!/bin/sh
-eval "\$(rbenv-init -)"
-echo \$RBENV_SHELL
+eval "\$(pyenv-init -)"
+echo \$PYENV_SHELL
 OUT
   chmod +x myscript.sh
   run ./myscript.sh /bin/zsh
