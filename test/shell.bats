#!/usr/bin/env bats

load test_helper

@test "no shell version" {
  mkdir -p "${PYENV_TEST_DIR}/myproject"
  cd "${PYENV_TEST_DIR}/myproject"
  echo "1.2.3" > .python-version
  PYENV_VERSION="" run pyenv-sh-shell
  assert_failure "pyenv: no shell-specific version configured"
}

@test "shell version" {
  PYENV_SHELL=bash PYENV_VERSION="1.2.3" run pyenv-sh-shell
  assert_success 'echo "$PYENV_VERSION"'
}

@test "shell version (fish)" {
  PYENV_SHELL=fish PYENV_VERSION="1.2.3" run pyenv-sh-shell
  assert_success 'echo "$PYENV_VERSION"'
}

@test "shell revert" {
  RBENV_SHELL=bash run rbenv-sh-shell -
  assert_success
  assert_line 0 'if [ -n "${RBENV_VERSION_OLD+x}" ]; then'
}

@test "shell revert (fish)" {
  RBENV_SHELL=fish run rbenv-sh-shell -
  assert_success
  assert_line 0 'if set -q RBENV_VERSION_OLD'
}

@test "shell unset" {
<<<<<<< HEAD
  PYENV_SHELL=bash run pyenv-sh-shell --unset
  assert_success "unset PYENV_VERSION"
}

@test "shell unset (fish)" {
  PYENV_SHELL=fish run pyenv-sh-shell --unset
  assert_success "set -e PYENV_VERSION"
=======
  RBENV_SHELL=bash run rbenv-sh-shell --unset
  assert_success
  assert_output <<OUT
RBENV_VERSION_OLD="\$RBENV_VERSION"
unset RBENV_VERSION
OUT
}

@test "shell unset (fish)" {
  RBENV_SHELL=fish run rbenv-sh-shell --unset
  assert_success
  assert_output <<OUT
set -gu RBENV_VERSION_OLD "\$RBENV_VERSION"
set -e RBENV_VERSION
OUT
>>>>>>> 755c8207
}

@test "shell change invalid version" {
  run pyenv-sh-shell 1.2.3
  assert_failure
  assert_output <<SH
pyenv: version \`1.2.3' not installed
false
SH
}

@test "shell change version" {
<<<<<<< HEAD
  mkdir -p "${PYENV_ROOT}/versions/1.2.3"
  PYENV_SHELL=bash run pyenv-sh-shell 1.2.3
  assert_success 'export PYENV_VERSION="1.2.3"'
}

@test "shell change version (fish)" {
  mkdir -p "${PYENV_ROOT}/versions/1.2.3"
  PYENV_SHELL=fish run pyenv-sh-shell 1.2.3
  assert_success 'setenv PYENV_VERSION "1.2.3"'
=======
  mkdir -p "${RBENV_ROOT}/versions/1.2.3"
  RBENV_SHELL=bash run rbenv-sh-shell 1.2.3
  assert_success
  assert_output <<OUT
RBENV_VERSION_OLD="\$RBENV_VERSION"
export RBENV_VERSION="1.2.3"
OUT
}

@test "shell change version (fish)" {
  mkdir -p "${RBENV_ROOT}/versions/1.2.3"
  RBENV_SHELL=fish run rbenv-sh-shell 1.2.3
  assert_success
  assert_output <<OUT
set -gu RBENV_VERSION_OLD "\$RBENV_VERSION"
set -gx RBENV_VERSION "1.2.3"
OUT
>>>>>>> 755c8207
}<|MERGE_RESOLUTION|>--- conflicted
+++ resolved
@@ -21,43 +21,33 @@
 }
 
 @test "shell revert" {
-  RBENV_SHELL=bash run rbenv-sh-shell -
+  PYENV_SHELL=bash run pyenv-sh-shell -
   assert_success
-  assert_line 0 'if [ -n "${RBENV_VERSION_OLD+x}" ]; then'
+  assert_line 0 'if [ -n "${PYENV_VERSION_OLD+x}" ]; then'
 }
 
 @test "shell revert (fish)" {
-  RBENV_SHELL=fish run rbenv-sh-shell -
+  PYENV_SHELL=fish run pyenv-sh-shell -
   assert_success
-  assert_line 0 'if set -q RBENV_VERSION_OLD'
+  assert_line 0 'if set -q PYENV_VERSION_OLD'
 }
 
 @test "shell unset" {
-<<<<<<< HEAD
   PYENV_SHELL=bash run pyenv-sh-shell --unset
-  assert_success "unset PYENV_VERSION"
+  assert_success
+  assert_output <<OUT
+PYENV_VERSION_OLD="\$PYENV_VERSION"
+unset PYENV_VERSION
+OUT
 }
 
 @test "shell unset (fish)" {
   PYENV_SHELL=fish run pyenv-sh-shell --unset
-  assert_success "set -e PYENV_VERSION"
-=======
-  RBENV_SHELL=bash run rbenv-sh-shell --unset
   assert_success
   assert_output <<OUT
-RBENV_VERSION_OLD="\$RBENV_VERSION"
-unset RBENV_VERSION
+set -gu PYENV_VERSION_OLD "\$PYENV_VERSION"
+set -e PYENV_VERSION
 OUT
-}
-
-@test "shell unset (fish)" {
-  RBENV_SHELL=fish run rbenv-sh-shell --unset
-  assert_success
-  assert_output <<OUT
-set -gu RBENV_VERSION_OLD "\$RBENV_VERSION"
-set -e RBENV_VERSION
-OUT
->>>>>>> 755c8207
 }
 
 @test "shell change invalid version" {
@@ -70,33 +60,21 @@
 }
 
 @test "shell change version" {
-<<<<<<< HEAD
   mkdir -p "${PYENV_ROOT}/versions/1.2.3"
   PYENV_SHELL=bash run pyenv-sh-shell 1.2.3
-  assert_success 'export PYENV_VERSION="1.2.3"'
+  assert_success
+  assert_output <<OUT
+PYENV_VERSION_OLD="\$PYENV_VERSION"
+export PYENV_VERSION="1.2.3"
+OUT
 }
 
 @test "shell change version (fish)" {
   mkdir -p "${PYENV_ROOT}/versions/1.2.3"
   PYENV_SHELL=fish run pyenv-sh-shell 1.2.3
-  assert_success 'setenv PYENV_VERSION "1.2.3"'
-=======
-  mkdir -p "${RBENV_ROOT}/versions/1.2.3"
-  RBENV_SHELL=bash run rbenv-sh-shell 1.2.3
   assert_success
   assert_output <<OUT
-RBENV_VERSION_OLD="\$RBENV_VERSION"
-export RBENV_VERSION="1.2.3"
+set -gu PYENV_VERSION_OLD "\$PYENV_VERSION"
+set -gx PYENV_VERSION "1.2.3"
 OUT
-}
-
-@test "shell change version (fish)" {
-  mkdir -p "${RBENV_ROOT}/versions/1.2.3"
-  RBENV_SHELL=fish run rbenv-sh-shell 1.2.3
-  assert_success
-  assert_output <<OUT
-set -gu RBENV_VERSION_OLD "\$RBENV_VERSION"
-set -gx RBENV_VERSION "1.2.3"
-OUT
->>>>>>> 755c8207
 }