#!/usr/bin/env bats

load test_helper

setup() {
  mkdir -p "$PYENV_TEST_DIR"
  cd "$PYENV_TEST_DIR"
}

@test "reports global file even if it doesn't exist" {
  assert [ ! -e "${PYENV_ROOT}/version" ]
  run pyenv-version-origin
  assert_success "${PYENV_ROOT}/version"
}

@test "detects global file" {
  mkdir -p "$PYENV_ROOT"
  touch "${PYENV_ROOT}/version"
  run pyenv-version-origin
  assert_success "${PYENV_ROOT}/version"
}

@test "detects PYENV_VERSION" {
  PYENV_VERSION=1 run pyenv-version-origin
  assert_success "PYENV_VERSION environment variable"
}

@test "detects local file" {
<<<<<<< HEAD
  touch .python-version
  run pyenv-version-origin
  assert_success "${PWD}/.python-version"
=======
  echo "system" > .ruby-version
  run rbenv-version-origin
  assert_success "${PWD}/.ruby-version"
>>>>>>> c8ba27fd
}

@test "reports from hook" {
  create_hook version-origin test.bash <<<"PYENV_VERSION_ORIGIN=plugin"

  PYENV_VERSION=1 run pyenv-version-origin
  assert_success "plugin"
}

@test "carries original IFS within hooks" {
  create_hook version-origin hello.bash <<SH
hellos=(\$(printf "hello\\tugly world\\nagain"))
echo HELLO="\$(printf ":%s" "\${hellos[@]}")"
SH

  export PYENV_VERSION=system
  IFS=$' \t\n' run pyenv-version-origin env
  assert_success
  assert_line "HELLO=:hello:ugly:world:again"
}

@test "doesn't inherit PYENV_VERSION_ORIGIN from environment" {
  PYENV_VERSION_ORIGIN=ignored run pyenv-version-origin
  assert_success "${PYENV_ROOT}/version"
}<|MERGE_RESOLUTION|>--- conflicted
+++ resolved
@@ -26,15 +26,9 @@
 }
 
 @test "detects local file" {
-<<<<<<< HEAD
-  touch .python-version
+  echo "system" > .python-version
   run pyenv-version-origin
   assert_success "${PWD}/.python-version"
-=======
-  echo "system" > .ruby-version
-  run rbenv-version-origin
-  assert_success "${PWD}/.ruby-version"
->>>>>>> c8ba27fd
 }
 
 @test "reports from hook" {
