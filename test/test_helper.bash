--- conflicted
+++ resolved
@@ -1,39 +1,22 @@
 unset PYENV_VERSION
 unset PYENV_DIR
 
-<<<<<<< HEAD
-if enable -f "${BATS_TEST_DIRNAME}"/../libexec/pyenv-realpath.dylib realpath 2>/dev/null; then
-  PYENV_TEST_DIR="$(realpath "$BATS_TMPDIR")/pyenv"
-else
-  if [ -n "$PYENV_NATIVE_EXT" ]; then
-    echo "pyenv: failed to load \`realpath' builtin" >&2
-    exit 1
-  fi
+# guard against executing this block twice due to bats internals
+if [ -z "$PYENV_TEST_DIR" ]; then
   PYENV_TEST_DIR="${BATS_TMPDIR}/pyenv"
-fi
+  export PYENV_TEST_DIR="$(mktemp -d "${PYENV_TEST_DIR}.XXX" 2>/dev/null || echo "$PYENV_TEST_DIR")"
 
-# guard against executing this block twice due to bats internals
-if [ "$PYENV_ROOT" != "${PYENV_TEST_DIR}/root" ]; then
-  export PYENV_ROOT="${PYENV_TEST_DIR}/root"
-  export HOME="${PYENV_TEST_DIR}/home"
-=======
-# guard against executing this block twice due to bats internals
-if [ -z "$RBENV_TEST_DIR" ]; then
-  RBENV_TEST_DIR="${BATS_TMPDIR}/rbenv"
-  export RBENV_TEST_DIR="$(mktemp -d "${RBENV_TEST_DIR}.XXX" 2>/dev/null || echo "$RBENV_TEST_DIR")"
-
-  if enable -f "${BATS_TEST_DIRNAME}"/../libexec/rbenv-realpath.dylib realpath 2>/dev/null; then
-    export RBENV_TEST_DIR="$(realpath "$RBENV_TEST_DIR")"
+  if enable -f "${BATS_TEST_DIRNAME}"/../libexec/pyenv-realpath.dylib realpath 2>/dev/null; then
+    export PYENV_TEST_DIR="$(realpath "$PYENV_TEST_DIR")"
   else
-    if [ -n "$RBENV_NATIVE_EXT" ]; then
-      echo "rbenv: failed to load \`realpath' builtin" >&2
+    if [ -n "$PYENV_NATIVE_EXT" ]; then
+      echo "pyenv: failed to load \`realpath' builtin" >&2
       exit 1
     fi
   fi
 
-  export RBENV_ROOT="${RBENV_TEST_DIR}/root"
-  export HOME="${RBENV_TEST_DIR}/home"
->>>>>>> 5fb9c84e
+  export PYENV_ROOT="${PYENV_TEST_DIR}/root"
+  export HOME="${PYENV_TEST_DIR}/home"
 
   PATH=/usr/bin:/bin:/usr/sbin:/sbin:/usr/local/bin
   PATH="${PYENV_TEST_DIR}/bin:$PATH"
