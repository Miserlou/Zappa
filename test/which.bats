#!/usr/bin/env bats

load test_helper

create_executable() {
  local bin
  if [[ $1 == */* ]]; then bin="$1"
  else bin="${PYENV_ROOT}/versions/${1}/bin"
  fi
  mkdir -p "$bin"
  touch "${bin}/$2"
  chmod +x "${bin}/$2"
}

@test "outputs path to executable" {
  create_executable "2.7" "python"
  create_executable "3.4" "py.test"

  PYENV_VERSION=2.7 run pyenv-which python
  assert_success "${PYENV_ROOT}/versions/2.7/bin/python"

  PYENV_VERSION=3.4 run pyenv-which py.test
  assert_success "${PYENV_ROOT}/versions/3.4/bin/py.test"

  PYENV_VERSION=3.4:2.7 run pyenv-which py.test
  assert_success "${PYENV_ROOT}/versions/3.4/bin/py.test"
}

@test "searches PATH for system version" {
  create_executable "${PYENV_TEST_DIR}/bin" "kill-all-humans"
  create_executable "${PYENV_ROOT}/shims" "kill-all-humans"

  PYENV_VERSION=system run pyenv-which kill-all-humans
  assert_success "${PYENV_TEST_DIR}/bin/kill-all-humans"
}

@test "searches PATH for system version (shims prepended)" {
  create_executable "${PYENV_TEST_DIR}/bin" "kill-all-humans"
  create_executable "${PYENV_ROOT}/shims" "kill-all-humans"

  PATH="${PYENV_ROOT}/shims:$PATH" PYENV_VERSION=system run pyenv-which kill-all-humans
  assert_success "${PYENV_TEST_DIR}/bin/kill-all-humans"
}

@test "searches PATH for system version (shims appended)" {
  create_executable "${PYENV_TEST_DIR}/bin" "kill-all-humans"
  create_executable "${PYENV_ROOT}/shims" "kill-all-humans"

  PATH="$PATH:${PYENV_ROOT}/shims" PYENV_VERSION=system run pyenv-which kill-all-humans
  assert_success "${PYENV_TEST_DIR}/bin/kill-all-humans"
}

@test "searches PATH for system version (shims spread)" {
  create_executable "${PYENV_TEST_DIR}/bin" "kill-all-humans"
  create_executable "${PYENV_ROOT}/shims" "kill-all-humans"

  PATH="${PYENV_ROOT}/shims:${PYENV_ROOT}/shims:/tmp/non-existent:$PATH:${PYENV_ROOT}/shims" \
    PYENV_VERSION=system run pyenv-which kill-all-humans
  assert_success "${PYENV_TEST_DIR}/bin/kill-all-humans"
}

@test "doesn't include current directory in PATH search" {
  export PATH="$(path_without "kill-all-humans")"
  mkdir -p "$PYENV_TEST_DIR"
  cd "$PYENV_TEST_DIR"
  touch kill-all-humans
  chmod +x kill-all-humans
  PYENV_VERSION=system run pyenv-which kill-all-humans
  assert_failure "pyenv: kill-all-humans: command not found"
}

@test "version not installed" {
  create_executable "3.4" "py.test"
  PYENV_VERSION=3.3 run pyenv-which py.test
  assert_failure "pyenv: version \`3.3' is not installed (set by PYENV_VERSION environment variable)"
}

@test "versions not installed" {
  create_executable "3.4" "py.test"
  PYENV_VERSION=2.7:3.3 run pyenv-which py.test
  assert_failure <<OUT
pyenv: version \`2.7' is not installed (set by PYENV_VERSION environment variable)
pyenv: version \`3.3' is not installed (set by PYENV_VERSION environment variable)
OUT
}

@test "no executable found" {
  create_executable "2.7" "py.test"
  PYENV_VERSION=2.7 run pyenv-which fab
  assert_failure "pyenv: fab: command not found"
}

@test "no executable found for system version" {
  export PATH="$(path_without "py.test")"
  PYENV_VERSION=system run pyenv-which py.test
  assert_failure "pyenv: py.test: command not found"
}

@test "executable found in other versions" {
  create_executable "2.7" "python"
  create_executable "3.3" "py.test"
  create_executable "3.4" "py.test"

  PYENV_VERSION=2.7 run pyenv-which py.test
  assert_failure
  assert_output <<OUT
pyenv: py.test: command not found

The \`py.test' command exists in these Python versions:
  3.3
  3.4
OUT
}

@test "carries original IFS within hooks" {
<<<<<<< HEAD
  hook_path="${PYENV_TEST_DIR}/pyenv.d"
  mkdir -p "${hook_path}/which"
  cat > "${hook_path}/which/hello.bash" <<SH
=======
  create_hook which hello.bash <<SH
>>>>>>> 29b4da77
hellos=(\$(printf "hello\\tugly world\\nagain"))
echo HELLO="\$(printf ":%s" "\${hellos[@]}")"
exit
SH

<<<<<<< HEAD
  PYENV_HOOK_PATH="$hook_path" IFS=$' \t\n' PYENV_VERSION=system run pyenv-which anything
=======
  IFS=$' \t\n' RBENV_VERSION=system run rbenv-which anything
>>>>>>> 29b4da77
  assert_success
  assert_output "HELLO=:hello:ugly:world:again"
}

@test "discovers version from pyenv-version-name" {
  mkdir -p "$PYENV_ROOT"
  cat > "${PYENV_ROOT}/version" <<<"3.4"
  create_executable "3.4" "python"

  mkdir -p "$PYENV_TEST_DIR"
  cd "$PYENV_TEST_DIR"

  PYENV_VERSION= run pyenv-which python
  assert_success "${PYENV_ROOT}/versions/3.4/bin/python"
}<|MERGE_RESOLUTION|>--- conflicted
+++ resolved
@@ -113,23 +113,13 @@
 }
 
 @test "carries original IFS within hooks" {
-<<<<<<< HEAD
-  hook_path="${PYENV_TEST_DIR}/pyenv.d"
-  mkdir -p "${hook_path}/which"
-  cat > "${hook_path}/which/hello.bash" <<SH
-=======
   create_hook which hello.bash <<SH
->>>>>>> 29b4da77
 hellos=(\$(printf "hello\\tugly world\\nagain"))
 echo HELLO="\$(printf ":%s" "\${hellos[@]}")"
 exit
 SH
 
-<<<<<<< HEAD
-  PYENV_HOOK_PATH="$hook_path" IFS=$' \t\n' PYENV_VERSION=system run pyenv-which anything
-=======
-  IFS=$' \t\n' RBENV_VERSION=system run rbenv-which anything
->>>>>>> 29b4da77
+  IFS=$' \t\n' PYENV_VERSION=system run pyenv-which anything
   assert_success
   assert_output "HELLO=:hello:ugly:world:again"
 }
